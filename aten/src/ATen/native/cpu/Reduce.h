--- conflicted
+++ resolved
@@ -97,12 +97,8 @@
   VEC_LOOP_HEADER(func_t, data)
 
   // reduce down each column of 4 * Vec::size() elements.
-<<<<<<< HEAD
-  int64_t outer_stride[2] = { 4 * Vec::size(), 4 * Vec::size() };
-=======
   constexpr int64_t vector_stride = 4 * Vec::size() * sizeof(scalar_t);
   int64_t outer_stride[2] = { vector_stride, vector_stride };
->>>>>>> d2a6c732
   UNARY_OUTER_LOOP(data, outer_stride, size1 / (4 * Vec::size()), [&] {
     vectorized_reduction(data, size0, inner_stride, op, vop, /*reduce=*/false);
   });
