#define TORCH_ASSERT_ONLY_METHOD_OPERATORS
#include <ATen/core/Tensor.h>
#include <ATen/Context.h>
#include <ATen/Parallel.h>
#include <ATen/TensorOperators.h>
#include <ATen/native/quantized/cpu/fbgemm_utils.h>
#include <ATen/native/quantized/PackedParams.h>
#include <ATen/native/quantized/cpu/QnnpackUtils.h>
#include <ATen/native/quantized/cpu/XnnpackUtils.h>
#include <ATen/native/quantized/cpu/OnednnUtils.h>
#include <ATen/native/quantized/cpu/QuantUtils.h>
#include <ATen/native/mkldnn/MKLDNNCommon.h>
#include <caffe2/utils/threadpool/pthreadpool-cpp.h>
#include <torch/library.h>

#ifndef AT_PER_OPERATOR_HEADERS
#include <ATen/Functions.h>
#include <ATen/NativeFunctions.h>
#else
#include <ATen/ops/_empty_affine_quantized.h>         // for _empty_affine_q...
#include <ATen/ops/_empty_affine_quantized_native.h>  // for empty_affine_qu...
#include <ATen/ops/empty.h>                           // for empty
#include <ATen/ops/quantize_per_channel_native.h>     // for quantize_per_ch...
#include <ATen/ops/quantize_per_tensor_native.h>      // for quantize_per_te...
#include <ATen/ops/zeros.h>
#endif

#include <c10/util/irange.h>

#include <algorithm>
#include <string>

int register_linear_params();

#ifdef USE_FBGEMM
template <bool ReluFused>
at::Tensor& PackedLinearWeight::apply_impl(
    const at::Tensor& input,
    double output_scale,
    int64_t output_zero_point,
    at::Tensor& output) {
  // uint8 * int8 -> uint8 (no quantization/dequantization)

  // We make a strong guarantee that models using these operators will have
  // the same numerics across different machines. Therefore, we do not provide
  // a fallback path and rather fail loudly if we cannot run FBGEMM.
  TORCH_CHECK(
      fbgemm::fbgemmSupportedCPU(), "Your CPU does not support FBGEMM.");
  TORCH_CHECK(input.scalar_type() == c10::kQUInt8,
                "Expected input data type ",
                toString(c10::kQUInt8),
                " but got ",
                toString(input.scalar_type()));

  // TODO: contiguous is called for further jit optimizations.
  auto input_contig = input.expect_contiguous();
  const auto* input_ptr =
      reinterpret_cast<uint8_t*>(input_contig->data_ptr<c10::quint8>());

  TORCH_CHECK(
      input.dim() >= 2,
      "The dimension of input tensor should be larger than or equal to 2");
  // C(output) = A(input) x B(weight), where C, A, B are M x N, M x K, K x N
  // matrices, respectively.
  // NOLINTNEXTLINE(bugprone-narrowing-conversions,cppcoreguidelines-narrowing-conversions)
  int64_t M = size_to_dim_(input.dim() - 1, input.sizes());

  auto packB = w.get();

  int64_t N = static_cast<int64_t>(packB->numCols());
  int64_t K = input.sizes()[input.dim() - 1];
  TORCH_CHECK(
      K == static_cast<int64_t>(packB->numRows()),
      "The number of rows in the packB should be equal to K: " +
          std::to_string(K));

  // NOLINTNEXTLINE(bugprone-narrowing-conversions,cppcoreguidelines-narrowing-conversions)
  float input_scale_float = input.q_scale();
  int32_t input_zero_point_int32 = input.q_zero_point();

  std::vector<float> output_multiplier_float(1, 0.0);
  std::vector<float> act_times_w_scale(1, 0.0);
  TORCH_CHECK(
      w_scale.size() == w_zp.size(),
      "Weight scales and zero points vectors should have the same size.");
  if (q_scheme == c10::kPerTensorAffine) {
    // Process the per tensor quantization.
    act_times_w_scale[0] = (input_scale_float * w_scale[0]);
    output_multiplier_float[0] =
        act_times_w_scale[0] / static_cast<float>(output_scale);
  } else if (q_scheme == c10::kPerChannelAffine) {
    // Process the per channel quantization.
    output_multiplier_float.resize(N, 0.0);
    act_times_w_scale.resize(N, 1.0f);
    for (const auto i : c10::irange(N)) {
      act_times_w_scale[i] = (input_scale_float * w_scale[i]);
      output_multiplier_float[i] =
          act_times_w_scale[i] / static_cast<float>(output_scale);
    }
  }
  int32_t output_zero_point_int32 = static_cast<int32_t>(output_zero_point);

  const float* bias_ptr = nullptr;
  c10::MaybeOwned<at::Tensor> bias_contig;
  if (this->bias_.has_value()) {
    auto& bias = this->bias_.value();
    bias_contig = bias.expect_contiguous();
    TORCH_CHECK(bias_contig->dim() == 1, "bias should be a vector (1D Tensor)");
    TORCH_CHECK(
        bias_contig->sizes()[0] == N, "bias should have N elements: " + std::to_string(N));
    bias_ptr = reinterpret_cast<float*>(bias_contig->data_ptr<float>());
  }

  // The resulting matrix here is 2-D, let's view it with the original
  // left hand dimensions of the input. Here are two examples:
  // 1. If the input tensor is {M, K}, the output tensor is {M, N}.
  // 2. If the input tensor is {b, M, K}, the output tensor is {b, M, N}.
  at::DimVector out_sizes(input.sizes());
  out_sizes.back() = N;
  // Resize output Tensor
  output.resize_(out_sizes);

  // Allocate a buffer for fbgemmPacked to use
  auto buffer = at::empty(out_sizes, output.options().dtype(at::kInt));

  auto output_data = reinterpret_cast<uint8_t*>(output.data_ptr<c10::quint8>());

  int num_tasks = at::get_num_threads();
  at::parallel_for(0, num_tasks, 1, [&](int64_t begin, int64_t end) {
    for (const auto task_id : c10::irange(begin, end)) {
      // This operation does the following:
      // 1) Creates a "row buffer" vector with offset values that must be
      //    added to the integer matrix multiplication operation to ensure
      //    correctness. This "row buffer" is also called the row offset, and
      //    it is needed when we use affine quantization for weights.
      // 2) Packs the resulting quantized matrix into vector-register and
      //    cache friendly tiles.
      //
      //  Note this is not executed eagerly, but rather within the
      //  fbgemmPacked call below.
      fbgemm::PackAWithRowOffset<uint8_t> packA(
          /*trans=*/fbgemm::matrix_op_t::NoTranspose,
          /*nRow=*/M,
          /*nCol=*/K,
          /*smat=*/input_ptr,
          /*ld=*/K,
          /*pmat=*/nullptr); // Currently, packA manages ownership of `pmat`.
                             // TODO: Consider a way to pre-allocate and reuse
                             // pmat buffer.

      // ReQuantizeOutput requires pointers to the zero point values,
      // since in the case of rowwise quantization these will be arrays rather
      // than scalars. But in this case, we're doing whole-tensor quantization
      // so we just pass a pointer to the scale values (and internally
      // ReQuantizeOutput won't index past 0.

      // This is the end of the pipeline, pass the resulting matrix through.
      fbgemm::DoNothing<> doNothingObj{};

      if (q_scheme == c10::kPerTensorAffine) {
        // Process the per tensor quantization.
        //
        // After the uint8 * int8 matrix multiplication is performed, this
        // operation does:
        //  1) Add in row and column offsets to the rows and columns,
        //  respectively.
        //  2) Add in the bias term.
        fbgemm::ReQuantizeOutput<
            ReluFused,
            fbgemm::QuantizationGranularity::TENSOR,
            float>
            outputProcObj(
                doNothingObj,
                output_multiplier_float.data(),
                output_zero_point_int32,
                input_zero_point_int32,
                w_zp.data(),
                packA.getRowOffsetBuffer(),
                col_offsets.data(),
                bias_ptr,
                N, /* nCol */
                1 /* groups */,
                act_times_w_scale.data());

        // Do the GEMM
        fbgemm::fbgemmPacked(
            /*packA=*/packA,
            /*packB=*/*packB,
            /*C=*/output_data,
            /*C_buffer=*/buffer.data_ptr<int32_t>(),
            /*ldc=*/N,
            /*outProcess=*/outputProcObj,
            /*thread_id=*/task_id,
            /*num_threads=*/num_tasks);
      } else if (q_scheme == c10::kPerChannelAffine) {
        // Process the per channel quantization.
        //
        // After the uint8 * int8 matrix multiplication is performed, this
        // operation does:
        //  1) Add in row and column offsets to the rows and columns,
        //  respectively.
        //  2) Add in the bias term.
        fbgemm::ReQuantizeOutput<
            ReluFused,
            fbgemm::QuantizationGranularity::OUT_CHANNEL,
            float>
            outputProcObj(
                doNothingObj,
                output_multiplier_float.data(),
                output_zero_point_int32,
                input_zero_point_int32,
                w_zp.data(),
                packA.getRowOffsetBuffer(),
                col_offsets.data(),
                bias_ptr,
                // NOLINTNEXTLINE(bugprone-argument-comment)
                N, /*nCol=*/
                1, /* groups*/
                act_times_w_scale.data());

        // Do the GEMM
        fbgemm::fbgemmPacked(
            /*packA=*/packA,
            /*packB=*/*packB,
            /*C=*/output_data,
            /*C_buffer=*/buffer.data_ptr<int32_t>(),
            /*ldc=*/N,
            /*outProcess=*/outputProcObj,
            /*thread_id=*/task_id,
            /*num_threads=*/num_tasks);
      }
    }
  });

  return output;
}

at::Tensor PackedLinearWeight::apply(
    at::Tensor input,
    double output_scale,
    int64_t output_zero_point) {
  // Allocate output Tensor
  auto output = at::_empty_affine_quantized(
      {0},
      at::device(c10::kCPU).dtype(c10::kQUInt8),
      output_scale,
      output_zero_point);
  apply_impl<false>(input, output_scale, output_zero_point, output);
  return output;
}

at::Tensor PackedLinearWeight::apply_relu(
    at::Tensor input,
    double output_scale,
    int64_t output_zero_point) {
  auto output = at::_empty_affine_quantized(
      {0},
      at::device(c10::kCPU).dtype(c10::kQUInt8),
      output_scale,
      output_zero_point);
  apply_impl<true>(input, output_scale, output_zero_point, output);
  return output;
}

at::Tensor& PackedLinearWeight::apply_out(
    const at::Tensor& input,
    double output_scale,
    int64_t output_zero_point,
    at::Tensor& output) {
  TORCH_CHECK(
      (output.device() == c10::kCPU) && (output.dtype() == c10::kQUInt8) &&
      (output.q_scale() == output_scale) &&
      (output.q_zero_point() == output_zero_point));
  return apply_impl<false>(input, output_scale, output_zero_point, output);
}

at::Tensor& PackedLinearWeight::apply_relu_out(
    const at::Tensor& input,
    double output_scale,
    int64_t output_zero_point,
    at::Tensor& output) {
  TORCH_CHECK(
      (output.device() == c10::kCPU) && (output.dtype() == c10::kQUInt8) &&
      (output.q_scale() == output_scale) &&
      (output.q_zero_point() == output_zero_point));
  return apply_impl<true>(input, output_scale, output_zero_point, output);
}

at::Tensor PackedLinearWeight::apply_with_input_q_dq_qweight_dq_output_fp32(
  at::Tensor input,
  double input_scale,
  int64_t input_zero_point) {
  TORCH_CHECK(!input.is_quantized(), "Input tensor for apply_with_input_q_dq_qweight_dq_output_fp32 is quantized; "
  "Expected input tensor in PackedLinearWeight::apply_with_input_q_dq_qweight_dq_output_fp32 to be full precision.");

  return apply_with_input_q_dq_qweight_dq_output_fp32_impl<false>(input, input_scale, input_zero_point);
}

at::Tensor PackedLinearWeight::apply_with_input_q_dq_qweight_dq_relu_output_fp32(
  at::Tensor input,
  double input_scale,
  int64_t input_zero_point) {
  TORCH_CHECK(!input.is_quantized(), "Input tensor for apply_with_input_q_dq_qweight_dq_output_fp32 is quantized; "
  "Expected input tensor in PackedLinearWeight::apply_with_input_q_dq_qweight_dq_output_fp32 to be full precision.");

  return apply_with_input_q_dq_qweight_dq_output_fp32_impl<true>(input, input_scale, input_zero_point);
}


template <bool ReluFused>
at::Tensor PackedLinearWeight::apply_with_input_q_dq_qweight_dq_output_fp32_impl(
    const at::Tensor& input,
    double input_scale,
    int64_t input_zero_point) {
  TORCH_CHECK(
      fbgemm::fbgemmSupportedCPU(), "Your CPU does not support FBGEMM.");

  auto input_contig = input.expect_contiguous();
  const auto* input_ptr = input_contig->data_ptr<float>();

  TORCH_CHECK(
      input.dim() >= 2,
      "The dimension of input tensor should be larger than or equal to 2");
  int64_t M = size_to_dim_(input.dim() - 1, input.sizes());

  auto packB = w.get();

  int64_t N = static_cast<int64_t>(packB->numCols());
  int64_t K = input.sizes()[input.dim() - 1];
  TORCH_CHECK(
      K == static_cast<int64_t>(packB->numRows()),
      "The number of rows in the packB should be equal to K: " +
          std::to_string(K));

  // NOLINTNEXTLINE(bugprone-narrowing-conversions,cppcoreguidelines-narrowing-conversions)
  float input_scale_float = input_scale;
  int32_t input_zero_point_int32 = input_zero_point;

  TORCH_CHECK(
      w_scale.size() == w_zp.size(),
      "Weight scales and zero points vectors should have the same size.");

  const float* bias_ptr = nullptr;
  c10::MaybeOwned<at::Tensor> bias_contig;
  if (this->bias_.has_value()) {
    auto& bias = this->bias_.value();
    bias_contig = bias.expect_contiguous();
    TORCH_CHECK(bias_contig->dim() == 1, "bias should be a vector (1D Tensor)");
    TORCH_CHECK(
        bias_contig->sizes()[0] == N, "bias should have N elements: " + std::to_string(N));
    bias_ptr = bias_contig->data_ptr<float>();
  }

  std::vector<int64_t> out_sizes = input.sizes().vec();
  out_sizes.back() = N;
  // Allocate output Tensor and a buffer for fbgemmPacked to use
  auto output = at::empty(out_sizes, input.options().dtype(at::kFloat));
  auto buffer = at::empty_like(
      output,
      output.options().dtype(at::kInt),
      LEGACY_CONTIGUOUS_MEMORY_FORMAT);

  auto output_data = output.data_ptr<float>();

  int num_tasks = at::get_num_threads();
  at::parallel_for(0, num_tasks, 1, [&](int64_t begin, int64_t end) {
    fbgemm::PackAWithQuantRowOffset<uint8_t> packA(
        /*trans=*/fbgemm::matrix_op_t::NoTranspose,
        /*nRow=*/M,
        /*nCol=*/K,
        /*smat=*/input_ptr,
        /*ld=*/K,
        /*pmat=*/nullptr,
        /*scale=*/input_scale_float,
        /*zero_pt=*/input_zero_point_int32);

    fbgemm::DoNothing<float, float> doNothingObj{};
    for (const auto task_id : c10::irange(begin, end)) {
      if (q_scheme == c10::kPerTensorAffine) {
        // Process the per tensor quantization.
        //
        // After the uint8 * int8 matrix multiplication is performed, this
        // operation does:
        //  1) Add in row and column offsets to the rows and columns,
        //  respectively.
        //  2) Add in the bias term.
        fbgemm::ReQuantizeForFloat<ReluFused>
            outputProcObj(
                doNothingObj,
                input_scale_float,
                w_scale.data(),
                input_zero_point_int32,
                w_zp.data(),
                packA.getRowOffsetBuffer(),
                col_offsets.data(),
                bias_ptr,
                N /* nCol */);

        // Do the GEMM
        fbgemm::fbgemmPacked(
            /*packA=*/packA,
            /*packB=*/*packB,
            /*C=*/output_data,
            /*C_buffer=*/buffer.data_ptr<int32_t>(),
            /*ldc=*/N,
            /*outProcess=*/outputProcObj,
            /*thread_id=*/task_id,
            /*num_threads=*/num_tasks);
      } else if (q_scheme == c10::kPerChannelAffine) {
        // Process the per channel quantization.
        //
        // After the uint8 * int8 matrix multiplication is performed, this
        // operation does:
        //  1) Add in row and column offsets to the rows and columns,
        //  respectively.
        //  2) Add in the bias term.
        fbgemm::ReQuantizeForFloat<
            ReluFused,
            fbgemm::QuantizationGranularity::OUT_CHANNEL>
            outputProcObj(
                doNothingObj,
                input_scale_float,
                w_scale.data(),
                input_zero_point_int32,
                w_zp.data(),
                packA.getRowOffsetBuffer(),
                col_offsets.data(),
                bias_ptr,
                N /* nCol */);

        // Do the GEMM
        fbgemm::fbgemmPacked(
            /*packA=*/packA,
            /*packB=*/*packB,
            /*C=*/output_data,
            /*C_buffer=*/buffer.data_ptr<int32_t>(),
            /*ldc=*/N,
            /*outProcess=*/outputProcObj,
            /*thread_id=*/task_id,
            /*num_threads=*/num_tasks);
      }
    }
  });
  return output;
}

#endif // USE_FBGEMM

#ifdef USE_PYTORCH_QNNPACK

#ifdef USE_XNNPACK
// TODO: add per_channel support in the future when xnnp supports it
template <typename scalar_t, bool kReluFused>
at::Tensor PackedLinearWeightsQnnp::apply_impl_xnnp(
    const at::Tensor& input,
    double output_scale,
    int64_t output_zero_point) {
  using underlying_t = typename scalar_t::underlying;

  std::lock_guard<std::mutex> lock(qnnp_mutex_);

  const std::string func_name = kReluFused ? "quantized::linear_relu (xnnpack)"
                                           : "quantized::linear (xnnpack)";
  TORCH_CHECK(
      input.dim() >= 2, func_name, ": Input tensor rank should be >= 2.");
  TORCH_CHECK(
      !per_channel(),
      func_name,
      ": xnnpack does not currently have per_channel support.");

  const auto input_contig = input.contiguous();
  const auto input_scale = input_contig.q_scale();

  const size_t rows_w = bias_.size(0);
  const size_t cols_w = input_contig.size(input_contig.dim() - 1);

  auto status = xnn_status_invalid_state;

  // Create an operator iff not already created
  if (!xnnp_linear_op ||
      (!this->input_scale.has_value() ||
       this->input_scale.value() != input_scale)) {
    // Update the input scale so we may cache the op
    this->input_scale = input_scale;

    xnn_operator_t xnnp_op = nullptr;

    const float* weight_scales_data = w_scales.data_ptr<float>();

    // prepare weights
    underlying_t w_zp = static_cast<underlying_t>(
        orig_weight.q_zero_point() +
        (std::is_same<underlying_t, uint8_t>::value ? 128 : 0));

   at::Tensor xnnp_weight = at::_empty_affine_quantized(
        orig_weight.sizes(),
        c10::CppTypeToScalarType<scalar_t>::value,
        weight_scales_data[0],
        w_zp);

    // copy from the original weight and take care of dtype change if necessary
    at::native::xnnp_utils::q8_copy_int8_weight_and_add_offset<scalar_t>(
        orig_weight, xnnp_weight);

    // Original bias was float, so we requantize it here.
    at::Tensor qbias = quant_utils::QuantizeBias(false, bias_, orig_weight, input_scale);

    // output limits
   auto output_min = kReluFused
        // NOLINTNEXTLINE(bugprone-narrowing-conversions,cppcoreguidelines-narrowing-conversions)
        ? activationLimits<underlying_t>(output_scale, output_zero_point, Activation::RELU).first
        : std::numeric_limits<underlying_t>::min();
    auto output_max = kReluFused
        // NOLINTNEXTLINE(bugprone-narrowing-conversions,cppcoreguidelines-narrowing-conversions)
        ? activationLimits<underlying_t>(output_scale, output_zero_point, Activation::RELU).second
        : std::numeric_limits<underlying_t>::max();

    // Create an operator
    status = at::native::xnnp_utils::xnnp_create_fully_connected_nc(
        cols_w, /* input_channels */
        rows_w, /* output_channels */
        cols_w, /* input_stride */
        rows_w, /* output_stride */
        input_contig.q_zero_point(),
        input_contig.q_scale(),
        w_zp,
        weight_scales_data[0],
        reinterpret_cast<const underlying_t*>(
            xnnp_weight.template data_ptr<scalar_t>()),
        reinterpret_cast<int32_t*>(qbias.data_ptr<c10::qint32>()),
        output_zero_point,
        output_scale,
        output_min,
        output_max,
        0, /* flags */
        &xnnp_op);
    xnnp_linear_op = xnnpack_operator(xnnp_op);

    TORCH_CHECK(
        status == xnn_status_success,
        func_name,
        ": xnn create operator failed(",
        status,
        ")");
  }

  /*
   * Allocate output Tensor and a buffer for XNNPACK to use
   * The resulting matrix here is 2-D, let's view it with the original
   * left hand dimensions of the input. Here are two examples:
   * 1. If the input tensor is {M, K}, the output tensor is {M, N}.
   * 2. If the input tensor is {b, M, K}, the output tensor is {b, M, N}.
   */
  std::vector<int64_t> out_sizes = input.sizes().vec();
  out_sizes.back() = static_cast<int64_t>(rows_w);
  at::Tensor output = at::native::empty_affine_quantized(
      out_sizes,
      c10::CppTypeToScalarType<scalar_t>::value,
      c10::nullopt /* layout */,
      c10::kCPU,
      c10::nullopt /* pin_memory */,
      output_scale,
      output_zero_point,
      input.suggest_memory_format());

  // calculate batch_size
  size_t rows_input = 1;
  for (const auto i : c10::irange(input_contig.dim() - 1)) {
    rows_input *= input_contig.size(i);
  }

  // Reshape the operator
  status = at::native::xnnp_utils::xnnp_reshape_fully_connected_nc(
      xnnp_linear_op.get(),
      rows_input, /* batch_size */
      caffe2::pthreadpool_());

  // Setup the operator
  status = at::native::xnnp_utils::xnnp_setup_fully_connected_nc(
      xnnp_linear_op.get(),
      reinterpret_cast<const underlying_t*>(
          input_contig.template data_ptr<scalar_t>()),
      reinterpret_cast<underlying_t*>(output.template data_ptr<scalar_t>())
    );

  TORCH_CHECK(
      status == xnn_status_success,
      func_name,
      ": xnn setup operator failed(",
      status,
      ")");

  // Run the operator
  status = xnn_run_operator(
      xnnp_linear_op.get(), // Linear op
      caffe2::pthreadpool_() // threadpool
  );
  TORCH_CHECK(
      status == xnn_status_success,
      func_name,
      ": xnn run operator failed(",
      status,
      ")");

  return output;
}
#endif // USE_XNNPACK

template <bool ReluFused>
at::Tensor PackedLinearWeightsQnnp::apply_impl(
    at::Tensor input,
    double output_scale,
    int64_t output_zero_point) {
  TORCH_CHECK(
      input.dim() >= 2,
      "quantized::linear(): Input tensor rank should be >= 2");
  TORCH_CHECK(input.scalar_type() == c10::kQUInt8,
                "quantized::linear (qnnpack): Expected input data type ",
                toString(c10::kQUInt8),
                " but got ",
                toString(input.scalar_type()));

  auto input_contig = input.contiguous();

  // Weight packing is not thread safe
  std::lock_guard<std::mutex> lock(qnnp_mutex_);
  auto packB = w.get();
  size_t rows_w = bias_.size(0);
  size_t cols_w = input_contig.size(input_contig.dim() - 1);
  auto input_scale = input_contig.q_scale();

  if (!this->input_scale.has_value() ||
      this->input_scale.value() != input_scale) {
    // Get the original weight and adjust it to uint8 from int8
    auto weight_contig = orig_weight;
    auto bias_fp32 = bias_;
    int8_t* w_data = (int8_t*)weight_contig.data_ptr<c10::qint8>();

    float* weight_scales_data = w_scales.data_ptr<float>();
    // We calculate requant scale here as the vector holding the requant scale
    // is owned by this module. The pointer is then passed to qnnpack backend.
    generate_requantization_scales(
        // NOLINTNEXTLINE(bugprone-narrowing-conversions,cppcoreguidelines-narrowing-conversions)
        w_scales, input_scale, output_scale, requantization_scales);

    at::Tensor qnnp_weight = at::_empty_affine_quantized(
        weight_contig.sizes(),
        at::device(c10::kCPU).dtype(c10::kQUInt8),
        weight_scales_data[0],
        w_zero_points[0]);
    auto* qnnp_w_data = qnnp_weight.data_ptr<c10::quint8>();
    auto wt_numel = weight_contig.numel();
    for (const auto i : c10::irange(wt_numel)) {
      qnnp_w_data[i] = static_cast<c10::quint8>(w_data[i] + 128);
    }
    // Original bias was float, so we requantize it here.
    const bool is_per_channel = orig_weight.qscheme() == at::kPerChannelAffine;
    at::Tensor qbias = quant_utils::QuantizeBias(is_per_channel, bias_fp32, weight_contig, input_scale);

    // Update the input scale to not pack again.
    this->input_scale = input_scale;
    w.reset();
    w = std::make_unique<qnnpack::PackBMatrix>(
        cols_w /* input_channels */,
        rows_w /* output_channels */,
        w_zero_points.data(),
        requantization_scales.data(),
        reinterpret_cast<uint8_t*>(qnnp_w_data),
        reinterpret_cast<int32_t*>(qbias.data_ptr<c10::qint32>()));
    packB = w.get();
    if (at::globalContext().releaseWeightsWhenPrepacking()) {
      // On mobile, we release the original weight by resetting the intrusive_ptr.
      // Calling unpack after this will throw an assertion.
      orig_weight.reset();
    }
  }

  size_t rows_input = 1;
  size_t cols_input = input_contig.size(input_contig.dim() - 1);
  for (const auto i : c10::irange(input_contig.dim() -1)) {
    rows_input *= input_contig.size(i);
  }

  TORCH_CHECK(
      cols_input == cols_w,
      "quantized::linear(): input size does not match weight dimension 1 size: \
         got ",
      cols_input,
      " but expected ",
      cols_w);

  // Allocate output Tensor and a buffer for QNNPACK to use
  // The resulting matrix here is 2-D, let's view it with the original
  // left hand dimensions of the input. Here are two examples:
  // 1. If the input tensor is {M, K}, the output tensor is {M, N}.
  // 2. If the input tensor is {b, M, K}, the output tensor is {b, M, N}.
  std::vector<int64_t> out_sizes = input.sizes().vec();
  out_sizes.back() = static_cast<long>(rows_w);
  at::Tensor output = at::_empty_affine_quantized(
      out_sizes,
      input.options(),
      output_scale,
      output_zero_point);

  auto output_min = ReluFused
      // NOLINTNEXTLINE(bugprone-narrowing-conversions,cppcoreguidelines-narrowing-conversions)
      ? activationLimits<uint8_t>(output_scale, output_zero_point, Activation::RELU)
            .first
      : std::numeric_limits<uint8_t>::min();
  auto output_max = ReluFused
      // NOLINTNEXTLINE(bugprone-narrowing-conversions,cppcoreguidelines-narrowing-conversions)
      ? activationLimits<uint8_t>(output_scale, output_zero_point, Activation::RELU)
            .second
      : std::numeric_limits<uint8_t>::max();
  TORCH_INTERNAL_ASSERT(packB != nullptr, "Packed Weights are NULL");
  const pytorch_qnnp_status runStatus = qnnpack::qnnpackLinear(
      rows_input /* batch_size */,
      cols_input /* input_channels */,
      rows_w /* output_channels */,
      input_contig.q_zero_point(),
      w_zero_points.data(),
      requantization_scales.data(),
      output_zero_point,
      output_min,
      output_max,
      (uint8_t*)input_contig.data_ptr<c10::quint8>(),
      cols_input /* input_stride */,
      packB->getPackedWeights(),
      (uint8_t*)output.data_ptr<c10::quint8>(),
      rows_w /* output_stride */,
      // TODO (Ashkan): Disabling temporarily.
      // Throws a floating point exception with OSS pthreadpool.
      caffe2::pthreadpool_() /* threadpool */);

  TORCH_INTERNAL_ASSERT(
      runStatus == pytorch_qnnp_status_success,
      "failed to run QNNPACK Linear operator");

  return output;
}

#ifdef USE_XNNPACK
static bool can_use_xnnp(c10::ScalarType dtype, bool per_channel) {
  if(!at::native::xnnpack::available()) {
    return false;
  }

  bool supported_dtypes = dtype == c10::kQInt8;
  bool invalid_config = per_channel; /* xnnp does not currently support
                                        per-channel fully connected op */
  if (supported_dtypes && invalid_config) {
    /* don't want this to fall through to QNNPACK */
    TORCH_CHECK(
        false,
        "quantized::linear (xnnpack): Unsupported config for dtype KQInt8");
  }
  return supported_dtypes && !invalid_config;
}
#endif // USE_XNNPACK

at::Tensor PackedLinearWeightsQnnp::apply(
    at::Tensor input,
    double output_scale,
    int64_t output_zero_point) {
#ifdef USE_XNNPACK
  if (can_use_xnnp(input.scalar_type(), per_channel())) {
    return apply_impl_xnnp<c10::qint8, false>(
        input, output_scale, output_zero_point);
  } /* fall through for unsupported types, configs, or shapes */
#endif // USE_XNNPACK
  return apply_impl<false>(std::move(input), output_scale, output_zero_point);
}

at::Tensor PackedLinearWeightsQnnp::apply_relu(
    at::Tensor input,
    double output_scale,
    int64_t output_zero_point) {
#ifdef USE_XNNPACK
  if (can_use_xnnp(input.scalar_type(), per_channel())) {
    return apply_impl_xnnp<c10::qint8, true>(
        input, output_scale, output_zero_point);
  } /* fall through for unsupported types, configs, or shapes */
#endif // USE_XNNPACK
  return apply_impl<true>(std::move(input), output_scale, output_zero_point);
}

#endif // USE_PYTORCH_QNNPACK

#if AT_MKLDNN_ENABLED()
template <PostOps post_op>
at::Tensor PackedLinearWeightsOnednn::apply_impl(
    at::Tensor input,
    double output_scale,
    int64_t output_zero_point,
    torch::List<at::Scalar> post_op_args) {
  const int64_t dim = input.dim();
  TORCH_CHECK(
      dim != 0,
      "qlinear (ONEDNN): input dim should be at least 1, but got 0");
  TORCH_CHECK(input.scalar_type() == c10::ScalarType::QUInt8,
      "qlinear (ONEDNN): data type of input should be QUint8.");

  auto input_contig = input.expect_contiguous();
  auto& w = *(weight_.get());
  auto K = input.size(dim - 1), M = input.numel() / K, N = w.get_dim(1);
  auto input_dims = {M, K};
  auto input_data_type = dnnl::memory::data_type::u8;
  auto input_desc = ideep::tensor::desc(input_dims, input_data_type);
  ideep::attr_t op_attr = ideep::attr_t();
  if (post_op == Relu) {
    op_attr = ideep::attr_t::fuse_relu();
  } else if (post_op == LeakyRelu) {
    op_attr = ideep::attr_t::fuse_relu(/*scale=*/1.0f, /*alpha=*/post_op_args.get(0).to<double>());
  } else if (post_op == Tanh) {
    op_attr = ideep::attr_t::fuse_tanh();
  }
  ideep::tensor x(input_desc, input_contig->data_ptr<c10::quint8>());
  auto dst_dims = {M, N};
  double input_scale = input.q_scale();
  int64_t input_zero_point = input.q_zero_point();
  const ideep::scale_t& src_scales = ideep::scale_t(1, 1.0/input_scale);
  const ideep::scale_t& weights_scales = w.get_scale();
  // Scales of ONEDNN and PyTorch are reciprocal
  const ideep::scale_t& dst_scales = ideep::scale_t(1, 1.0/output_scale);
  const ideep::zero_point_t& src_zero_point = ideep::zero_point_t(1, input_zero_point);
  const ideep::zero_point_t& dst_zero_point = ideep::zero_point_t(1, output_zero_point);
  // Compute: Use ideep::matmul_forward to support asymmetric quantization
  // Allocate output Tensor
  at::Tensor output = at::_empty_affine_quantized(
      dst_dims,
      at::device(c10::kCPU).dtype(c10::kQUInt8),
      output_scale,
      output_zero_point);
  if (output.numel() == 0) {
    return output;
  }
  ideep::tensor y({dst_dims, ideep::tensor::data_type::u8,
                   {output.strides().cbegin(), output.strides().cend()}},
                  output.data_ptr());
  bool with_bias = bias_.has_value();
  if (with_bias) {
    // Bias might be modified outside (e.g. by quantization bias correction).
    // If so, update the prepacked bias as well.
    if (bias_.value().get_data_handle() != orig_bias_.value().data_ptr()) {
      bias_.value().init(bias_.value().get_desc(), orig_bias_.value().data_ptr());
    }
  }
  const auto& b = with_bias ? bias_.value() : ideep::tensor();
  // Primitive cache is initialized when called for the first time
  // and won't be updated afterwards.
  int num_threads = at::get_num_threads();
  PrimitiveCacheKey cache_key = std::make_tuple(
      input_scale, input_zero_point, input_dims, output_scale, output_zero_point, num_threads, /*accum scale*/1.0, /*accum zero point*/0);
  c10::call_once(*cache_initialized_flag, [&](){
      LinearParams params;
      ideep::matmul_forward::prepare</*is_dynamic=*/false>(
          params, x, w, b, y,
          src_scales, weights_scales, dst_scales,
          src_zero_point, dst_zero_point, 1.0f, 1.0f, op_attr);
      get_cache() = LinearPrimitiveCache(cache_key, params);
      w = w.reorder_if_differ_in(params.pd.weights_desc());
  });
  if (get_cache().hit(cache_key)) {
    LinearParams& params = get_cache().get_param();
    ideep::matmul_forward::compute<false, false>(params, x, w, b, y);
  } else {
    ideep::matmul_forward::compute(x, w, b, y, src_scales, weights_scales,
                                   dst_scales, src_zero_point, dst_zero_point,
                                   1.0f, 1.0f, op_attr);
  }
  auto out_sizes = input.sizes().vec();
  out_sizes.back() = N;
  if (output.sizes().vec() == out_sizes)
    return output;
  return output.reshape(out_sizes);
}

at::Tensor PackedLinearWeightsOnednn::apply(
    at::Tensor input,
    double output_scale,
    int64_t output_zero_point) {
  return apply_impl<NoPostOp>(
      std::move(input), output_scale, output_zero_point);
}

at::Tensor PackedLinearWeightsOnednn::apply_relu(
    at::Tensor input,
    double output_scale,
    int64_t output_zero_point) {
  return apply_impl<Relu>(
      std::move(input), output_scale, output_zero_point);
}

at::Tensor PackedLinearWeightsOnednn:: apply_leaky_relu(
    at::Tensor input,
    double output_scale,
    int64_t output_zero_point,
    double negative_slope) {
  torch::List<at::Scalar> post_op_args =
      {at::Scalar(negative_slope)};
  return apply_impl<LeakyRelu>(
      std::move(input), output_scale, output_zero_point, post_op_args);
}

at::Tensor PackedLinearWeightsOnednn:: apply_tanh(
    at::Tensor input,
    double output_scale,
    int64_t output_zero_point) {
  return apply_impl<Tanh>(
      std::move(input), output_scale, output_zero_point);
}

static at::Tensor linear_int8_with_onednn_weight(
    at::Tensor input, // int8 CPU Tensor, not QTensor
    double input_scale,
    int64_t input_zero_point,
    at::Tensor onednn_weight, // int8 tensor from MkldnnCPU
    at::Tensor weight_scales,
    at::Tensor weight_zero_points,
    c10::optional<at::Tensor> bias, // plain tensor
    double output_scale,
    int64_t output_zero_point,
    c10::optional<c10::ScalarType> output_dtype,
    c10::optional<at::Tensor> other, // extra input for binary post-op
    double other_scale,
    int64_t other_zero_point,
    const c10::string_view& binary_post_op, // e.g. "none", "sum", "add"
    double binary_alpha,
    const c10::string_view& unary_post_op, // e.g. "none", "relu"
    torch::List<c10::optional<at::Scalar>>& unary_post_op_args,
    c10::string_view& unary_post_op_algorithm) {
  using ideep::tensor;
  const int64_t dim = input.dim();
  output_scale = 1.0f / output_scale;
  TORCH_CHECK(input.scalar_type() == c10::ScalarType::Byte,
      "qlinear with mkldnn tensor: data type of input should be uint8 (unsigned char).");
  TORCH_CHECK(onednn_weight.scalar_type() == c10::ScalarType::Char,
      "qlinear with mkldnn tensor: data type of weight should be int8 (char).");
  TORCH_CHECK(
      weight_scales.scalar_type() == c10::ScalarType::Float, "weight scales should be dtype c10::ScalarType::Float.");
  TORCH_CHECK(
      binary_alpha == 1.0f, "onednn qlinear: alpha != 1 for binary post op is not yet supported.");
  bool fp32_output = output_dtype.has_value() && (output_dtype.value() == c10::kFloat);
  bool bf16_output = output_dtype.has_value() && (output_dtype.value() == c10::kBFloat16);
  if (fp32_output || bf16_output) {
    TORCH_CHECK(
        output_scale == 1.0f && output_zero_point == 0, "onednn qlinear: expect scale=1 and zero point=0 for fp32 output");
  }
  if (binary_post_op != "none") {
    /* Supported cases for binary post op:
      +-------------------+--------------+---------------+
      | Extra input dtype | Output dtype | Post op       |
      +-------------------+--------------+---------------+
      | Fp32/bf16         | fp32/bf16    | sum           |
      +-------------------+--------------+---------------+
      | Fp32/bf16         | int8         | add           |
      +-------------------+--------------+---------------+
      | int8              | fp32/bf16    | not supported |
      +-------------------+--------------+---------------+
      | int8              | int8         | sum           |
      +-------------------+--------------+---------------+
    */
    TORCH_CHECK(other.has_value(), "onednn qlinear: the extra input is missing for post op ", binary_post_op);
    if (fp32_output || bf16_output) {
      TORCH_CHECK(
          other_scale == 1.0f && other_zero_point == 0,
          "onednn qlinear: expect extra input scale = 1.0 and zero point = 0 when output dtype is ", output_dtype.value(),
          ", but got ", other_scale, " and ", other_zero_point, ", respectively"
      );
    }
    if (binary_post_op == "sum") {
      auto expected_dtype = output_dtype.has_value() ? output_dtype.value() : c10::kByte;
      TORCH_CHECK(
          other.value().scalar_type() == expected_dtype,
          "onednn qlinear: the dtype of extra input for binary post op should be ", expected_dtype,
          " (same as output dtype), but got ", other.value().scalar_type()
      );
    }
  }

  // If the input has more than two dimensions, we will reshape it to a 2-dimensional form
  // for calculation and subsequently reshape the output back.
  auto input_contig =
      dim == 2 ? input.contiguous() : input.reshape({-1, input.size(dim - 1)}).contiguous();

  auto src = at::native::itensor_from_tensor(input_contig);
  auto packed_weight = at::native::itensor_from_mkldnn(onednn_weight);
  int64_t K = input.size(dim - 1), M = input.numel() / K, N = packed_weight.get_dim(1);

  auto output_size = input.sizes().vec();
  output_size[dim - 1] = N;

  c10::optional<ideep::tensor> onednn_bias{c10::nullopt};
  bool with_bias = bias.has_value();
  at::Tensor bias_val_float;
  if (with_bias) {
    bias_val_float = bias.value().to(at::kFloat);
    if (bias_val_float.dim() == 1) {
      auto b_reshape = bias_val_float.reshape({1, bias_val_float.size(0)});
      onednn_bias = at::native::itensor_view_from_dense(b_reshape);
    } else {
      onednn_bias = at::native::itensor_view_from_dense(bias_val_float);
    }
  }
  std::vector<int64_t> src_dims = {M, K};
  std::vector<int64_t> dst_dims = {M, N};
  at::Tensor output = binary_post_op == "sum" ?
      other.value() :
      at::empty(
        dst_dims,
        device(c10::kCPU)
            .dtype(fp32_output ? c10::kFloat : (bf16_output ? c10::kBFloat16 : c10::kByte))
      );
  if (output.numel() == 0) {
    return output;
  }
  tensor dst = at::native::itensor_view_from_dense(output);
  static tensor empty_tensor;
  static tensor::desc empty_tensor_desc;
  tensor src1 = binary_post_op == "add" ?
      at::native::itensor_view_from_dense(other.value().reshape({-1, other.value().size(dim - 1)})) :
      empty_tensor;

  // Create onednn primitive
  auto src_desc = tensor::desc(src_dims, ideep::data_type::u8, ideep::format_tag::any);
  auto weights_desc = packed_weight.get_desc();
  auto dst_dtype = dst.get_data_type();
  auto dst_desc = tensor::desc(dst_dims, dst_dtype, ideep::format_tag::any);
  auto bias_desc = with_bias ?
      tensor::desc(onednn_bias.value().get_dims(), ideep::data_type::f32, ideep::format_tag::any) :
      empty_tensor_desc;
  // Get op attr for primitive
  // Note: output_scale & output_zero_point are for re-quantization of the final output.
  // And other_scale & other_zero_point are for dequantization of other.
  auto other_desc = binary_post_op == "add" ? src1.get_desc() : empty_tensor_desc;
  auto op_attr = onednn_utils::create_attr_by_post_op(
    binary_post_op,
    binary_alpha,
    other_scale,
    other_zero_point,
    other_desc,
    unary_post_op,
    unary_post_op_args,
    unary_post_op_algorithm
  );
  if (input_scale != 1.0f) {
    op_attr.set_scales_mask(DNNL_ARG_SRC, 0);
  }
  if (input_zero_point != 0) {
    op_attr.set_zero_points_mask(DNNL_ARG_SRC, 0);
  }
  op_attr.set_scales_mask(DNNL_ARG_WEIGHTS, ideep::utils::op_scale_mask(weight_scales.numel()));
  if (output_scale != 1.0f) {
    op_attr.set_scales_mask(DNNL_ARG_DST, 0);
  }
  if (output_zero_point != 0) {
    op_attr.set_zero_points_mask(DNNL_ARG_DST, 0);
  }
  op_attr.set_scratchpad_mode(dnnl::scratchpad_mode::user);
  auto engine = ideep::engine::cpu_engine();
  auto primitive_desc = with_bias ?
      dnnl::matmul::primitive_desc(engine, src_desc, weights_desc, bias_desc, dst_desc, op_attr) :
      dnnl::matmul::primitive_desc(engine, src_desc, weights_desc, dst_desc, op_attr);
  auto primitive = dnnl::matmul(primitive_desc);

  // Reorder weight if needed
  auto expected_weight = packed_weight.reorder_if_differ_in(primitive_desc.weights_desc());

  // Prepare args and execute primitive
  tensor scratchpad(primitive_desc.scratchpad_desc());
  ideep::exec_args args;
  args.insert({DNNL_ARG_SRC, src});
  args.insert({DNNL_ARG_WEIGHTS, expected_weight});
  args.insert({DNNL_ARG_DST, dst});
  args.insert({DNNL_ARG_SCRATCHPAD, scratchpad});
  if (with_bias) {
    args.insert({DNNL_ARG_BIAS, onednn_bias.value()});
  }
  tensor src_scales_t = tensor(ideep::scale_t(1, input_scale));
  tensor wei_scales_t = at::native::itensor_from_tensor(weight_scales);
  tensor dst_scales_t = tensor(ideep::scale_t(1, output_scale));
  tensor src_zp_t = tensor(ideep::zero_point_t(1, input_zero_point));
  tensor dst_zp_t = tensor(ideep::zero_point_t(1, output_zero_point));
  if (input_scale != 1.0f) {
    args.insert({DNNL_ARG_ATTR_SCALES | DNNL_ARG_SRC, src_scales_t});
  }
  if (output_scale != 1.0f) {
    args.insert({DNNL_ARG_ATTR_SCALES | DNNL_ARG_DST, dst_scales_t});
  }
  args.insert({DNNL_ARG_ATTR_SCALES | DNNL_ARG_WEIGHTS, wei_scales_t});
  if (input_zero_point != 0) {
    args.insert({DNNL_ARG_ATTR_ZERO_POINTS | DNNL_ARG_SRC, src_zp_t});
  }
  if (output_zero_point != 0) {
    args.insert({DNNL_ARG_ATTR_ZERO_POINTS | DNNL_ARG_DST, dst_zp_t});
  }
  if (binary_post_op == "add") {
    args.insert({DNNL_ARG_ATTR_MULTIPLE_POST_OP(0) | DNNL_ARG_SRC_1, src1});
  }
  primitive.execute(ideep::stream::default_stream(), args);
  return dim == 2 ? output : output.reshape(output_size);
}
#endif // #if AT_MKLDNN_ENABLED()

namespace at {
namespace native {
namespace {

template <bool ReluFused>
class QLinearInt8 final {
 public:
  static at::Tensor run(
      at::Tensor input,
      const c10::intrusive_ptr<LinearPackedParamsBase>& packed_weight,
      double output_scale,
      int64_t output_zero_point) {
    if (ReluFused) {
      return packed_weight->apply_relu(
          std::move(input), output_scale, output_zero_point);
    } else {
      return packed_weight->apply(
          std::move(input), output_scale, output_zero_point);
    }
  }
};

class QLinearLeakyReluInt8 final {
 public:
  static at::Tensor run(
      at::Tensor input,
      const c10::intrusive_ptr<LinearPackedParamsBase>& packed_weight,
      double output_scale,
      int64_t output_zero_point,
      double negative_slope) {
    auto& ctx = at::globalContext();
#if AT_MKLDNN_ENABLED()
    if (ctx.qEngine() == at::QEngine::ONEDNN) {
      return dynamic_cast<PackedLinearWeightsOnednn*>(packed_weight.get())->apply_leaky_relu(
          std::move(input), output_scale, output_zero_point, negative_slope);
    }
#endif
    TORCH_CHECK(
        false,
        "Didn't find engine for operation quantized::linear_leaky_relu ",
        toString(ctx.qEngine()));
  }
};


class QLinearTanhInt8 final {
 public:
  static at::Tensor run(
      at::Tensor input,
      const c10::intrusive_ptr<LinearPackedParamsBase>& packed_weight,
      double output_scale,
      int64_t output_zero_point) {
    auto& ctx = at::globalContext();
#if AT_MKLDNN_ENABLED()
    if (ctx.qEngine() == at::QEngine::ONEDNN) {
      return dynamic_cast<PackedLinearWeightsOnednn*>(packed_weight.get())->apply_tanh(
          std::move(input), output_scale, output_zero_point);
    }
#endif
    TORCH_CHECK(
        false,
        "Didn't find engine for operation quantized::linear_tanh ",
        toString(ctx.qEngine()));
  }
};

template <bool ReluFused>
class QLinearInt8FusedQDQ final {
 public:
  static at::Tensor run(
      at::Tensor input,
      double input_scale,
      int64_t input_zero_point,
      const c10::intrusive_ptr<LinearPackedParamsBase>& packed_weight) {
    if (ReluFused) {
      return packed_weight->apply_with_input_q_dq_qweight_dq_relu_output_fp32(
          std::move(input), input_scale, input_zero_point);
    } else {
      return packed_weight->apply_with_input_q_dq_qweight_dq_output_fp32(
          std::move(input), input_scale, input_zero_point);
    }
  }
};

class QLinearOnednn final {
 public:
  static Tensor run_pointwise(
      Tensor act, // int8 CPU tensor, not QTensor
      double act_scale,
      int64_t act_zero_point,
      Tensor onednn_weight, // int8 tensor from MkldnnCPU
      Tensor weight_scales,
      Tensor weight_zero_points,
      c10::optional<Tensor> bias,
      double output_scale,
      int64_t output_zero_point,
      c10::optional<c10::ScalarType> output_dtype,
      c10::string_view post_op_name,
      torch::List<c10::optional<at::Scalar>> post_op_args,
      c10::string_view post_op_algorithm) {
#if AT_MKLDNN_ENABLED()
    static c10::optional<at::Tensor> other = c10::nullopt;
    static const c10::string_view binary_post_op = "none";
    return linear_int8_with_onednn_weight(
        act, act_scale, act_zero_point,
        onednn_weight, weight_scales, weight_zero_points,
        bias, output_scale, output_zero_point, output_dtype,
        other, /*other scale*/1.0, /*other zp*/0,
        binary_post_op, /*binary alpha*/1.0,
        post_op_name, post_op_args, post_op_algorithm
    );
#endif
    TORCH_CHECK(false, "Unimplemented (int8 linear with packed weight and bias)");
  }
<<<<<<< HEAD

  static Tensor run_pointwise_tensor(
      Tensor act, // int8 CPU tensor, not QTensor
      Tensor act_scale,
      Tensor act_zero_point,
      Tensor onednn_weight, // int8 tensor from MkldnnCPU
      Tensor weight_scales,
      Tensor weight_zero_points,
      c10::optional<Tensor> bias,
      double output_scale,
      int64_t output_zero_point,
      c10::optional<c10::ScalarType> output_dtype,
      std::string post_op_name,
      torch::List<c10::optional<at::Scalar>> post_op_args,
      std::string post_op_algorithm) {
#if AT_MKLDNN_ENABLED()
    TORCH_CHECK(act_scale.numel() == 1 && act_zero_point.numel() == 1,
        "onednn int8 linear: act scale/zp size should be 1");
    return linear_int8_with_onednn_weight(
        act, act_scale.item().toDouble(), act_zero_point.item().toLong(),
        onednn_weight, weight_scales, weight_zero_points,
        bias, output_scale, output_zero_point, output_dtype,
        post_op_name, post_op_args, post_op_algorithm
    );
#endif
    TORCH_CHECK(false, "Unimplemented (int8 linear with packed weight and bias)");
  }
};
=======
>>>>>>> f34905f6

  static Tensor run_pointwise_tensor(
      Tensor act, // int8 CPU tensor, not QTensor
      Tensor act_scale,
      Tensor act_zero_point,
      Tensor onednn_weight, // int8 tensor from MkldnnCPU
      Tensor weight_scales,
      Tensor weight_zero_points,
      c10::optional<Tensor> bias,
      double output_scale,
      int64_t output_zero_point,
      c10::optional<c10::ScalarType> output_dtype,
      c10::string_view post_op_name,
      torch::List<c10::optional<at::Scalar>> post_op_args,
      c10::string_view post_op_algorithm) {
#if AT_MKLDNN_ENABLED()
    TORCH_CHECK(act_scale.numel() == 1 && act_zero_point.numel() == 1,
        "onednn int8 linear: act scale/zp size should be 1");
    static c10::optional<at::Tensor> other = c10::nullopt;
    static const c10::string_view binary_post_op = "none";
    return linear_int8_with_onednn_weight(
        act, act_scale.item().toDouble(), act_zero_point.item().toLong(),
        onednn_weight, weight_scales, weight_zero_points,
        bias, output_scale, output_zero_point, output_dtype,
        other, /*other scale*/1.0, /*other zp*/0,
        binary_post_op, /*binary alpha*/1.0,
        post_op_name, post_op_args, post_op_algorithm
    );
#endif
    TORCH_CHECK(false, "Unimplemented (int8 linear with packed weight and bias)");
  }

  static Tensor run_pointwise_binary(
      Tensor act, // int8 CPU tensor, not QTensor
      double act_scale,
      int64_t act_zero_point,
      Tensor onednn_weight, // int8 tensor from MkldnnCPU
      Tensor weight_scales,
      Tensor weight_zero_points,
      c10::optional<Tensor> bias,
      double output_scale,
      int64_t output_zero_point,
      c10::optional<c10::ScalarType> output_dtype,
      c10::optional<at::Tensor> other, // extra input for binary post-op
      double other_scale,
      int64_t other_zero_point,
      c10::string_view binary_post_op, // e.g. "none", "sum", "add"
      double binary_alpha,
      c10::string_view unary_post_op, // e.g. "none", "relu"
      torch::List<c10::optional<at::Scalar>> unary_post_op_args,
      c10::string_view unary_post_op_algorithm) {
#if AT_MKLDNN_ENABLED()
    return linear_int8_with_onednn_weight(
        act, act_scale, act_zero_point,
        onednn_weight, weight_scales, weight_zero_points,
        bias, output_scale, output_zero_point, output_dtype,
        other, other_scale, other_zero_point,
        binary_post_op, binary_alpha,
        unary_post_op, unary_post_op_args, unary_post_op_algorithm
    );
#endif
    TORCH_CHECK(false, "Unimplemented (int8 linear with packed weight and bias)");
  }

  static Tensor run_pointwise_binary_tensor(
      Tensor act, // int8 CPU tensor, not QTensor
      Tensor act_scale,
      Tensor act_zero_point,
      Tensor onednn_weight, // int8 tensor from MkldnnCPU
      Tensor weight_scales,
      Tensor weight_zero_points,
      c10::optional<Tensor> bias,
      double output_scale,
      int64_t output_zero_point,
      c10::optional<c10::ScalarType> output_dtype,
      c10::optional<at::Tensor> other, // extra input for binary post-op
      double other_scale,
      int64_t other_zero_point,
      c10::string_view binary_post_op, // e.g. "none", "sum", "add"
      double binary_alpha,
      c10::string_view unary_post_op, // e.g. "none", "relu"
      torch::List<c10::optional<at::Scalar>> unary_post_op_args,
      c10::string_view unary_post_op_algorithm) {
#if AT_MKLDNN_ENABLED()
    TORCH_CHECK(act_scale.numel() == 1 && act_zero_point.numel() == 1,
        "onednn int8 linear: act scale/zp size should be 1");
    return linear_int8_with_onednn_weight(
        act, act_scale.item().toDouble(), act_zero_point.item().toLong(),
        onednn_weight, weight_scales, weight_zero_points,
        bias, output_scale, output_zero_point, output_dtype,
        other, other_scale, other_zero_point,
        binary_post_op, binary_alpha,
        unary_post_op, unary_post_op_args, unary_post_op_algorithm
    );
#endif
    TORCH_CHECK(false, "Unimplemented (int8 linear with packed weight and bias)");
  }
};

TORCH_LIBRARY_IMPL(quantized, QuantizedCPU, m) {
  register_linear_params();
  m.impl(TORCH_SELECTIVE_NAME("quantized::linear"), TORCH_FN(QLinearInt8<false>::run));
  m.impl(TORCH_SELECTIVE_NAME("quantized::linear_relu"), TORCH_FN(QLinearInt8<true>::run));
  m.impl(TORCH_SELECTIVE_NAME("quantized::linear_leaky_relu"), TORCH_FN(QLinearLeakyReluInt8::run));
  m.impl(TORCH_SELECTIVE_NAME("quantized::linear_tanh"), TORCH_FN(QLinearTanhInt8::run));
}

TORCH_LIBRARY_IMPL(_quantized, QuantizedCPU, m) {
  register_linear_params();
  m.impl(TORCH_SELECTIVE_NAME("_quantized::linear"), TORCH_FN(QLinearInt8<false>::run));
}

TORCH_LIBRARY_IMPL(quantized, CPU, m) {
  m.impl(TORCH_SELECTIVE_NAME("quantized::linear_with_input_q_dq_qweight_dq_output_fp32"), TORCH_FN(QLinearInt8FusedQDQ<false>::run));
  m.impl(TORCH_SELECTIVE_NAME("quantized::linear_with_input_q_dq_qweight_dq_relu_output_fp32"), TORCH_FN(QLinearInt8FusedQDQ<true>::run));
}

TORCH_LIBRARY_IMPL(onednn, MkldnnCPU, m) {
  m.impl(TORCH_SELECTIVE_NAME("onednn::qlinear_pointwise"),
      TORCH_FN(QLinearOnednn::run_pointwise));
  m.impl(TORCH_SELECTIVE_NAME("onednn::qlinear_pointwise.tensor"),
      TORCH_FN(QLinearOnednn::run_pointwise_tensor));
<<<<<<< HEAD
=======
  m.impl(TORCH_SELECTIVE_NAME("onednn::qlinear_pointwise.binary"),
      TORCH_FN(QLinearOnednn::run_pointwise_binary));
  m.impl(TORCH_SELECTIVE_NAME("onednn::qlinear_pointwise.binary_tensor"),
      TORCH_FN(QLinearOnednn::run_pointwise_binary_tensor));
>>>>>>> f34905f6
}

} // namespace
} // namespace native
} // namespace at<|MERGE_RESOLUTION|>--- conflicted
+++ resolved
@@ -1216,37 +1216,6 @@
 #endif
     TORCH_CHECK(false, "Unimplemented (int8 linear with packed weight and bias)");
   }
-<<<<<<< HEAD
-
-  static Tensor run_pointwise_tensor(
-      Tensor act, // int8 CPU tensor, not QTensor
-      Tensor act_scale,
-      Tensor act_zero_point,
-      Tensor onednn_weight, // int8 tensor from MkldnnCPU
-      Tensor weight_scales,
-      Tensor weight_zero_points,
-      c10::optional<Tensor> bias,
-      double output_scale,
-      int64_t output_zero_point,
-      c10::optional<c10::ScalarType> output_dtype,
-      std::string post_op_name,
-      torch::List<c10::optional<at::Scalar>> post_op_args,
-      std::string post_op_algorithm) {
-#if AT_MKLDNN_ENABLED()
-    TORCH_CHECK(act_scale.numel() == 1 && act_zero_point.numel() == 1,
-        "onednn int8 linear: act scale/zp size should be 1");
-    return linear_int8_with_onednn_weight(
-        act, act_scale.item().toDouble(), act_zero_point.item().toLong(),
-        onednn_weight, weight_scales, weight_zero_points,
-        bias, output_scale, output_zero_point, output_dtype,
-        post_op_name, post_op_args, post_op_algorithm
-    );
-#endif
-    TORCH_CHECK(false, "Unimplemented (int8 linear with packed weight and bias)");
-  }
-};
-=======
->>>>>>> f34905f6
 
   static Tensor run_pointwise_tensor(
       Tensor act, // int8 CPU tensor, not QTensor
@@ -1369,13 +1338,10 @@
       TORCH_FN(QLinearOnednn::run_pointwise));
   m.impl(TORCH_SELECTIVE_NAME("onednn::qlinear_pointwise.tensor"),
       TORCH_FN(QLinearOnednn::run_pointwise_tensor));
-<<<<<<< HEAD
-=======
   m.impl(TORCH_SELECTIVE_NAME("onednn::qlinear_pointwise.binary"),
       TORCH_FN(QLinearOnednn::run_pointwise_binary));
   m.impl(TORCH_SELECTIVE_NAME("onednn::qlinear_pointwise.binary_tensor"),
       TORCH_FN(QLinearOnednn::run_pointwise_binary_tensor));
->>>>>>> f34905f6
 }
 
 } // namespace
