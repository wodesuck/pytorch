#pragma once

#include <ATen/core/dispatch/Dispatcher.h>
#include <ATen/core/ivalue.h>
#include <c10/macros/Export.h>
#include <nlohmann/json.hpp>
#include <torch/csrc/inductor/aoti_torch/c/shim.h>
#include <torch/csrc/inductor/aoti_torch/proxy_executor.h>
#include <iostream>
#include <utility>

namespace torch::aot_inductor {

enum class DynamicArgType : int {
  TensorType = 0,
  ListTensorType = 1,
  ListOptionalTensorType = 2,
  IntType = 3,
  ListIntType = 4,
};

inline std::ostream& operator<<(std::ostream& os, DynamicArgType arg_type) {
  os << static_cast<int>(arg_type);
  return os;
}

inline bool isTensorType(DynamicArgType arg_type) {
  return arg_type == DynamicArgType::TensorType ||
      arg_type == DynamicArgType::ListTensorType ||
      arg_type == DynamicArgType::ListOptionalTensorType;
}

struct OSSDynamicArg {
  OSSDynamicArg(
      int arg_index,
      DynamicArgType arg_type,
      int length,
      std::optional<std::vector<std::string>> list_item_types = std::nullopt)
      : arg_index(arg_index),
        arg_type(arg_type),
        length(length),
        list_item_types(std::move(list_item_types)) {}
  int arg_index;
  DynamicArgType arg_type;
  int length;
  std::optional<std::vector<std::string>>
      list_item_types; // only used for parsing list of optional tensors
};

struct OSSOpKernel {
  OSSOpKernel(std::string target, c10::OperatorHandle op_handle)
      : target_(std::move(target)), op_handle_(std::move(op_handle)) {}

  std::string target_;
  c10::OperatorHandle op_handle_;
  std::vector<OSSDynamicArg> dynamic_args_;
  std::vector<OSSDynamicArg> outputs_;
  std::vector<c10::IValue> stack_;

  int num_output_tensors() const {
    int num_output_tensors = 0;
    for (const auto& output : outputs_) {
      if (isTensorType(output.arg_type)) {
        num_output_tensors += output.length;
      }
    }
    return num_output_tensors;
  }
};

class OSSProxyExecutor : public ProxyExecutor {
 public:
  explicit OSSProxyExecutor(const std::string& json_path, bool is_cpu);

  void call_function(
      int extern_node_index,
      int num_ints,
      int64_t* flatten_int_args,
      int num_tensors,
      AtenTensorHandle* flatten_tensor_args) override;

 private:
  void prefill_stack_with_static_arguments(
      int index,
<<<<<<< HEAD
      const at::TypePtr& schema_arg_type,
      const nlohmann::json& thrift_arg,
=======
      at::TypePtr schema_arg_type,
      const nlohmann::json& serialized_arg,
>>>>>>> 416a7894
      OSSOpKernel& op_kernel);

  void get_input_info_from_serialized(
      const std::vector<c10::Argument>& schema_args,
      const nlohmann::json& serialized_node,
      OSSOpKernel& op_kernel);

  void get_output_info_from_serialized(
      const std::vector<c10::Argument>& schema_returns,
      const nlohmann::json& serialized_node,
      OSSOpKernel& op_kernel);

  std::vector<OSSOpKernel> op_kernels_;
  std::unique_ptr<c10::Device> device_;
};

} // namespace torch::aot_inductor<|MERGE_RESOLUTION|>--- conflicted
+++ resolved
@@ -82,13 +82,8 @@
  private:
   void prefill_stack_with_static_arguments(
       int index,
-<<<<<<< HEAD
-      const at::TypePtr& schema_arg_type,
-      const nlohmann::json& thrift_arg,
-=======
       at::TypePtr schema_arg_type,
       const nlohmann::json& serialized_arg,
->>>>>>> 416a7894
       OSSOpKernel& op_kernel);
 
   void get_input_info_from_serialized(
