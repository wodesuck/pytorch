--- conflicted
+++ resolved
@@ -420,7 +420,6 @@
     OperatorGeneratorArgs(
         TORCH_SELECTIVE_SCHEMA("aten::Float.Scalar(Scalar a) -> float"),
         [](Stack& stack) {
-<<<<<<< HEAD
           IValue scalar;
           pop(stack, scalar);
           if (scalar.isDouble()) {
@@ -430,11 +429,6 @@
           } else {
             push(stack, static_cast<double>(scalar.toInt()));
           }
-=======
-          bool b = false;
-          pop(stack, b);
-          push(stack, (float)b);
->>>>>>> 9039fbb4
         },
         aliasAnalysisFromSchema()),
     OperatorGeneratorArgs(
