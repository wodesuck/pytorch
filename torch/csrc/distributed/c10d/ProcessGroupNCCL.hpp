#pragma once

#ifdef USE_C10D_NCCL

#if defined(__linux__)
#include <fcntl.h>
#include <sys/stat.h>
#include <sys/types.h>
#include <unistd.h>
#endif

#include <atomic>
#include <chrono>
#include <future>
#include <iostream>
#include <list>
#include <mutex>
#include <thread>
#include <unordered_map>

#include <torch/csrc/distributed/c10d/Backend.hpp>
#include <torch/csrc/distributed/c10d/NCCLUtils.hpp>
#include <torch/csrc/distributed/c10d/PrefixStore.hpp>
#include <torch/csrc/distributed/c10d/Store.hpp>
#include <torch/csrc/distributed/c10d/intra_node_comm.hpp>

#include <ATen/DynamicLibrary.h>
#include <ATen/cuda/CUDAContext.h>
#include <ATen/cuda/CUDAEvent.h>
#include <c10/core/Stream.h>
#include <c10/core/StreamGuard.h>
#include <c10/cuda/CUDACachingAllocator.h>
#include <c10/cuda/CUDAGuard.h>
#include <c10/cuda/CUDAStream.h>

#include <torch/custom_class.h>

namespace c10d {

// Control broadcasting of NCCL uniqueId
static std::vector<std::string> TORCH_NCCL_BCAST_UNIQUEID = {
    "TORCH_NCCL_BCAST_UNIQUEID"};

// Control whether to always use high priority streams
static std::vector<std::string> TORCH_NCCL_HIGH_PRIORITY = {
    "TORCH_NCCL_HIGH_PRIORITY"};

// Control whether or not wait() is blocking or non-blocking.
static std::vector<std::string> TORCH_NCCL_BLOCKING_WAIT = {
    "TORCH_NCCL_BLOCKING_WAIT",
    "NCCL_BLOCKING_WAIT"};

// TODO: We want to eventually remove this variable and make users to use
// the default value (3 - SkipCleanUp).
// Control whether or not we perform Async Error Handling with NCCL.
static std::vector<std::string> TORCH_NCCL_ASYNC_ERROR_HANDLING = {
    "TORCH_NCCL_ASYNC_ERROR_HANDLING",
    "NCCL_ASYNC_ERROR_HANDLING"};

// Control whether dumping debug info on watchdog
// timeout is enabled. This variable must be set together with
// TORCH_NCCL_ENABLE_MONITORING=1 and TORCH_NCCL_TRACE_BUFFER_SIZE > 0.
static std::vector<std::string> TORCH_NCCL_DUMP_ON_TIMEOUT = {
    "TORCH_NCCL_DUMP_ON_TIMEOUT"};

// TODO: remove this change after a safe rollout.
// Control whether we sleep after an exception is thrown.
// This change is temporary and is used to safely remove the current sleep that
// exists after an exception is thrown.
static std::vector<std::string> TORCH_NCCL_SLEEP_AFTER_EXCEPTION = {
    "TORCH_NCCL_SLEEP_AFTER_EXCEPTION"};

// Control whether Desync Debug is enabled. This variable must be set
// together with TORCH_NCCL_ASYNC_ERROR_HANDLING.
static std::vector<std::string> TORCH_NCCL_DESYNC_DEBUG = {
    "TORCH_NCCL_DESYNC_DEBUG",
    "NCCL_DESYNC_DEBUG"};

// Enable recording start-events for all ProcessGroupNCCL collectives, and
// compute accurate collective timing per-collective. (Note: end-events are
// recorded by default. Turn on this flag can increase chances of a watchdog
// hang due to performing a CUDA event query which eventually calls
// cudaEventElapsedTime() API.
static std::vector<std::string> TORCH_NCCL_ENABLE_TIMING = {
    "TORCH_NCCL_ENABLE_TIMING",
    "NCCL_ENABLE_TIMING"};

// Enable monitoring thread which aborts the process when the ProcessGroupNCCL
// Watchdog thread gets stuck and no heartbeat is detected after
// TORCH_NCCL_HEARTBEAT_TIMEOUT_SEC. This can happen due to calling CUDA/NCCL
// APIs that may hang. It is Useful to prevent jobs being stuck for a prolonged
// time than necessary tying up cluster resources.
static std::vector<std::string> TORCH_NCCL_ENABLE_MONITORING = {
    "TORCH_NCCL_ENABLE_MONITORING"};

// Control the watchdog heartbeat timeout period after which the monitoring
// thread will abort the process.
static std::vector<std::string> TORCH_NCCL_HEARTBEAT_TIMEOUT_SEC = {
    "TORCH_NCCL_HEARTBEAT_TIMEOUT_SEC"};

// Whether to rethrow CUDA Errors in the watchdog (default true)
static std::vector<std::string> TORCH_NCCL_RETHROW_CUDA_ERRORS = {
    "TORCH_NCCL_RETHROW_CUDA_ERRORS"};

// The maximum number of events we store in the flight recorder's ring buffer.
// (One event could be the start or end of a collective, for example).
static std::vector<std::string> TORCH_NCCL_TRACE_BUFFER_SIZE = {
    "TORCH_NCCL_TRACE_BUFFER_SIZE"};

// Control how much extra time we will wait for dumping the debugging info
// before we exit and throws timeout exception.
static std::vector<std::string> TORCH_NCCL_WAIT_TIMEOUT_DUMP_MILSEC = {
    "TORCH_NCCL_WAIT_TIMEOUT_DUMP_MILSEC"};

// Control the interval inside the monitoring thread to check the coordinated
// signal from other ranks, e.g. to dump the debugging information.
static std::vector<std::string> TORCH_NCCL_COORD_CHECK_MILSEC = {
    "TORCH_NCCL_COORD_CHECK_MILSEC"};

// Whether to log C++ stack traces on unclean shutdown (default true)
static std::vector<std::string> TORCH_NCCL_LOG_CPP_STACK_ON_UNCLEAN_SHUTDOWN = {
    "TORCH_NCCL_LOG_CPP_STACK_ON_UNCLEAN_SHUTDOWN"};

// Control whether to use CudaEventCache for the collective in watchdog thread.
// We noticed in the past when cuda global lock is held, destroying CudaEvent
// can cause a hang.
static std::vector<std::string> TORCH_NCCL_CUDA_EVENT_CACHE = {
    "TORCH_NCCL_CUDA_EVENT_CACHE"};

static std::vector<std::string> TORCH_NCCL_NAN_CHECK = {"TORCH_NCCL_NAN_CHECK"};

constexpr const char* NCCL_BACKEND_NAME = "nccl";

constexpr const char* EXCEPTION_DUMP = "exception_dump";

constexpr const int kWorkStatusUpdatePeriodMs = 30 * 1000; // 30 seconds

constexpr auto kProcessGroupNCCLDefaultTimeout =
    std::chrono::milliseconds(10 * 60 * 1000);

// NoHandling: do not handle asynchronous NCCL errors
// TearDown: tear down process upon error, see `WorkNCCL::handleException`
// CleanUpOnly: just clean up collectives and abort communicators without
// tearing down process SkipCleanUp: (this is a temporary option and can be
// removed in future) tear down process without cleaning up NCCL communicators.
// This should be used as a last resort in case `ncclCommAbort` itself is
// hanging
enum ErrorHandlingMode {
  NoHandling = 0,
  TearDown = 1,
  CleanUpOnly = 2,
  SkipCleanUp = 3
};

#define SHOULD_CLEAN_UP(a) (a != NoHandling && a != SkipCleanUp)

#define SHOULD_TEAR_DOWN(a) (a != NoHandling && a != CleanUpOnly)

#define PRINT_COLLECTIVE_HASH_SIGNATURE(phase, opType, numel, hashValue)      \
  LOG(WARNING) << logPrefix() << "Hash of " << phase << " to NCCL " << opType \
               << " with size " << numel << " is " << hashValue;

// If set, ProcessGroupNCCL doesn't use recordStream calls to ensure
// caching allocator safety for tensors used on both user-facing and
// internal comm streams.
// Instead, it stashes live references to those tensors until after
// user-facing streams are synced with comm streams.
// See stashed_for_allocator_safety_ below.
static std::vector<std::string> TORCH_NCCL_AVOID_RECORD_STREAMS = {
    "TORCH_NCCL_AVOID_RECORD_STREAMS"};

// If set, ProcessGroupNCCL registers postAlloc and preFree hooks to cuda cache
// allocator so that whenever a tensor is allocated or freed, ProcessGroupNCCL
// can register/deregister the tensor on all available NCCL communicators.
static std::vector<std::string> TORCH_NCCL_USE_TENSOR_REGISTER_ALLOCATOR_HOOK =
    {"TORCH_NCCL_USE_TENSOR_REGISTER_ALLOCATOR_HOOK",
     "NCCL_USE_TENSOR_REGISTER_ALLOCATOR_HOOK"};

#if defined(__linux__)
struct DumpPipe {
  DumpPipe(int rank) {
    std::string fileStem =
        getCvarString({"TORCH_NCCL_DEBUG_INFO_PIPE_FILE"}, "");
    if (fileStem.empty() ||
        getCvarInt({"TORCH_NCCL_TRACE_BUFFER_SIZE"}, 0) <= 0) {
      return;
    }
    TORCH_CHECK(!fileStem.empty(), "TORCH_NCCL_DEBUG_INFO_PIPE_FILE is empty");
    std::string filename = c10::str(fileStem, rank, ".pipe");
    TORCH_CHECK(
        unlink(filename.c_str()) != -1 || errno == ENOENT,
        "Error removing existing named pipe ",
        filename);
    TORCH_CHECK(
        mkfifo(filename.c_str(), 0666) != -1,
        "Error creating named pipe ",
        filename);
    fd_ = open(filename.c_str(), O_RDONLY | O_NONBLOCK);
    LOG(INFO) << "Pipe file " << filename
              << " has been opened, write to it to trigger NCCL Debug Dump.";
    TORCH_CHECK(fd_ != -1, "Error opening named pipe ", filename);
  }
  bool shouldDump() {
    if (fd_ == -1) {
      return false;
    }
    char buf[128];
    // non-blocking from O_NONBLOCK above.
    // Ignore EINTR because we already will poll this
    // again later.
    ssize_t bytesRead = read(fd_, &buf, 128);
    return bytesRead > 0;
  }
  ~DumpPipe() {
    if (fd_ != -1) {
      close(fd_);
    }
  }

 private:
  int fd_ = -1;
};
#else
struct DumpPipe {
  DumpPipe(int rank) {}
  bool shouldDump() {
    return false;
  }
};
#endif

// ProcessGroupNCCL implements NCCL bindings for c10d.
//
// All functions of the class are expected to be called in the same order
// across all processes in the process group.  This is the only way that we
// can guarantee to match up the same calls among all processes.
//
// All NCCL functions provided by this class are asynchronous functions. More
// specifically, each NCCL call is scheduled on a separate CUDA stream that is
// different from the current CUDA stream. This is for the purpose of
// achieving potentially concurrency and better performance. As a result,
// it is the callers' responsibility to make sure that the CUDA stream their
// code works on needs to wait for the NCCL operation from
// this class.
//
// This can be done by calling:
//
// either WorkNCCL::wait() or WorkNCCL::synchronize(), both achieves the same
// functionality and are synonyms.
//
// Also note that WorkNCCL::finishedGPUExecution() is a helper function only
// provided by ProcessGroupNCCL to check if the NCCL operation of WorkNCCL has
// finished execution on the GPU (not just scheduled).
//
// Example on using the NCCL process group
//
//   ProcessGroupNCCL pg(store, rank, size);
//   std::shared_ptr<WorkNCCL> work = pg.allreduce(tensors);
//
//   // At this point, NCCL kernel has already by queued successfully
//   // Now, let current stream wait for the NCCL to finish, this function is
//   // async operation as well
//
//   work->wait()
//
//   // Now continue on other work in the current stream.
class TORCH_API ProcessGroupNCCL : public Backend {
 public:
  class WorkNCCL : public Work, public std::enable_shared_from_this<WorkNCCL> {
   public:
    friend struct WorkInfo;

    // Constructor takes a list of CUDA devices
    WorkNCCL(
        std::string pgUID,
        std::string pgDesc,
        at::Device& device,
        int rank,
        OpType opType,
        uint64_t seq,
        bool isP2P = false,
        const char* profilingTitle = nullptr,
        const std::optional<std::vector<at::Tensor>>& inputs = std::nullopt,
        bool desyncDebug = false,
        bool enableTiming = false,
        bool cudaEventCacheEnabled = false,
        DebugLevel distDebugLevel = DebugLevel::Off);
    // Copy constructor doing partial copy without outputs_. Cleanup thread
    // monitors and removes finished works. However it will deadlock when
    // destructs outputs_ tensors who are view tensors in autograd graph.
    WorkNCCL(const WorkNCCL& w);

    ~WorkNCCL() override;

    // Checks if the NCCL kernel has started to execute.
    bool isStarted();

    // Checks if request has completed. In this specific case of NCCL, it checks
    // if the NCCL operation has completed on the GPU in its own NCCL stream.
    // Non-blocking operation.
    bool isCompleted() override;

    bool isSuccess() const override;

    // Same as calling synchronize() for NCCL work if timeout is not set.
    // Otherwise, it will block the CPU thread until the NCCL work is completed
    // or timed out. If timeout, exception will be thrown.
    bool wait(std::chrono::milliseconds timeout = kNoTimeout) override;

    void abort() override;

    // Let current stream wait on the completion of the NCCL work
    // Throws on exceptions.
    void synchronize() override;

    // Synchronize streams by blocking each on the NCCL stream
    void synchronizeStream();

    // Helper function to handle exception (throw if needed).
    void handleException(ErrorHandlingMode asyncErrorHandling);

    // Helper function that checks if the NCCL kernels have finished
    // execution on the GPUs
    bool finishedGPUExecution();

    // Get a Future object that will be marked as completed internally.
    c10::intrusive_ptr<c10::ivalue::Future> getFuture() override;

    float getDuration() const override;

    uint64_t getSequencenumber() const override;

    const std::string& logPrefix() const;

    // Helper function that sets an exception_ptr on the WorkNCCL object.
    void setException(std::exception_ptr exception_ptr);

    // Helper function that returns True if the WorkNCCL object has timed out
    // and False otherwise.
    // In case of timeout, set exception on the WorkNCCL object.
    bool checkTimeout(
        std::optional<std::chrono::milliseconds> timeout = std::nullopt);

    std::vector<at::Tensor> result() override;

   protected:
    // The process group unique id
    std::string pgUID_;

    // The process group description
    std::string pgDesc_;

    // The cached list of CUDA devices to operate on
    at::Device device_;

    // The start CUDA event of NCCL operator tracking this work item. These
    // start CUDA events are needed by desync debugging if enabled.
    std::shared_ptr<at::cuda::CUDAEvent> ncclStartEvent_;

    // The end CUDA event of NCCL operator tracking this work item.
    std::shared_ptr<at::cuda::CUDAEvent> ncclEndEvent_;

    // The NCCL communicator used for this work item.
    std::shared_ptr<NCCLComm> ncclComm_;

    // whether this work is a barrier op
    bool isBarrierOp_{false};

    // Clone of blockingWait_ from ProcessGroupNCCL.
    bool blockingWait_{false};

    // Clone of avoidRecordStreams_ from ProcessGroupNCCL.
    bool avoidRecordStreams_{false};

    // Clone of opTimeout_ from ProcessGroupNCCL.
    std::chrono::milliseconds opTimeout_{};

    // Ephemeral timeouts are owned by exactly one work,
    // and reset after that work completes.
    // There may be more than one ephemeral timeout active at the same time,
    // and this variable is used to track the ownership of ephemeral timeout.
    std::chrono::milliseconds ownedEphermeralTimeout_ =
        std::chrono::milliseconds(0);

    // Time point representing when the work started.
    std::chrono::time_point<std::chrono::steady_clock> workStartTime_;

    // Record the sequential number of collective or p2p.
    uint64_t seq_;
    bool isP2P_;

    // Indicates if the nccl start event has been updated to the store trace.
    // This will be used by desync debug.
    bool startTraceUpdated_{false};

    // Record collective sizes for debug. We only record the size on the first
    // device as multi-device per process is deprecated
    size_t numelIn_ = -1;
    size_t numelOut_ = -1;

    // Wrapper method for the static checkForNCCLErrors which can be overridden
    // for tests.
    virtual std::exception_ptr checkForNCCLErrors();

    friend std::ostream& operator<<(
        std::ostream& output,
        const WorkNCCL& workNCCL);

   private:
    // Checks for NCCL errors and sets an appropriate exception_ptr.
    void checkAndSetException();

    // Just checks whether GPU execution has started, without modifying
    // exception_ptr.
    bool startedGPUExecutionInternal() const;

    // Just checks whether GPU execution has completed, without modifying
    // exception_ptr.
    bool finishedGPUExecutionInternal() const;

    // Reference to the store so that we can write aborted communicators
    // to the store.
    c10::intrusive_ptr<Store> store_;

    // Store a reference to NCCL collective's outputs, used by result and to
    // give a more descriptive message when representing the Work as a string.
    std::shared_ptr<std::vector<at::Tensor>> outputs_;

    // TORCH_NCCL_AVOID_RECORD_STREAMS implementation helper.
    // Stores references to participating non-output tensors (ie inputs,
    // flattened intermediates).
    // We'll clear this list in synchronizeStream, just after user-facing
    // stream(s) are synced with the nccl work stream(s).
    // By keeping these refs (as well as outputs_) alive until after the
    // collective's work rejoins the user-facing streams, we achieve
    // caching allocator safety without any recordStream calls.
    // For in-place collectives, some refs stashed here may alias outputs_,
    // but that doesn't do any harm.
    std::shared_ptr<std::vector<at::Tensor>> stashed_for_allocator_safety_;

    // The future returned by getFuture.
    c10::intrusive_ptr<at::ivalue::Future> future_;

    bool timingEnabled_;
    // unique id used to tell the trace buffer that this
    // work has completed
    std::optional<uint64_t> trace_id_;
    DebugLevel distDebugLevel_;
    friend class ProcessGroupNCCL;
  };

  class CUDAEventCache {
   public:
    CUDAEventCache();
    std::shared_ptr<at::cuda::CUDAEvent> create(bool timing);
    static CUDAEventCache& get();

   private:
    std::mutex cacheMutex_;
    // NOTE: We intentionally store raw pointers so that
    // we do not attempt to destroy the event objects on process exit,
    // because cuda may be gone.
    std::vector<at::cuda::CUDAEvent*>
        eventsArray_[2]; // 0 for timing=false, 1 for timing=true
  };

  struct Options : Backend::Options {
    // NOTE: timeout in ProcessGroupNCCL::Options denote the timeout for
    // operations. This is only used when blockingWait_ is enabled.
    explicit Options(bool is_high_priority_stream = false);

    // return intrusive_ptr of the object
    static c10::intrusive_ptr<Options> create(
        bool is_high_priority_stream = false) {
      return c10::make_intrusive<Options>(is_high_priority_stream);
    }

    // Schedule NCCL operations on high priority CUDA streams
    bool is_high_priority_stream;

#ifdef NCCL_HAS_COMM_NONBLOCKING
    // Configure ranks
    ncclConfig_t config = NCCL_CONFIG_INITIALIZER;
#endif

    // Optional "parent" backend and color to create communicators from
    // via `ncclCommSplit`
    std::shared_ptr<ProcessGroupNCCL> split_from;
    int64_t split_color{0};
    std::vector<uint64_t> global_ranks_in_group;
    std::string group_name;
  };

  // If you wish to create multiple process groups, each with a potentially
  // different rank and size, you can do so by passing a new store instance
  // to each one. If you have only a single store object, you can
  // use the `c10d::PrefixStore` to derive scoped instances.
  // This is also what the Python API in torch.distributed does.
  //
  // The process group instance keeps a reference to the store because
  // it may be used long after the constructor runs. In fact, the constructor
  // doesn't create any NCCL communicators. A single NCCL communicator can
  // only be used on a specific set of devices, and are therefore created
  // on-demand when a collective runs. If another collective is executed later,
  // against a different set of devices, the process group creates another NCCL
  // communicator. These NCCL communicators are cached and reused if possible.
  //
  ProcessGroupNCCL(
      const c10::intrusive_ptr<Store>& store,
      int rank,
      int size,
      c10::intrusive_ptr<Options> options = Options::create());

  // This constructor includes the deprecated `groupName` argument.
  // If you have existing code that uses the `groupName`, you can replace
  // it by specifying a `c10d::PrefixStore(groupName, store)` for store.
  C10_DEPRECATED ProcessGroupNCCL(
      const c10::intrusive_ptr<Store>& store,
      int rank,
      int size,
      const std::string& groupName,
      c10::intrusive_ptr<Options> options = Options::create())
      : ProcessGroupNCCL(store, rank, size, std::move(options)) {}

  ~ProcessGroupNCCL() override;

  // This function returns a local uid for ProcessGroupNCCL.
  uint64_t getUid() {
    return static_cast<uint64_t>(local_id_);
  }

  c10::intrusive_ptr<Options> getOptions() {
    return options_;
  }

  const std::string getBackendName() const override {
    return std::string(NCCL_BACKEND_NAME);
  }

  bool supportsSplitting() const override {
    return true;
  }

  void startCoalescing() override;

  c10::intrusive_ptr<Work> endCoalescing() override;

  // For specifying a composite optype, such as ALLGATHER and REDUCE_SCATTER
  c10::intrusive_ptr<Work> endCoalescing(OpType optype);

  c10::intrusive_ptr<Work> broadcast(
      std::vector<at::Tensor>& tensors,
      const BroadcastOptions& opts = BroadcastOptions()) override;

  c10::intrusive_ptr<Work> _broadcast_oop(
      at::Tensor& outputTensors,
      at::Tensor& inputTensors,
      const BroadcastOptions& opts = BroadcastOptions());

  c10::intrusive_ptr<Work> allreduce_sparse(
      std::vector<at::Tensor>& tensors,
      const AllreduceOptions& opts = AllreduceOptions()) override;

  c10::intrusive_ptr<Work> allreduce(
      std::vector<at::Tensor>& tensors,
      const AllreduceOptions& opts = AllreduceOptions()) override;

  c10::intrusive_ptr<Work> allreduce_coalesced(
      std::vector<at::Tensor>& tensors,
      const AllreduceCoalescedOptions& opts =
          AllreduceCoalescedOptions()) override;

  c10::intrusive_ptr<Work> reduce(
      std::vector<at::Tensor>& tensors,
      const ReduceOptions& opts = ReduceOptions()) override;

  c10::intrusive_ptr<Work> _reduce_oop(
      at::Tensor& outputTensors,
      at::Tensor& inputTensors,
      const ReduceOptions& opts = ReduceOptions());

  c10::intrusive_ptr<Work> allgather(
      std::vector<std::vector<at::Tensor>>& outputTensors,
      std::vector<at::Tensor>& inputTensors,
      const AllgatherOptions& opts = AllgatherOptions()) override;

  c10::intrusive_ptr<Work> _allgather_base(
      at::Tensor& outputbuffer,
      at::Tensor& inputbuffer,
      const AllgatherOptions& opts = AllgatherOptions()) override;

  c10::intrusive_ptr<Work> allgather_coalesced(
      std::vector<std::vector<at::Tensor>>& outputTensorLists,
      std::vector<at::Tensor>& inputTensors,
      const AllgatherOptions& opts = AllgatherOptions()) override;

  c10::intrusive_ptr<Work> allgather_into_tensor_coalesced(
      std::vector<at::Tensor>& outputs,
      std::vector<at::Tensor>& inputs,
      const AllgatherOptions& opts = AllgatherOptions()) override;

  c10::intrusive_ptr<Work> reduce_scatter(
      std::vector<at::Tensor>& outputTensors,
      std::vector<std::vector<at::Tensor>>& inputTensors,
      const ReduceScatterOptions& opts = ReduceScatterOptions()) override;

  c10::intrusive_ptr<Work> _reduce_scatter_base(
      at::Tensor& outputTensor,
      at::Tensor& inputTensor,
      const ReduceScatterOptions& opts = ReduceScatterOptions()) override;

  c10::intrusive_ptr<Work> reduce_scatter_tensor_coalesced(
      std::vector<at::Tensor>& outputs,
      std::vector<at::Tensor>& inputs,
      const ReduceScatterOptions& opts = ReduceScatterOptions()) override;

  c10::intrusive_ptr<Work> barrier(
      const BarrierOptions& opts = BarrierOptions()) override;

  c10::intrusive_ptr<Work> alltoall_base(
      at::Tensor& outputTensor,
      at::Tensor& inputTensor,
      std::vector<int64_t>& outputSplitSizes,
      std::vector<int64_t>& inputSplitSizes,
      const AllToAllOptions& opts = AllToAllOptions()) override;

  c10::intrusive_ptr<Work> alltoall(
      std::vector<at::Tensor>& outputTensors,
      std::vector<at::Tensor>& inputTensors,
      const AllToAllOptions& opts = AllToAllOptions()) override;

  c10::intrusive_ptr<Work> send(
      std::vector<at::Tensor>& tensors,
      int dstRank,
      int tag) override;

  c10::intrusive_ptr<Work> recv(
      std::vector<at::Tensor>& tensors,
      int srcRank,
      int tag) override;

  void groupStart();

  void groupEnd();

  void groupEndNonblocking(const std::shared_ptr<NCCLComm>& comm);

  c10::intrusive_ptr<Work> gather(
      std::vector<std::vector<at::Tensor>>& outputTensors,
      std::vector<at::Tensor>& inputTensors,
      const GatherOptions& opts = GatherOptions()) override;

  c10::intrusive_ptr<Work> scatter(
      std::vector<at::Tensor>& outputTensors,
      std::vector<std::vector<at::Tensor>>& inputTensors,
      const ScatterOptions& opts = ScatterOptions()) override;

  // Unsupported Ops
  c10::intrusive_ptr<Work> recvAnysource(
      std::vector<at::Tensor>& tensors,
      int tag) override;

  // Agrees on an initial sequence number for the whole group by having rank 0
  // create it and broadcast it to other ranks using the store.
  void setSequenceNumberForGroup() override;

  // Retrieves the current sequence number for the whole group, which should be
  // in sync. If the returned number is not consistent across the group, it
  // may indicate that there is some sort of collective desynchronization.
  uint64_t getSequenceNumberForGroup() override;

  // Return the total number of splits the communicators held by this process
  // group have performed.  Counts ncclCommCreateFromRanks() for ncclx v2.21.5+
  uint64_t getCommSplitCounter() const;

  void registerOnCompletionHook(
      std::function<void(std::shared_ptr<WorkInfo>)>&& hook) override;
  void waitForPendingWorks() override;

  void enableCollectivesTiming() override;

  // Helper function for iteratively aborting communicators in the provided map
  void abortCommsFromMap(
      std::unordered_map<std::string, std::shared_ptr<NCCLComm>>& ncclCommsMap,
      const std::optional<std::string>& abortReason);

  c10::intrusive_ptr<intra_node_comm::IntraNodeComm> initIntraNodeComm();

  // Destroy (shutdown) this backend -- normal exit.
  void shutdown();

  // Provides an API to abort the ProcessGroup (similar to ncclCommAbort)
  // instead of relying on ProcessGroupNCCL destructor.
<<<<<<< HEAD
  void abort();
=======
  // return true if abort is successful, otherwise false
  bool abort(const std::optional<std::string>& abortReason = std::nullopt);

  void shutdown(const std::optional<std::string>& reason = std::nullopt);
>>>>>>> 72cf196d

  void eagerConnectSingleDevice(at::Device device) override;

  void performNocolorSplit(at::Device device);

  // This method adds a temporary extension for the timeout period,
  // applying to all collectives between the calling of this API and
  // the completion of the first collective on the GPU. While this feature
  // provides flexibility in specific scenarios, it introduces statefulness
  // to timeout setting. Therefore, it is advisable to use this API sparingly
  // and consider alternative approaches, such as directly setting the timeout
  // or utilizing a barrier collective (one can set any timeout to the barrier),
  // whenever feasible.
  void addEphemeralTimeout(const std::chrono::milliseconds& timeout);

  // This function is only intended for testing purposes because we don't
  // want to expose the `WorkNCCL` via pybind. It verifies whether the
  // `opTimeout_` of the provided WorkNCCL instance is the same as the specified
  // timeout.
  bool verifyWorkTimeoutForTest(
      const c10::intrusive_ptr<Work>& work,
      const std::chrono::milliseconds& timeout);

 protected:
  // Helper that broadcasts nccl unique ID to all ranks through the store
  void broadcastUniqueNCCLID(
      ncclUniqueId* ncclID,
      bool isSingleP2POp,
      const std::string& devicesKey,
      int p2pRank);

  // Helper that either looks up the cached NCCL communicators or creates
  // a new set of NCCL communicators as a cache entry
  std::shared_ptr<NCCLComm> getNCCLComm(
      const std::string& deviceKey,
      at::Device& device,
      OpType opType,
      int p2pRank = 0,
      bool isSendRecvSelf = false);

  // Wrapper method which can be overridden for tests.
  virtual std::exception_ptr checkForNCCLErrors(
      std::shared_ptr<NCCLComm>& ncclComm);

  // Ensure thaht if record is True, the work obj will be enqueued via
  // workEnqueue
  virtual c10::intrusive_ptr<ProcessGroupNCCL::WorkNCCL> initWork(
      at::Device& device,
      int rank,
      OpType opType,
      bool isP2P,
      const char* profilingTitle = nullptr,
      const std::vector<at::Tensor>& inputs = {},
      const std::vector<at::Tensor>& outputs = {},
      bool record = false);

  // In the timeout case and we will dump debug info such as the NCCL flight
  // recorder to storage. Down the road, if we have more complicated or blocking
  // operations, we might need to use a side thread to do it.
  bool dumpDebuggingInfo();

  // Abort all communicators on this rank.
  bool abortComms(std::optional<std::string> abortReason = std::nullopt);

 private:
  int globalRankStart;
  int globalRankStride;

  // Helper that encapsulates work shared across all collective communication
  // primitives.  The callbacks have the following signatures:
  //
  //    ncclResult_t fn(at::Tensor& input, at::Tensor& output,
  //                    ncclComm_t, at::cuda::CUDAStream&);
  //    void {pre,post}(std::vector<at::cuda::CUDAStream&>);
  template <typename Fn>
  c10::intrusive_ptr<Work> collective(
      at::Tensor& input,
      at::Tensor& output,
      Fn fn,
      OpType opType,
      const char* profilingTitle = nullptr,
      bool avoidRecordStreams = false,
      bool nanCheck = true);

  template <typename Fn, typename PreProcess, typename PostProcess>
  c10::intrusive_ptr<Work> collective(
      at::Tensor& input,
      at::Tensor& output,
      Fn fn,
      PreProcess pre,
      PostProcess post,
      OpType opType,
      const char* profilingTitle = nullptr,
      bool avoidRecordStreams = false,
      bool nanCheck = true);

  template <typename Fn, typename PreProcess, typename PostProcess>
  c10::intrusive_ptr<Work> collective(
      std::vector<at::Tensor>& inputs,
      std::vector<at::Tensor>& outputs,
      Fn fn,
      PreProcess pre,
      PostProcess post,
      OpType opType,
      const char* profilingTitle = nullptr,
      bool avoidRecordStreams = false,
      bool nanCheck = true);

  template <typename Fn>
  c10::intrusive_ptr<Work> collectiveCoalesced(
      std::vector<at::Tensor>& input,
      std::vector<at::Tensor>& output,
      Fn fn,
      OpType opType,
      const char* profilingTitle = nullptr,
      bool avoidRecordStreams = false);

  // Helper that encapsulates work shared across point-to-point communication
  // primitives. It is the same structure as the helper used for collective
  // communication primitives.
  template <typename Fn>
  c10::intrusive_ptr<Work> pointToPoint(
      at::Tensor& tensor,
      Fn fn,
      int peer,
      OpType opType,
      const char* profilingTitle = nullptr);

  template <typename Fn, typename PreProcess, typename PostProcess>
  c10::intrusive_ptr<Work> pointToPoint(
      at::Tensor& tensor,
      Fn fn,
      int peer,
      OpType opType,
      PreProcess pre,
      PostProcess post,
      const char* profilingTitle);

  c10::intrusive_ptr<Work> allreduce_impl(
      at::Tensor& tensor,
      const AllreduceOptions& opts = AllreduceOptions());

  // Checks for NCCL errors on each of the communicators and returns an
  // appropriate exception_ptr (nullptr if no errors).
  static std::exception_ptr checkForNCCLErrorsInternal(
      std::shared_ptr<NCCLComm>& ncclComm);

  // Function that runs as part of a separate thread and checks for errors on
  // NCCL communicators. We need a separate thread to check for NCCL errors
  // since we can't rely on the user calling certain methods like wait(),
  // isCompleted() etc. to detect and remediate errors. In addition to this, we
  // need a mechanism to safely abort and remove NCCL communicators from our
  // cache. This can be done cleanly by having a thread for the ProcessGroupNCCL
  // class. Attempting to modify the communicator cache from the WorkNCCL class
  // might run into issues with object lifetime since the ProcessGroupNCCL
  // object might get destroyed before the WorkNCCL object.
  void ncclCommWatchdog();

  // Return the CUDA device most likely associated with this backend.
  // If we aren't bound to a specific device, there is no strict
  // guarantee that this heuristic is the correct assignment of ranks
  // to GPUs that Python layers use, but in practice it tends to be.
  // Fortunately we don't rely on this for correctness of any tensor
  // operations, just for ancillary uses like barriers.
  at::Device guessDeviceForRank() const;

  // Destroys initialized NCCL communicators in devNCCLComMap_ given by input
  // key. Throws if there are no communicators to destroy. Also removes
  // communicators from the cache and clears used device indices.
  void destroyNCCLComms(const std::string& devNCCLCommMapKey);

  // Watchdog's inside loop.
  // Takes care of cleaning up completed work, and aborting upon failure or
  // timeout.
  void watchdogHandler();

  void runHookLoop();

  // Desync debug helper
  void logWorkStart(WorkNCCL& work);

  // Desync debug helper
  void logWorkEnd(WorkNCCL& work);

  // Generates a prefix that is unique to this process group and rank, for
  // disambiguating logs
  std::string createLogPrefix() const;

  // Returns the unique prefix created in createLogPrefix
  const std::string& logPrefix() const;

  // Returns the global rank of the device. This function assumes that users
  // always create a default global process group(PG) which includes all
  // devices. It is called in the constructor of ProcessGroupNCCL, so it always
  // return the rank_ of the the very first PG created, aka, default global PG.
  const int& globalRank() const;

  // Returns the global ranks of a PG.
  const std::vector<uint64_t>& groupRanks() const;

  // Util function to assign timeout to each work.
  void assignTimeoutToWork(
      const c10::intrusive_ptr<ProcessGroupNCCL::WorkNCCL>& work,
      const c10::intrusive_ptr<Options>& option);

 protected:
  // Function that runs as part of a separate thread aside from watchdog
  // thread because we need to check the heartbeat from watchdog thread
  // so that when we get stuck in some NCCL/CUDA calls,
  // we can dump the debugging information and abort the process.
  virtual void heartbeatMonitor();

  // Function that directly trigger std::abort so that the whole process
  // gets terminated.
  virtual void terminateProcess(const std::string& errMsg);

  // A helper function to wait for a future to complete or timeout.
  void waitForFutureOrTimeout(
      std::future<bool>& fut,
      const std::chrono::milliseconds& timeOutMilSec,
      const std::string& futDescription,
      bool throwException = false,
      bool log = false);

  // When watchdog timeout, this function will be called and return debug info
  // for users. For now we only get information from retrieveDesyncReport.
  // We are working on enabling more useful debug information for watchdog
  // timeout.
  virtual std::string getNCCLWatchdogDebugInfo();

  std::string getNCCLWatchdogTimeoutErrorMsg(const std::string& extraMsg);

  std::string getNCCLWatchdogTimeoutExitMsg(const std::string& exitReason);

  static const int64_t kWatchdogThreadSleepMillis;

  // The store is used to broadcast the NCCL unique ID of rank 0. This store
  // comes with prefix and it is different across ProcessGroup NCCL instances
  // (aka, different ProcessGroups).
  c10::intrusive_ptr<Store> store_;

  // Reference to the store without prefix so that keys are same across all
  // ProcessGroup NCCL instances and (key, value) pairs written to the store are
  // global.
  c10::intrusive_ptr<Store> globalStore_;

  bool storeError_{false};

  // The lock which protects the write/read of
  // ephemeralTimeoutActive_/ephemeralTimeoutInflight_.
  // TODO(fduwjj): We need to have an audit on all mutexes we are adding here.
  // And consolidate them if possible.
  std::mutex mtxTimeoutExtension_;

  // The ephemeral timeout added on top of existing timeout for works issued
  // before first work finishes.
  std::chrono::milliseconds ephemeralTimeoutActive_ =
      std::chrono::milliseconds(0);

  // The ephemeral timeout addition which has been already applied to work.
  std::chrono::milliseconds ephemeralTimeoutInflight_ =
      std::chrono::milliseconds(0);

  const c10::intrusive_ptr<Options> options_;

  // The number of NCCL communicators that have been created during
  // the lifetime of this process group. This sequence number is
  // used to scope keys used in the store.
  uint64_t ncclCommCounter_{0};

  // The store keys to trace the last NCCL collective kernel CUDA events - start
  // event and end event respectively. These are used to do desync root cause
  // analysis.
  const std::string traceKeyStart_;
  const std::string traceKeyEnd_;

  // The NCCL communicator that the process group has cached.
  //
  // For collective operations:
  // The key is a list of GPU devices that an operation is operating on
  // The GPU devices are stored in a device sequence and the cache NCCL
  // communicator is associated with this GPU device sequence
  //
  // e.g. If the process group op only uses device 0, then the value of
  // the used device string stored (value of the hashmap) would be "0".
  //
  //      If the process group op uses device 0 - 7 and the each tensor of the
  //      input tensor list is on device, 0, 1, 2, 3, 4, 5, 6, 7 separately,
  //      then the value of the used device string (key) stored would be
  //      "0,1,2,3,4,5,6,7"
  //
  //      If the process group op uses device 0 - 7 and the each tensor of the
  //      input tensor list is on device, 0, 4, 5, 6, 7, 1, 2, 3 separately,
  //      then the value of the used device string stored would be
  //      "0,4,5,6,7,1,2,3"
  //
  //      Note that the order of the device for the tensor list matters.
  //
  // For point-to-point operations:
  // The key is a string of my current rank and the peer process rank.
  // e.g. If process 1 and process 2 are involved in a point-to-point
  // communication, the key will be "1:2" on both processes. Note: this is for
  // the scenario where there is only 1 GPU per process. When it comes to
  // multiple GPUs per process, this part may need to redesigned.
  // TODO: we probably need a separte map for P2P comms
  std::unordered_map<std::string, std::shared_ptr<NCCLComm>> devNCCLCommMap_;

  // The NCCL communicators currently in process of being initialized.
  std::unordered_map<std::string, std::shared_ptr<NCCLComm>>
      inInitializationCommMap_;

  // Mutex to guard maps like devNCCLCommMap_.
  std::mutex mutex_;

  // Heartbeat of watchdog thread.
  std::atomic_uint64_t heartbeat_;

  // The time interval used for deciding whether there is no watchdog heartbeat.
  int heartbeatTimeoutInSec_;

  // timeout for the dump to finish.
  int waitTimeoutDumpInMilSec_;

  // Interval of check coordinated signals in ProcessGroupNCCL from other ranks
  // e.g., trigger the dump of the debugging info for timeout when notified.
  int coordCheckIntervalMilSec_;

  // Size of ring buffer where we store NCCL Traces for debugging.
  int ncclTraceBufferSize_;

  // We gate the heartbeat monitor thread so that we can roll it out gradually.
  std::atomic<bool> monitorThreadEnabled_;

  // We gate the cudaEventCache so that we can roll it out gradually.
  std::atomic<bool> cudaEventCacheEnabled_;

  // Monitor thread which checks the heartbeat of Watchdog thread.
  // If the monitor thread finds there is no heartbeat, it will dump debug info
  // and then kill the watchdog thread to avoid hang.
  std::thread ncclHeartbeatMonitorThread_;

  // Watchdog thread which looks for errors on the cached NCCL communicators.
  std::thread ncclCommWatchdogThread_;

  std::thread onCompletionHookThread_;

  // Whether or not we should terminate the watchdog and workCleanup threads.
  std::atomic<bool> terminateProcessGroup_;

  // Whether or not we should terminate the heartbeat monitoring threads.
  std::atomic<bool> terminateHeartbeatMonitorThread_;

  // Whether we are in the shutdown mode when we are trying to get debug info,
  // such as desync report.
  std::atomic<bool> collectiveDebugInfoMode_;

  // Whether there are hooks pending to be fired
  std::atomic<bool> hasPendingHooks_;

  // This is the signal from watchdog threads to indicate whether the monitor
  // thread should dump. Making it static so that it is accessiable from all the
  // PGs. With this flag, monitor thread would dump debug info under any one of
  // the three conditions:
  //
  // 1: watchdog thread of any PG detects a collective timeout.
  // 2: timeout signal is received from other ranks through tcpstore.
  // 3: current PG's watchdog heartbeat timeout occurs.
  //
  // Note that only the monitor thread from PG0 will dump the debug info for
  // case one and two so that the debug info is only dumped once.
  static std::atomic<bool> shouldDump_;

  // Mutex to Guard workMetaList_
  std::mutex workMetaListMutex_;

  // Mutex to Guard monitorWakeUpCV_
  std::mutex monitorMutex_;

  bool writeDebugInfo_ = false;

  // Condition Variable for watchdog thread sleep
  std::condition_variable workMetaListCV_;

  // Condition Variable for monitor thread to wake up early
  std::condition_variable monitorWakeUpCV_;

  // Vector to Store WorkNCCL pointers
  std::list<ProcessGroupNCCL::WorkNCCL> workMetaList_;

  std::chrono::time_point<std::chrono::steady_clock> lastWorkListUpdateTime_;

  // Mutex to Guard workMetaList_
  std::mutex completedWorkListMutex_;

  // Condition Variable for watchdog thread sleep
  std::condition_variable completedWorkListCV_;

  std::list<ProcessGroupNCCL::WorkNCCL> completedWorkList_;

  // Add Work Pointer to workVector
  void workEnqueue(const c10::intrusive_ptr<ProcessGroupNCCL::WorkNCCL>&);

  // The CUDA streams used by NCCL kernels
  std::unordered_map<std::string, at::cuda::CUDAStream> ncclStreams_;

  // The CUDA events used to sync NCCL streams
  std::unordered_map<std::string, at::cuda::CUDAEvent> ncclEvents_;

  // Device Indexes used for all collectives in this group
  std::set<int> usedDeviceIdxs_;

  // Flag to denote if a coalescing groupStart/groupEnd block is active
  int coalescing_state_ = 0;

  // Stores device indexes for all collectives run inside a coalescing block
  at::Device coalescedDevice_ = at::Device("cuda");

  // Stores communicators for all collectives run inside a coalescing block
  std::shared_ptr<NCCLComm> coalescedComm_ = nullptr;

  // map from the key: "group name + pg counter (ID)" to the
  // unique NCCL ID count. This needs to be group and pg specific
  //
  // For each process group, we need a uniform unique NCCL ID counter to ensure
  // that NCCL operation in this process group can be completed successfully.
  // Since each process group ID belongs to a group name, the key to this map
  // is a combination of group name and ProcessGroupNCCL ID.
  static std::unordered_map<std::string, ssize_t> pgUniqueNCCLIDCnt_;

  // map from group name to the pg counter (ID) within that group
  //
  // For each group with the "group name" (which is the key), we need to
  // keep track of a unique process group ID when creating a new
  // ProcessGroupNCCL for this "group name". Therefore, the value of this
  // map keeps the unique ProcessGroupNCCL's ID for a specific group with
  // the "group name". The reason we need a per-group process group ID counter
  // is that different group can have different ranks and we need ensure that
  // each group has its own uniform process group ID for all its ranks.
  static std::unordered_map<std::string, ssize_t> processGroupCounterMap_;

  // Whether or not wait() and synchronize() are blocking operations that wait
  // for the operation to complete.
  bool blockingWait_ = false;

  // Whether or not to hook the cache allocator to register all allocated
  // tensors
  bool useTensorRegisterAllocatorHook_ = false;

  // Whether or not the workCleanupThread is used to perform async error
  // handling.
  ErrorHandlingMode asyncErrorHandling_ = NoHandling;

  // Whether or not to enable timeout root cause analysis.
  bool desyncDebug_;

  // Whether or not to dump debug info on exception including both watchdog
  // timeout and nccl errors.
  bool dumpOnTimeoutOrEx_;

  // Whether or not to sleep after an exception is thrown in the watchdog.
  bool sleepAfterException_;

  // Whether or not to enable nan check for input tensors to collectives.
  bool enableNanCheck_;

  // Whether or not to print C++ stack traces to logs on unclean shutdown.
  bool logCppStackOnUncleanShutdown_;

  // Whether or not to create start CUDAEvent and enable timing for start
  // and end events. Note that enableTiming_ is always true if desyncDebug_
  // is set to true.
  std::atomic<bool> enableTiming_;

  // Flag to enable the print of hash value of input/output of collectives for
  // verification.
  std::atomic<bool> enableCollecticeHashDebug_;

  // Whether or not TORCH_NCCL_AVOID_RECORD_STREAMS was set
  bool avoidRecordStreams_ = false;

  // Whether the NCCL watchdog should rethrow CUDA errors.
  bool rethrowCUDAErrors_ = false;

  // Set of communicators that this process group has aborted and their
  // ncclUniqueId has been written to the store. We don't need a lock
  // for this map since only the watchdog thread accesses this set. The
  // set contains the string representation of ncclUniqueId.
  std::unordered_set<std::string> abortedComms_;

  // The number of active ncclGroupStart() calls. This counter will be increased
  // by 1 when ncclGroupStart() is called and decreased by 1 when ncclGroupEnd()
  // is called.
  static thread_local uint64_t ncclActiveGroupCounter_;

  // Counting for the sequential number of NCCL collective call.
  // (specifically, how many actual kernels we launched, which differs from
  // op_id_ when coalescing is enabled)
  uint64_t seqCollective_{0};

  // Counting for the sequential number of NCCL P2P calls.
  uint64_t seqP2P_{0};

  // Incrementing counter for logical operations (collective or p2p) issued on
  // the ProcessGroup
  uint64_t op_id_{0};

  std::exception_ptr watchDogException_ = nullptr;

  // The number of ProcessGroupNCCL created on the current rank.
  size_t local_id_;

  std::string logPrefix_;

  c10::intrusive_ptr<intra_node_comm::IntraNodeComm> intraNodeComm_;

  // Number of devices on this node.
  int localDeviceCount_{0};

  std::shared_ptr<ProcessGroupStatus> pgStatus_ =
      std::make_shared<ProcessGroupStatus>();
};

// Dumps the NCCL comm traces and additional information about the Process
// Group.
TORCH_API std::string dump_nccl_trace(
    bool includeCollectives,
    bool includeStackTraces,
    bool onlyActive);

// Dumps the NCCL comm traces and additional information about the Process
// Group in JSON formatted string.
// We don't include stack traces in JSON format as it is far too much data.
TORCH_API std::string dump_nccl_trace_json(
    bool includeCollectives,
    bool onlyActive);

// Gets a mutable reference to a global optional function.Heartbeat Monitor
// will use this function to dump traces, if available. Inside fbcode, we
// store a function here that uses an internal tool for process tracing
TORCH_API std::optional<
    std::function<void(std::function<void(const std::string&)>)>>&
get_cpp_trace_dumper();

// Similar to get_cpp_trace_dumper, this stores a function defined in
// torch-python layer that lets us check whether the GIL can be acquired,
// helpful for instrumenting in cases where a hang was observed.
typedef bool (*gil_checker_t)();

TORCH_API gil_checker_t& get_gil_checker();
} // namespace c10d

#endif // USE_C10D_NCCL<|MERGE_RESOLUTION|>--- conflicted
+++ resolved
@@ -691,14 +691,7 @@
 
   // Provides an API to abort the ProcessGroup (similar to ncclCommAbort)
   // instead of relying on ProcessGroupNCCL destructor.
-<<<<<<< HEAD
   void abort();
-=======
-  // return true if abort is successful, otherwise false
-  bool abort(const std::optional<std::string>& abortReason = std::nullopt);
-
-  void shutdown(const std::optional<std::string>& reason = std::nullopt);
->>>>>>> 72cf196d
 
   void eagerConnectSingleDevice(at::Device device) override;
 
