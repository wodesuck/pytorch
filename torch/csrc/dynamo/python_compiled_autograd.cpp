--- conflicted
+++ resolved
@@ -88,12 +88,6 @@
   if (C10_UNLIKELY(!result))
     check(nullptr);
 }
-
-<<<<<<< HEAD
-=======
-// snapshot of python verbose logging toggle
-static PyObject* python_verbose_logger = nullptr;
-
 struct PythonLogger {
   PythonLogger() = delete;
   explicit PythonLogger(PyObject* logger) : logger_(logger) {
@@ -136,7 +130,6 @@
   PyObject* logger_;
 };
 
->>>>>>> 0a64c141
 struct VerboseLogger : public PythonLogger {
   VerboseLogger(PyObject* vlogger) : PythonLogger(vlogger) {}
 
