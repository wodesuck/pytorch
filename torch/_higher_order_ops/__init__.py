--- conflicted
+++ resolved
@@ -4,17 +4,13 @@
     flex_attention_backward,
 )
 from torch._higher_order_ops.hints_wrap import hints_wrapper
-<<<<<<< HEAD
-from torch._higher_order_ops.invoke_quant import invoke_quant, InvokeQuant
+from torch._higher_order_ops.invoke_quant import invoke_quant
 from torch._higher_order_ops.invoke_subgraph import (
     invoke_quant_tracer,
     invoke_subgraph,
     InvokeQuant,
 )
-=======
-from torch._higher_order_ops.invoke_subgraph import invoke_subgraph
 from torch._higher_order_ops.scan import scan
->>>>>>> 79f71ed5
 from torch._higher_order_ops.while_loop import while_loop
 
 
