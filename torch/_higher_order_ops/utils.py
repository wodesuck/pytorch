# mypy: allow-untyped-defs
import functools
from contextlib import contextmanager
from dataclasses import dataclass
from typing import Any, Callable, List, Tuple, Union

import torch
import torch.fx.traceback as fx_traceback
import torch.utils._pytree as pytree
from torch._ops import OperatorBase
from torch.fx.experimental.proxy_tensor import make_fx
from torch.multiprocessing.reductions import StorageWeakRef


@dataclass
class UnsupportedAliasMutationException(RuntimeError):
    reason: str


def autograd_not_implemented_inner(
    operator: OperatorBase, delayed_error: bool, *args: Any, **kwargs: Any
) -> Any:
    """If autograd is enabled and any of the arguments require grad this will either
    raise an error or return a DelayedError depending on the value of delayed.

    Args:
        operator: The Operator to call with the *args and **kwargs with
        op_name: The name of the Operator
        delayed_error: If True, return a DelayedError instead of raising an error
        args: The flattened operands to the Operator
        kwargs: The keyword arguments to the Operator

    Raises:
        RuntimeError: If autograd is enabled and any of the arguments to the Operator
    """
    with torch._C._AutoDispatchBelowAutograd():
        result = operator(*args, **kwargs)
        flat_operands = pytree.arg_tree_leaves(*args)
        if torch.is_grad_enabled() and any(
            f.requires_grad for f in flat_operands if isinstance(f, torch.Tensor)
        ):
            if delayed_error:
                err_fn = torch._C._functions.DelayedError(
                    f"Autograd not implemented for {str(operator)}",
                    1,
                )

                def fake_requires_grad(tensor):
                    if torch.is_floating_point(tensor) or torch.is_complex(tensor):
                        tensor = tensor.detach()
                        tensor.requires_grad = True
                    return tensor

                return pytree.tree_map_only(
                    torch.Tensor, lambda x: err_fn(fake_requires_grad(x)), result
                )
            else:
                raise RuntimeError(f"Autograd not implemented for {str(operator)}")
        return result


def autograd_not_implemented(op: OperatorBase, deferred_error: bool) -> Callable:
    def inner(*args, **kwargs):
        return autograd_not_implemented_inner(op, deferred_error, *args, **kwargs)

    return inner


def _maybe_run_with_interpreter(fn):
    maybe_interpreted_fn = fn
    if isinstance(fn, torch.fx.GraphModule) and fx_traceback.has_preserved_node_meta():
        # Running graph with interpreter is needed for propagating the stack_trace
        def graph_with_interpreter(*args):
            with fx_traceback.preserve_node_meta():
                return torch.fx.Interpreter(fn).run(*args)

        maybe_interpreted_fn = graph_with_interpreter
    return maybe_interpreted_fn


def reenter_make_fx(fn):
    from torch.fx.experimental.proxy_tensor import _CURRENT_MAKE_FX_TRACER

    @functools.wraps(fn)
    def wrapped(*args):
        assert (
            _CURRENT_MAKE_FX_TRACER is not None
        ), "Cannot reenter make_fx when we're not under a make_fx tracing session"
        return _CURRENT_MAKE_FX_TRACER.trace_subgraph(
            _maybe_run_with_interpreter(fn), *args
        )

    return wrapped


def _maybe_reenter_make_fx(fn):
    from torch.fx.experimental.proxy_tensor import _CURRENT_MAKE_FX_TRACER

    if _CURRENT_MAKE_FX_TRACER is not None:
        return reenter_make_fx(fn)
    else:

        def _maybe_make_fx_with_fake_mode(fn):
            @functools.wraps(fn)
            def wrapped(*args):
                from torch._guards import detect_fake_mode

                fake_mode = detect_fake_mode(args)
                if fake_mode is None:
                    # we creaeta a fake_mode here to make sure we could
                    # trace the graph with data-dependent calls e.g. .item()
                    return make_fx(fn, tracing_mode="fake")(*args)
                # Tracing with real if all inputs have been fakfied
                return make_fx(fn)(*args)

            return wrapped

        return _maybe_make_fx_with_fake_mode(fn)


@contextmanager
def _set_compilation_env():
    _old_is_tracing = torch.fx._symbolic_trace._is_fx_tracing_flag
    try:
        # We need to turn off the is_fx_tracing_flag. Remove this flag check from dyanmo
        # once we are confident fx tracing works with dynamo.
        torch.fx._symbolic_trace._is_fx_tracing_flag = False
        yield
    finally:
        torch.fx._symbolic_trace._is_fx_tracing_flag = _old_is_tracing


def _detect_input_mutation(gm):
    input_nodes = set()
    for node in gm.graph.nodes:
        if node.op == "placeholder":
            input_nodes.add(node)
        if node.op == "call_function":
            target = node.target
            if isinstance(target, torch._ops.OpOverload) and target._schema.is_mutable:
                for arg in node.args:
                    if arg in input_nodes:
                        return True

    for _, module in gm.named_children():
        if isinstance(module, torch.fx.GraphModule):
            if _detect_input_mutation(module):
                return True

    return False


def _detect_input_alias(gm):
    input_storages = set()
    for node in gm.graph.nodes:
        # We need to check existence of "val" because we reuse the logic here
        # for map operator, where num_mapped_args is a scalar
        # and doesn't have a "val" meta.
        if (
            node.op == "placeholder"
            and "val" in node.meta
            and isinstance(node.meta["val"], torch.Tensor)
        ):
            input_storages.add(StorageWeakRef(node.meta["val"]._typed_storage()))
        if node.op == "output":

            def check_alias(out):
                if (
                    out is not None
                    and "val" in out.meta
                    and isinstance(out.meta["val"], torch.Tensor)
                ):
                    out_storage = StorageWeakRef(out.meta["val"]._typed_storage())
                    return out_storage in input_storages
                return False

            if any(pytree.tree_leaves(pytree.tree_map(check_alias, node.args))):
                return True

    for _, module in gm.named_children():
        if isinstance(module, torch.fx.GraphModule) and _detect_input_alias(module):
            return True

    return False


def has_potential_input_alias_or_mutation(gm, inputs, pre_dispatch=False):
    try:
        gm = make_fx(gm, pre_dispatch=pre_dispatch)(*inputs)
    except UnsupportedAliasMutationException:
        # this can happen when nested cond_op is
        # functionalized
        return True
    except Exception as e:
        raise e

    return _detect_input_mutation(gm) or _detect_input_alias(gm)


def _has_potential_branch_input_mutation(branch, inputs, pre_dispatch=False):
    """
    Dispatch-trace the branch with inputs and check if
    producing graph has mutable op on the input. This is
    bit restrictive as the branch must be traceable.
    """
    try:
        gm = make_fx(branch, pre_dispatch=pre_dispatch)(*inputs)
    except UnsupportedAliasMutationException:
        # this can happen when nested cond_op is
        # functionalized
        return True
    except Exception as e:
        raise e

    return _detect_input_mutation(gm)


def _has_potential_branch_input_alias(branch, inputs, pre_dispatch=False):
    """
    Dispatch-trace the branch with inputs and check if
    producing graph has output aliasing the branch input. This is
    bit restrictive as the branch must be traceable.
    """
    try:
        gm = make_fx(branch, pre_dispatch=pre_dispatch)(*inputs)
    except UnsupportedAliasMutationException:
        # this can happen when nested cond_op is
        # functionalized
        return True
    except Exception as e:
        raise e

    return _detect_input_alias(gm)


def unique_graph_id(proxy_mode, prefix):
    """Returns a unique name and id for a graph to be added to a proxy_mode tracer"""
    # There are probably better ways - I know that create_arg has some self incrementing name
    # magic to it, but since we explicitly have to get the name for register_module,
    # I was not sure how to do that. This kinda simulates it.
    next_name = None
    i = 0
    while not next_name:
        candidate = f"{prefix}_{i}"
        if hasattr(proxy_mode.tracer.root, candidate):
            i += 1
        else:
            next_name = candidate
    return i, next_name


def _from_fun(t):
    from torch._functorch.aot_autograd import from_fun
    from torch._subclasses.functional_tensor import FunctionalTensor

    if isinstance(t, torch.Tensor):
        if t.dtype != torch.bool:
            return torch.empty_strided(
                t.size(),
                t.stride(),
                dtype=t.dtype,
                requires_grad=t.requires_grad,
                device=t.device,
            )
        else:
            # clone of a functional tensor produces a functional tensor
            # but we want to avoid it so we clone a non-functional version
            maybe_unfunc_t = t
            if isinstance(t, FunctionalTensor):
                torch._sync(t)
                maybe_unfunc_t = from_fun(t)
            elif torch._is_functional_tensor(t):
                # need to handle both types of functionalization here:
                # these are the tensors that came from the user,
                # which could be either FunctionalTensorWrapper or FunctionalTensor
                torch._sync(t)
                maybe_unfunc_t = torch._from_functional_tensor(t)
            return maybe_unfunc_t.clone()
    return t


def clone_outputs_aliasing_inputs(args):
    input_storage = {
        StorageWeakRef(arg._typed_storage())
        for arg in args
        if isinstance(arg, torch.Tensor)
    }

    def maybe_clone(t):
        if (
            isinstance(t, torch.Tensor)
            and StorageWeakRef(t._typed_storage()) in input_storage
        ):
            return t.clone()
        return t

    return maybe_clone


def prepare_fw_with_masks(fn):
    def fw_with_masks(*args):
        fw_out = fn(*args)
        return fw_out, [
            True if isinstance(ret, torch.Tensor) and ret.requires_grad else False
            for ret in fw_out
        ]

    return fw_with_masks


# TODO: The parameter use_output_and_grad_bw is required because some operations
# that utilize this function, such as the while_loop, may require (grad, fwd_outputs)
def create_fw_bw_graph(fn, use_output_and_grad_bw, fw_inputs, fw_outputs):
    from torch._functorch.aot_autograd import AOTConfig, create_joint

    # Note:[HOP create fw_bw graph] We create "clean" environments for make_fx by suspending all dispatch keys
    # between Autograd and Python key. Currently, we only suspend functionalization but more can be
    # added when required. Will encounter two problems if we don't suspend functionalization:
    #
    # 1. make_fx fails to capture operations on input: the inputs are wrapped as _to_functional_tensor_wrapper,
    # but they will be unwrapped before entering ProxyTorchDispatchMode as part of the dispatching.
    # However, it's the outside wrapper that tracer creates proxies for. This casuses tracer fail to
    # fetch the proxy for the inputs and fail to capture any operations on them.
    #
    # 2. make_fx fails to capture output: the outputs after ProxyTorchDispatchMode are further
    # wrapped as FunctionalTensorWrapper in Functionalize key after return. However, the tracer
    # only associates the inner tensor with proxy in ProxyTorchDispatchMode. Therefore,
    # when creating the output node, it fails to associate the wrapped tensor with its proxy.
    # Instead, it will create _tensor_constant as output.

    dummy_aot_config = AOTConfig(
        fw_compiler=None,  # type: ignore[arg-type]
        bw_compiler=None,  # type: ignore[arg-type]
        partition_fn=None,  # type: ignore[arg-type]
        decompositions={},
        num_params_buffers=0,
        aot_id=0,
        keep_inference_input_mutations=False,
    )

    example_grad = [_from_fun(out) for out in fw_outputs]
    num_grads = len(example_grad)
    fw_graph = _maybe_reenter_make_fx(fn)(*fw_inputs)

    def joint_fn(*joint_operands_grads):
        if use_output_and_grad_bw:
            grads = joint_operands_grads[0]
            inputs = joint_operands_grads[1][-1:]
        else:
            grads = joint_operands_grads[:num_grads]
            inputs = joint_operands_grads[num_grads:]

        joint = create_joint(prepare_fw_with_masks(fn), aot_config=dummy_aot_config)
        _, grads = joint(
            list(inputs),
            [grad for grad in grads if grad is not None and grad.requires_grad],
        )

        # In order to keep map functional for backward graph,
        # we clone outputs that are aliasing inputs
        maybe_clone = clone_outputs_aliasing_inputs(joint_operands_grads)

        return pytree.tree_map(maybe_clone, grads)

    if use_output_and_grad_bw:
        example_xs_out = list(fw_inputs) + list(fw_outputs)
        joint_graph = _maybe_reenter_make_fx(joint_fn)(
            (list(example_grad), list(example_xs_out))
        )
    else:
        example_xs_out = list(fw_inputs)
        joint_graph = _maybe_reenter_make_fx(joint_fn)(
            *(list(example_grad) + list(example_xs_out))
        )

    return fw_graph, joint_graph


def _unstack_pytree(xs):
    flat_xs, inspec = pytree.tree_flatten(xs)
    if not all(isinstance(xs, torch.Tensor) for xs in flat_xs):
        raise RuntimeError(f"Leaves of xs must be Tensor {flat_xs}")

    if not all(xs.shape[0] == flat_xs[0].shape[0] for xs in flat_xs):
        raise RuntimeError(
            f"Leaves of xs must have same leading dimension size {[xs.shape for xs in flat_xs]}"
        )

    a = zip(*flat_xs)

    pytrees = []
    for tuple in a:
        pytrees.append(pytree.tree_unflatten(tuple, inspec))
    return pytrees


def _stack_pytree(pytrees):
    flat_out = []
    out_spec = None
    for pt in pytrees:
        flat_pt, out_spec = pytree.tree_flatten(pt)
        flat_out.append(flat_pt)
    assert out_spec is not None
    b = zip(*flat_out)
    stacked_out = []
    for leaves in b:
        if all(isinstance(leaf, torch.Tensor) for leaf in leaves):
            stacked_out.append(torch.stack(leaves))
        elif all(leaf is None for leaf in leaves):
            # Backward graph can return None output when forward inputs doesn't require grad.
            # When we eagerly execute backward graph, we need to call _stack_pytree on its output,
            # therefore we need to deal with None output.
            stacked_out.append(None)  # type: ignore[arg-type]
        else:
            raise RuntimeError(f"Cannot stack {leaves}.")
    return pytree.tree_unflatten(stacked_out, out_spec)


# We cannot call save_for_backward for symints. This helper function
# can be used to save symints as direct attributes of ctx in autograd.Function.
#
# For example, if args = (x, y, s0, z, s1),
# save_tensors_and_symints_for_backward will partition the args into two lists, and a bookkeeping list pos:
#   partitioned_args[0] = (x, y, z)
#   partitioned_args[1] = (s0, s1)
#   pos = (0, 0, 1, 0, 1)
# pos list keeps track of which partition the args
# is partitioned into in order to recover it in saved_tensors_and_symints.
#
# In saved_tensors_and_symints, we can recover the original args by:
# iterating over the pos list and pop one item from the front of paritioned_args[pos[i]].
# We use t_idx and s_idx to keep track of the next index of the item we are going to pop for the two lists.
def save_tensors_and_symints_for_backward(ctx, args):
    assert all(
        isinstance(arg, (torch.Tensor, torch.SymInt, int, type(None))) for arg in args
    ), args
    partitioned_args: List[Any] = [[], []]
    pos = []
    for i, arg in enumerate(args):
        idx = 0 if isinstance(arg, torch.Tensor) else 1
        partitioned_args[idx].append(arg)
        pos.append(idx)

    assert not hasattr(ctx, "sym_int_args"), "ctx already has sym_int_args attribute."
    assert not hasattr(ctx, "pos"), "ctx already has pos attribute."
    ctx.save_for_backward(*partitioned_args[0])
    ctx.sym_int_args = partitioned_args[1]
    ctx.pos = pos


def saved_tensors_and_symints(ctx):
    args = []
    t_idx = 0
    s_idx = 0
    saved_tensors = ctx.saved_tensors
    for p in ctx.pos:
        if p == 0:
            args.append(saved_tensors[t_idx])
            t_idx += 1
        else:
            args.append(ctx.sym_int_args[s_idx])
            s_idx += 1
    assert t_idx + s_idx == len(ctx.pos)
    return tuple(args)


def get_dummy_aot_autograd_config():
    from torch._functorch.aot_autograd import AOTConfig

    return AOTConfig(
        fw_compiler=None,  # type: ignore[arg-type]
        bw_compiler=None,  # type: ignore[arg-type]
        partition_fn=None,  # type: ignore[arg-type]
        decompositions={},
        num_params_buffers=0,
        aot_id=0,
        keep_inference_input_mutations=False,
    )


<<<<<<< HEAD
# Note [lifted arg types in hop]
# For dynamoed hops, we automatically lift the free symbols in tensors as arguments.
# This has implications for the types of lifted args for different dispatch keys:
#   1. functionalization, FakeTensorMode, ProxyTorchDispatchMode, Autograd need to support torch.Symint
#      lifted args because it's on the path of torch.compile(dynamic=True).
#   2. functionalization, FakeTensorMode, ProxyTorchDispatchMode, Autograd, CompositeExplicitAutograd need
#      to support int arguments. In the eager run case, we re-trace the subgraph in AutogradKey, so inner
#      hops may receive int inputs from the shape of outer tensor inputs.
#      However, CompositeExplicitAutograd won't receive SymInt inputs because it only accepts real tensor inputs.
def validate_subgraph_args_types(lifted_args: Union[Tuple[Any], List[Any]]):
    allowed_types = (torch.Tensor, int, torch.SymInt)
    assert all(
        isinstance(arg, (torch.Tensor, int, torch.SymInt)) for arg in lifted_args
    ), f"{lifted_args} can only be of {allowed_types} but got {tuple(type(arg) for arg in lifted_args)}"
=======
# Slices off the first element of a given dimension
def first_slice_copy(t: torch.Tensor, dim: int = 0) -> torch.Tensor:
    return torch.select_copy(t, dim, 0)
>>>>>>> c5f861c1
<|MERGE_RESOLUTION|>--- conflicted
+++ resolved
@@ -478,7 +478,11 @@
     )
 
 
-<<<<<<< HEAD
+# Slices off the first element of a given dimension
+def first_slice_copy(t: torch.Tensor, dim: int = 0) -> torch.Tensor:
+    return torch.select_copy(t, dim, 0)
+
+
 # Note [lifted arg types in hop]
 # For dynamoed hops, we automatically lift the free symbols in tensors as arguments.
 # This has implications for the types of lifted args for different dispatch keys:
@@ -492,9 +496,4 @@
     allowed_types = (torch.Tensor, int, torch.SymInt)
     assert all(
         isinstance(arg, (torch.Tensor, int, torch.SymInt)) for arg in lifted_args
-    ), f"{lifted_args} can only be of {allowed_types} but got {tuple(type(arg) for arg in lifted_args)}"
-=======
-# Slices off the first element of a given dimension
-def first_slice_copy(t: torch.Tensor, dim: int = 0) -> torch.Tensor:
-    return torch.select_copy(t, dim, 0)
->>>>>>> c5f861c1
+    ), f"{lifted_args} can only be of {allowed_types} but got {tuple(type(arg) for arg in lifted_args)}"