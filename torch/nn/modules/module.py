--- conflicted
+++ resolved
@@ -1912,22 +1912,9 @@
         if "_backward_pre_hooks" not in self.__dict__:
             self._backward_pre_hooks = OrderedDict()
 
-<<<<<<< HEAD
     def __getattr__(self, name: str) -> Union[Tensor, "Module"]:
-        if '_parameters' in self.__dict__:
-            _parameters = self.__dict__['_parameters']
-=======
-    # On the return type:
-    # We choose to return `Any` in the `__getattr__` type signature instead of a more strict `Union[Tensor, Module]`.
-    # This is done for better interop with various type checkers for the end users.
-    # Having a stricter return type doesn't play nicely with `register_buffer()` and forces
-    # people to excessively use type-ignores, asserts, casts, etc.
-    # See full discussion on the problems with returning `Union` here
-    # https://github.com/microsoft/pyright/issues/4213
-    def __getattr__(self, name: str) -> Any:
         if "_parameters" in self.__dict__:
             _parameters = self.__dict__["_parameters"]
->>>>>>> ceb44b22
             if name in _parameters:
                 return _parameters[name]
         if "_buffers" in self.__dict__:
