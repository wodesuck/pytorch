# mypy: allow-untyped-defs
"""
The various dataclasses, Enums, namedtuples etc used in AOTAutograd. This includes
input/output types, metadata, config, function signatures etc.
"""

import collections
import dataclasses
import functools
from dataclasses import dataclass, field
from enum import Enum
from typing import Any, Callable, Dict, List, NewType, Optional, Set, Union

import torch
import torch.utils._pytree as pytree
from torch._guards import Source
from torch._subclasses import FakeTensor
from torch._subclasses.fake_tensor import is_fake
from torch.utils._python_dispatch import is_traceable_wrapper_subclass

from .. import config

from .functional_utils import (
    _check_if_mutation_can_be_in_graph,
    FunctionalTensorMetadataEq,
)
from .utils import strict_zip

zip = strict_zip

OutputType = Enum(
    "OutputType",
    (
        # output is not an alias
        "non_alias",
        # output aliases an input
        "alias_of_input",
        # output **is** an input tensor
        "is_input",
        # output has a ._base tensor, which is a graph intermediate.
        # We need to return its ._base as a graph output,
        # so its requires_grad info is populated correctly.
        # Instructs the runtime code to regenerate the current output
        # from a base tensor, graph_intermediates[base_idx]
        "alias_of_intermediate_save_as_output",
        # Same as above; but we don't need to explicitly add its ._base
        # as a graph output, because it already **is** a graph output.
        "alias_of_intermediate",
        # Same as above; but the output's ._base is **already** a user output.
        # Instructs the runtime code to regenerate the current output from
        # a base tensor, user_outputs[base_idx]
        "alias_of_intermediate_base_is_user_output",
        # See Note [Intermediate Bases Optimization]
        "unsafe_view_alias",
        # output is an alias, but has a custom autograd.Function backward.
        # In this case, we don't want to do view-replay, since we won't be able to replay the custom function.
        # Instead, we'll treat this output "normally", and trace its backward into the graph.
        "custom_function_view",
    ),
)


# This class stores info about every user output.
@dataclass(frozen=True)
class OutputAliasInfo:
    # Tells us if this output is:
    # (1) a regular (non-aliased) output
    # (2) an alias of a forward input
    # (3) **is** a forward input (special case of "alias_of_input")
    # (4) an alias of an intermediate (aka an alias of an output of the inner traced forward)
    # (5) an alias of an intermediate, that explicitly requires returning the intermediate
    #     as a graph output
    # (6) an alias of an intermediate, where that intermediate is also a user output
    output_type: OutputType
    # The raw type of the output (torch.Tensor, SymInt, etc)
    raw_type: type
    # If (1) above, then
    # - base_idx is None
    # If (2) or (3) above, then
    # - Tells us that the base of this alias is user_fwd_input[base_idx]
    #   (This is an index into the inputs *before* we make synthetic bases)
    # If (4) or (5) above, then
    # - Tells us that the base of this alias is output_graph_intermediates[base_idx]
    #   here, this refers to the index of the *direct* traced
    # If (6) above, then:
    # - Tells us that the base of this alias is output_user_fwds[base_idx]
    #   here, this refers to the index of the *direct* traced
    base_idx: Optional[int]
    # If it is a Tensor, what the dynamic dims are (otherwise is None)
    dynamic_dims: Optional[Set[int]]
    # requires_grad
    requires_grad: bool
    # FunctionalTensorWrapper that represents this output.
    #
    # Provides us the means to replay views from it.
    #
    # We need to wrap the actual FunctionalTensorWrapper with this class so that
    # we only compare the tensor's metadata. That's because with the transformations
    # of the model throughout AOTAutograd, the sequence of ViewMeta and the base
    # tensor might change.
    functional_tensor: Optional[FunctionalTensorMetadataEq] = None


class MutationType(Enum):
    NOT_MUTATED = 1
    MUTATED_IN_GRAPH = 2
    MUTATED_OUT_GRAPH = 3


# This class tells us info about user inputs.
@dataclass(frozen=True)
class InputAliasInfo:
    is_leaf: bool
    mutates_data: bool
    mutates_metadata: bool
    mutations_hidden_from_autograd: bool
    mutations_under_no_grad_or_inference_mode: bool
    mutation_inductor_storage_resize: bool
    mutates_storage_metadata: bool
    requires_grad: bool
    keep_input_mutations: bool

    def __post_init__(self):
        if self.mutates_storage_metadata:
            # For convenience, we guarantee that this is always true.
            # In practice, If we call .set_(), then at runtime there is no need
            # to additionally fix  up the tensor metadata, since our runtime
            # call to inp.set_(updated_inp) will already have the right metadata
            assert self.mutates_metadata

    @functools.cached_property
    def mutation_type(self) -> MutationType:
        if (
            (not self.mutates_data)
            and (not self.mutates_metadata)
            and not (self.mutation_inductor_storage_resize)
        ):
            return MutationType.NOT_MUTATED

        if _check_if_mutation_can_be_in_graph(
            self.keep_input_mutations,
            self.mutates_data,
            self.mutates_metadata,
            self.mutations_hidden_from_autograd,
            self.mutations_under_no_grad_or_inference_mode,
            self.mutates_storage_metadata,
            self.mutation_inductor_storage_resize,
            self.requires_grad,
        ):
            return MutationType.MUTATED_IN_GRAPH

        return MutationType.MUTATED_OUT_GRAPH


@dataclass
class SubclassCreationMeta:
    """
    Used for AOTDispatch.
    This dataclass gives us the information we need to reconstruct a tensor subclass
    from our flat inputs.
    Why is this important? The graph that we'd like to trace out contains flat tensor inputs,
    But the user's original model may have subclass inputs and outputs.
    So we need to wrap/unwrap subclasses as necessary to translate between the user's
    view (subclass inps/outs), and the backend compiler's view (graph with no subclass args).

    Complications arise mostly from the fact that a subclass can hold more than one inner tensor;
    So for a given subclass input/output, we need to carefully track which indices map
    to the subclass tensor in the corresponding "dense-tensor-only" graph.
    """

    # In the inner graph that only takes in dense tensor inputs,
    # this maps to the first index of "tensors that should go in this subclass wrapper"
    flat_tensor_start_idx: int
    # arg_count is inclusive of the arg_counts of any
    # inner tensor subclasses: If I have a TwoTensor and
    # both of its inner elements are TwoTensors, then the
    # arg_count of the outer-most sublass will be 4
    arg_count: int
    # meta and attrs are produced by the subclass's __tensor_flatten__.
    # We need to keep them around along with outer_size / outer_stride to plumb them
    # into __tensor_unflatten__
    attrs: Dict[str, Union["SubclassCreationMeta", None]]
    outer_size: List[Union[int, torch.SymInt]]
    outer_stride: List[Union[int, torch.SymInt]]
    meta: Any
    # This points to the index of the first size in the list of arguments
    flat_tensor_extra_sizes_offset: int
    # Stores the original subclass itself.
    # This is needed because we need the autograd metadata on the original subclass
    # (this is guaranteed to be a wrapper subclass that holds a fake tensor,
    #  so holding onto this at runtime shouldn't leak memory)
    # This field is nulled out after calling make_runtime_safe()
    original_subclass: Optional[torch.Tensor]

    # Used at runtime to determine the subclass type, so we don't need to save the original subclass
    original_subclass_type: Optional[type] = None

    def creation_fn(
        self,
        all_args,
        *,
        num_fw_outs_saved_for_bw: Optional[int] = None,
        is_runtime: bool,
    ):
        def is_symbolic(xs):
            return pytree.tree_any(lambda x: isinstance(x, torch.SymInt), xs)

        inner_tensors = {}

        curr_start_idx = self.flat_tensor_start_idx
        for attr, creation_meta in self.attrs.items():
            if creation_meta is None:
                subclass = all_args[curr_start_idx]
                curr_start_idx += 1
            else:
                subclass = creation_meta.creation_fn(all_args, is_runtime=is_runtime)
                curr_start_idx += creation_meta.arg_count
            inner_tensors[attr] = subclass

<<<<<<< HEAD
        if is_runtime and is_symbolic(self.outer_size):
            start = len(all_args) - self.flat_tensor_extra_sizes_offset
            end = start + len(self.outer_size)
            if num_fw_outs_saved_for_bw:
                start -= num_fw_outs_saved_for_bw
                end -= num_fw_outs_saved_for_bw
            it = iter(all_args[start:end])
            outer_size = pytree.tree_map_only(
                torch.SymInt, lambda _: next(it), self.outer_size
            )
        else:
            outer_size = self.outer_size

        rebuilt = type(self.original_subclass).__tensor_unflatten__(
            inner_tensors, self.meta, outer_size, self.outer_stride
=======
        if is_runtime:
            assert self.original_subclass_type is not None
            original_subclass_type = self.original_subclass_type
        else:
            original_subclass_type = type(self.original_subclass)

        rebuilt = original_subclass_type.__tensor_unflatten__(  # type: ignore[attr-defined]
            inner_tensors, self.meta, self.outer_size, self.outer_stride
>>>>>>> 24b2faf9
        )

        if not is_runtime:
            # After wrapping up the inner dense tensors into a subclass, we need to make sure that our new wrapper
            # has correct autograd metadata, since we'll be tracing through the autograd engine with the subclass.
            # We don't trace through the autograd engine at runtime though, so no need
            # to compute this extra metadata then!
            torch._mirror_autograd_meta_to(self.original_subclass, rebuilt)  # type: ignore[attr-defined]

        return rebuilt

    def make_runtime_safe(self):
        assert self.original_subclass is not None
        self.original_subclass_type = type(self.original_subclass)
        self.original_subclass = None
        # Recurse on nested subclass info
        for creation_meta in self.attrs.values():
            if creation_meta is not None:
                creation_meta.make_runtime_safe()

    def __post_init__(self):
        # sanity assert to make sure we don't leak memory
        assert is_fake(self.original_subclass)

        # This saves the type of subclass nested structure to compare
        # against runtime tangent inputs. We do wanna compute this at AOT
        # time as it is invoked in hot-path
        from .subclass_utils import get_types_for_subclass

        self.subclass_type = get_types_for_subclass(self.original_subclass)


# This class encapsulates all aliasing + mutation info we need about the forward graph
# See a more detailed overview of the edge case handling at
# https://docs.google.com/document/d/19UoIh_SVrMy_b2Sx5ZaeOJttm6P0Qmyss2rdBuyfoic/edit
@dataclass(eq=False)
class ViewAndMutationMeta:
    # length = # user inputs
    # This gives us info about every input, and what sort of mutation happened to it (if any)
    input_info: List[InputAliasInfo]

    # length = # user outputs
    # This gives us info about every output (mostly around whether it aliases other tensors)
    output_info: List[OutputAliasInfo]

    # length = the number of intermediate bases appended as outputs to the end of the forward graph.
    # Note: this is not necessarily the same thing as:
    #   len([x for x in output_info if x.output_type == OutputType.alias_of_intermediate])
    # Because outputs might share a ._base, or an output's ._base might itself be
    # another user output (in both cases, we won't redundantly append bases to the end of the graph)
    num_intermediate_bases: int

    # For inference only: instructs us to keep data-only input mutations directly in the graph
    keep_input_mutations: bool

    # length = (# inputs w data mutations) + (# user outputs that are non_aliasing tensors)
    #        + (# intermediate bases)
    # These are the FakeTensor (or potential SymInt) outputs that we traced from our
    # metadata pass of the user's forward function.
    # Their only use today is to pass them as a best-guess for tangents when tracing the joint.
    # Stashing them as part of our "metadata" makes it simpler if we want to run our analysis
    # pass once, and re-use the output throughout AOTAutograd
    traced_tangents: List[Any]

    # Each of these is a list telling us about subclasses for the inputs/outputs/grad_outs
    # They are used throughout AOTDispatch to tell us how to generate a list of subclass tensors,
    # Given a (potentially larger) list of plain torch tensors.

    # Taking subclass_inp_meta as an example:
    #   subclass_inp_meta[i] = j (an int) tells us:
    #     "The i'th user input is not a subclass, and corresponds to inputs[j] of the plain-tensor graph."
    #   subclass_inp_meta[i] = SubclassCreationMeta(flat_tensor_start_idx=3, arg_count=2)
    #     "The i'th user input is subclass holding two inner tensors, which are
    #      inputs[3] and inputs[4] of the plain-tensor graph".

    # length = # user inputs
    subclass_inp_meta: List[Union[int, SubclassCreationMeta]]
    # So, the full set of outputs to the forward graph looks something like:
    # (*mutated_inps, *user_outs, *intermediate_bases, *saved_for_bw_tensors)
    # where the first 3 of those 4 can be subclasses
    # (but not saved_for_bw tensors, since these are internal to the compiler
    # and not user visible, so there's no point in wrapping/unwrapping them at runtime).
    # This list contains subclass information on all of the fw graph outputs
    # except for saved_for_bw_tensors.
    subclass_fw_graph_out_meta: List[Union[int, SubclassCreationMeta]]
    # length = # backward graph inputs
    subclass_tangent_meta: List[Union[int, SubclassCreationMeta]]
    # TODO: we should kill this
    # (need to default it to not break internal)
    is_train: bool = False

    # length = (# inputs w data mutations) + (# user outputs that are non_aliasing tensors)
    #        + (# intermediate bases)
    # At runtime, we don't keep the traced_tangents around since they're not serializable.
    # Instead, we keep any necessary subclass metadata necessary about each traced_tangent.
    # This list is generated after calling make_runtime_safe().
    traced_tangent_metas: Optional[List[Any]] = None

    num_symints_saved_for_bw: Optional[int] = None

    # The grad_enabled mutation that will be emitted in the runtime_wrapper epilogue
    # NOTE: AOTAutograd will assume that the ambient `is_grad_enabled` is the grad mode
    # that is intended to be in effect prior to running the graph, in keeping with
    # equivalence to eager mode. It is the responsibility of upstream graph acquisition
    # to reset the grad mode to its pre-graph value prior to calling aot_autograd.
    grad_enabled_mutation: Optional[bool] = None

    # Keeps track of whether `torch.use_deterministic_algorithms` was turned on
    # when the forward was run. If deterministic mode was turned off during the
    # forward, but is turned on during the backward call, then an error is
    # raised
    deterministic: Optional[bool] = None

    # Keeps track of which input indices store parameters (which we will treat as static)
    static_parameter_indices: List[int] = field(default_factory=list)

    # Map of effect type (ex. _EffectType.ORDERED) to token.  If there are
    # side-effectful operators, FunctionalTensorMode will populate this
    # dictionary telling us how many tokens we will need during tracing.
    tokens: Dict[Any, torch.Tensor] = field(default_factory=dict)

    # Only filled in if/when we trace the joint function
    # If an input requires grad and is mutated in the backward, it is only safe to keep the mutation
    # in the graph if gradients are disabled while the backward runs
    # (grad mode is disabled by default when users run the backward, but can be turned on with create_graph=True)
    # At runtime during the backward, we use this list of indices to error properly if we find out
    # that it was not safe to include a backward mutation in the graph.
    indices_of_inputs_that_requires_grad_with_mutations_in_bw: List[int] = field(
        default_factory=list
    )

    def __post_init__(self):
        # pre-compute the indices of the inputs that are mutated.
        # When keep_input_mutations is set, we don't need to worry about our epilogue
        # handling data-only mutations, because we keep them directly in the graph.

        mutated_inp_runtime_indices = [
            i
            for i, m in enumerate(self.input_info)
            if (m.mutation_type == MutationType.MUTATED_OUT_GRAPH)
        ]

        mutated_graph_handled_indices = [
            i
            for i, m in enumerate(self.input_info)
            if m.mutation_type == MutationType.MUTATED_IN_GRAPH
        ]
        self.mutated_graph_handled_indices = mutated_graph_handled_indices
        self.num_mutated_graph_handled_indices = len(self.mutated_graph_handled_indices)

        mutated_graph_handled_indices_seen_by_autograd = [
            i
            for i in mutated_graph_handled_indices
            if not self.input_info[i].mutations_hidden_from_autograd
        ]

        self.mutated_graph_handled_indices_seen_by_autograd = (
            mutated_graph_handled_indices_seen_by_autograd
        )
        self.num_mutated_graph_handled_indices_seen_by_autograd = len(
            self.mutated_graph_handled_indices_seen_by_autograd
        )

        aliased_out_indices = [
            i
            for i, m in enumerate(self.output_info)
            if m.output_type
            not in [
                OutputType.non_alias,
                OutputType.unsafe_view_alias,
                OutputType.custom_function_view,
            ]
        ]
        unsafe_view_out_indices = [
            i
            for i, m in enumerate(self.output_info)
            if m.output_type is OutputType.unsafe_view_alias
        ]

        # This is pre-computed in post_init for perf.
        # It contains the index of every element
        # of input_info that corresponds to a mutation (data or metadata or both)
        self.mutated_inp_runtime_indices = mutated_inp_runtime_indices
        self.num_mutated_inp_runtime_indices = len(self.mutated_inp_runtime_indices)

        # This is pre-computed for perf.
        # It contains the index of every element
        # of output_info that corresponds to an alias (either of an input or intermediate)
        self.aliased_out_indices = aliased_out_indices
        self.unsafe_view_out_indices = unsafe_view_out_indices
        self.num_outputs = len(self.output_info)
        self.num_outputs_non_aliased = len(
            [
                x
                for x in self.output_info
                if x.output_type
                in [
                    OutputType.non_alias,
                    OutputType.unsafe_view_alias,
                    OutputType.custom_function_view,
                ]
            ]
        )
        self.num_outputs_aliased_to_inputs = len(
            [
                x
                for x in self.output_info
                if x.output_type
                in [
                    OutputType.alias_of_input,
                    OutputType.is_input,
                ]
            ]
        )
        self.num_unsafe_view_outputs = len(self.unsafe_view_out_indices)
        self.num_outputs_aliased_to_intermediates = len(
            [
                x
                for x in self.output_info
                if x.output_type
                in [
                    OutputType.alias_of_intermediate,
                    OutputType.alias_of_intermediate_save_as_output,
                    OutputType.alias_of_intermediate_base_is_user_output,
                ]
            ]
        )
        self.num_outputs_aliased = (
            self.num_outputs_aliased_to_inputs
            + self.num_outputs_aliased_to_intermediates
        )

        self.dynamic_outputs = any(o.dynamic_dims for o in self.output_info)
        # See Note: [AOTAutograd Backward Guards]
        # This is pre-computed for fast asserts on the types of our grad_outputs in the backward.
        # Eventually, we should kill this and replace with real backward guards.
        # (we want to precompute the "runtime" types, so replace FakeTensor with torch.Tensor)
        self.output_types = [
            torch.Tensor if isinstance(x, FakeTensor) else type(x)
            for x in self.traced_tangents
        ]

        self.is_rng_op_functionalized = config.functionalize_rng_ops
        # All of the above metadata is collected by tracing the fw function.
        # However, extra outputs for rng offsets behave differently. Both fwd
        # and bwd graphs have their own outputs for the total consumed offsets.
        # Unlike mutated inputs, we don't have to worry about sending the right
        # set of tensors between fwd and bwd. Fwd and bwd offsets are
        # independent and simpler to handle. Therefore, we track them
        # separately.
        self.num_outputs_rng_offset = 1 if self.is_rng_op_functionalized else 0

        # Our forward() returns both (tokens, mutated_inputs, outputs, output_intermediate_bases, saved_tensors, saved_symints)
        self.num_forward_returns = (
            self.num_mutated_inp_runtime_indices
            + self.num_outputs
            + self.num_intermediate_bases
            + len(self.tokens)
        )
        # In case of functionalization of rng ops, the fw_module returns one
        # additional output for rng offset. This rng offset is used right
        # away to advance the rng state, and is not passed on to the raw
        # outputs. However, we need to know the exact boundary to identify
        # which tensors to be saved for the bwd graph.  num_forward captures
        # this information.
        self.num_forward = self.num_forward_returns + self.num_outputs_rng_offset

    def make_runtime_safe(self):
        """
        There are various fields in ViewAndMutationMeta that aren't serializable. This function is called after all tracing
        is completed to simplify certain fields in the metadata so that they can be safely cached.

        Doing so may lose information (in the case of traced_tangents), but none of the information is needed at runtime.
        """
        # TODO: This function is only a best effort: there are other fields that may not be cache safe
        # (i.e., there's no guarantee that tensor_flatten() returns a serializable result), or that
        # SubclassCreationMeta is cache safe.
        assert self.traced_tangent_metas is None

        def extract_metadata(t):
            if isinstance(t, torch.Tensor) and is_traceable_wrapper_subclass(t):
                (inner_tensors, flatten_spec) = t.__tensor_flatten__()  # type: ignore[attr-defined]
                # Technically, we only need the flatten_spec, not the inner tensors.
                # However, some Tensor subclasses (like TwoTensor) may have flatten_spec = None.
                # And we want to be able to assert that this metadata is non-None,
                # to distinguish between "this was a tensor subclass with no metadata" vs.
                # "this wasn't a tensor subclass at all".
                return (inner_tensors, flatten_spec)
            else:
                return None

        self.traced_tangent_metas = [extract_metadata(t) for t in self.traced_tangents]
        # Clear traced tangents at runtime
        self.traced_tangents = []
        new_output_info = []
        for out in self.output_info:
            if config.view_replay_for_aliased_outputs:
                new_out = out
            else:
                # If we're not using view_replay, remove the functional tensor.
                # Functional tensors are unfortunately not serializable,
                # so doing this is required for AOTAutograd caching.
                new_out = dataclasses.replace(out, functional_tensor=None)
            new_output_info.append(new_out)
        self.output_info = new_output_info
        for inp_meta in self.subclass_inp_meta:
            if isinstance(inp_meta, SubclassCreationMeta):
                inp_meta.make_runtime_safe()
        for inp_meta in self.subclass_fw_graph_out_meta:
            if isinstance(inp_meta, SubclassCreationMeta):
                inp_meta.make_runtime_safe()
        for inp_meta in self.subclass_tangent_meta:
            if isinstance(inp_meta, SubclassCreationMeta):
                inp_meta.make_runtime_safe()

    @property
    def tensors_saved_for_backwards_slice(self):
        assert self.num_symints_saved_for_bw is not None
        if self.num_symints_saved_for_bw > 0:
            return slice(self.num_forward, -self.num_symints_saved_for_bw)
        else:
            return slice(self.num_forward, None)

    @property
    def symints_saved_for_backwards_slice(self):
        assert self.num_symints_saved_for_bw is not None
        if self.num_symints_saved_for_bw > 0:
            return slice(-self.num_symints_saved_for_bw, None)
        else:
            return slice(0, 0)  # empty slice

    def __eq__(self, other):
        if not isinstance(other, ViewAndMutationMeta):
            return NotImplemented
        return (
            self.input_info == other.input_info
            and self.output_info == other.output_info
            and self.num_intermediate_bases == other.num_intermediate_bases
            and self.keep_input_mutations == other.keep_input_mutations
            and self.is_rng_op_functionalized == other.is_rng_op_functionalized
            and self.num_outputs_rng_offset == other.num_outputs_rng_offset
            and len(self.traced_tangents) == len(other.traced_tangents)
            and all(
                x.shape == y.shape and x.dtype == y.dtype
                for x, y, in zip(self.traced_tangents, other.traced_tangents)
            )
        )


@dataclass(eq=False)
class SubclassMeta:
    # A copy of all forward metadata, but computed on the *dense* tensor forward (after desugaring subclasses)
    # So for example, if the user had a model containing two `TwoTensor` inputs,
    # Then `SubclassMeta.fw_metadata.input_infos` would have length 4 here.
    fw_metadata: ViewAndMutationMeta

    # Note: [Computing Subclass Metadata about grad_inputs]
    # Given a list of flattened, plain tensor grad_inputs, this tells us how to reconstruct the grad_input subclasses
    #
    # You might think: why not just assume that all grad_inputs will have the same subclass-ness as the original inputs?
    # (AOTAutograd generally assumes other properties, e.g. that grad_outputs are contiguous)
    #
    # This doesn't really work though. take this example:
    #
    # def f(DoubleTensor, DenseTensor):
    #     return DoubleTensor  * DenseTensor
    #
    # In the above example, the .grad field of *both* DoubleTensor and DenseTensor will be a DoubleTensor.
    # When we trace out a joint fw-bw graph, we'll end up returning two subclasses for the two grad_inputs.
    # This means that our backward graph will return 4 outputs (two dense tensors for each DoubleTensor grad_input)
    # and we need to properly store the metadata that tells us how to turn these 4 outputs back into DoubleTensors.
    #
    # Note that this info **cannot** easily be figured out from ViewAndMutationMeta.
    # We can only compute this info by tracing the entire joint and examining the grad_inputs that we computed.
    #
    # See Note: [AOTAutograd Backward Guards]
    # This will also eventually require us to install backward guards,
    # in case we made incorrect assumptions about the subclass-ness of our grad_outputs
    #
    # Optional field because we don't compute for inference graphs
    grad_input_metas: Optional[List[Union[int, SubclassCreationMeta]]] = None

    def __init__(self):
        # The fields in this class get set after its construction.
        pass


# This class exists because:
# - the autograd.Function.forward() in aot autograd returns outputs that might alias inputs
# - we only care about the metadata on those aliases, so we can regenerate them.
#   We do not want them to participate in the autograd.Function.
# We do that by wrapping them in an opaque class, so the autograd.Function
# does not know to treat them as tensors.
@dataclass(frozen=True)
class TensorAlias:
    alias: torch.Tensor


@dataclass
class BackwardSignature:
    """
    Provides information about the backward section of an exported
    joint forward-backward graph.
    For a particular fx GraphModule, this class contains information on:
    (1) A mapping from each gradient (backwards output) to the parameter
        it corresponds to (forward input)
    (2) A mapping from each gradient (backwards output) to the user input
        it corresponds to (forward input)
    (3) Which of the forward outputs corresponds to the loss, that we backprop on.

    Each string name is the `node.name` of the corresponding node in the fx graph.
    """

    gradients_to_parameters: Dict[str, str]
    gradients_to_user_inputs: Dict[str, str]
    loss_output: str


GraphOutputName = NewType("GraphOutputName", str)
GraphInputName = NewType("GraphInputName", str)
FQN = NewType("FQN", str)


@dataclass
class GraphSignature:
    """
    Provides information about an exported module.
    For a particular fx GraphModule, this class contains information on:
    (1) Which graph inputs are parameters, buffers, or user inputs
    (2) (for params/buffers) a mapping from the name of each graph argument
        to its parameter/buffer FQN in the original nn.Module.
    (3) If there are input mutations, these are represented as extra outputs
        in the fx GraphModule. We provide a mapping from these
        extra output names to the names of the actual inputs.
    (4) The pytree metadata on how to flatten/unflatten inputs and outputs.
        The corresponding FX GraphModule only accepts and returns
        pytree-flattened inputs/outputs.
    (5) (Optionally) if the FX is a joint forward-backward graph, we provide
        a signature on the backward section of the joint graph.
    """

    parameters: List[FQN]
    buffers: List[FQN]

    user_inputs: List[GraphInputName]
    user_outputs: List[GraphOutputName]
    inputs_to_parameters: Dict[GraphInputName, FQN]
    inputs_to_buffers: Dict[GraphInputName, FQN]

    # If the user's module mutates a buffer,
    # it's represented in the graph as an extra graph output.
    # This dict is a mapping from
    # "graph outputs that correspond to updated buffers"
    # to the FQN names of those mutated buffers.
    buffers_to_mutate: Dict[GraphOutputName, FQN]
    user_inputs_to_mutate: Dict[GraphOutputName, GraphInputName]

    in_spec: pytree.TreeSpec
    out_spec: pytree.TreeSpec

    backward_signature: Optional[BackwardSignature]

    input_tokens: List[GraphInputName]
    output_tokens: List[GraphOutputName]

    @classmethod
    def from_tracing_metadata(
        cls,
        *,
        in_spec: pytree.TreeSpec,
        out_spec: pytree.TreeSpec,
        graph_input_names: List[str],
        graph_output_names: List[str],
        view_mutation_metadata: ViewAndMutationMeta,
        named_parameters: List[str],
        named_buffers: List[str],
        num_user_inputs: int,
        num_user_outputs: int,
        loss_index: Optional[int],
        backward_signature: Optional[BackwardSignature],
    ) -> "GraphSignature":
        graph_inputs = graph_input_names
        graph_outputs = graph_output_names
        parameters = list(named_parameters)
        buffers = list(named_buffers)
        num_tokens = len(view_mutation_metadata.tokens)

        # Calling convention assumptions:
        # (1) graph inputs = (input_tokens, params, buffers, user_inputs)
        # (2) graph outputs = (output_tokens, mutated_inputs, user_outs, param_gradients)
        # (If we are capturing an inference graph, this convention is identical
        #  except that param_gradients is empty)
        # See Note [Side-Effectful Tokens in AOTAutograd] for information on tokens

        # Address input calling conventions:
        start, stop = 0, num_tokens
        input_tokens = graph_inputs[start:stop]

        start, stop = stop, stop + len(parameters)
        inputs_to_parameters = dict(zip(graph_inputs[start:stop], parameters))

        start, stop = stop, stop + len(buffers)
        inputs_to_buffers = dict(
            zip(
                graph_inputs[start:stop],
                buffers,
            )
        )

        start, stop = stop, stop + num_user_inputs
        user_inputs = graph_inputs[start:stop]

        # We should've gone through all the inputs now
        assert len(graph_inputs) - stop == 0

        # Address output calling conventions:
        start, stop = 0, num_tokens
        output_tokens = graph_outputs[start:stop]

        names = [*input_tokens, *parameters, *buffers, *user_inputs]
        mutations = []
        for idx, input_info in enumerate(view_mutation_metadata.input_info):
            if input_info.mutates_data:
                # Only buffers can be mutated, not parameters
                assert idx >= len(parameters)
                mutations.append(names[idx + num_tokens])

        assert len(mutations) == view_mutation_metadata.num_mutated_inp_runtime_indices

        start, stop = (
            stop,
            stop + view_mutation_metadata.num_mutated_inp_runtime_indices,
        )
        outputs_to_mutations = dict(zip(graph_outputs[start:stop], mutations))

        user_inputs_to_mutate = {}
        buffers_to_mutate = {}
        for output_name, mutation_name in outputs_to_mutations.items():
            if mutation_name in user_inputs:
                user_inputs_to_mutate[output_name] = mutation_name
            else:
                assert mutation_name in buffers
                buffers_to_mutate[output_name] = mutation_name

        start, stop = stop, stop + num_user_outputs
        user_outputs = graph_outputs[start:stop]

        unused_outputs = len(graph_outputs) - stop
        if backward_signature is not None:
            unused_outputs -= len(backward_signature.gradients_to_parameters) + len(
                backward_signature.gradients_to_user_inputs
            )
        assert unused_outputs == 0

        return GraphSignature(
            parameters=parameters,  # type: ignore[arg-type]
            buffers=buffers,  # type: ignore[arg-type]
            user_inputs=user_inputs,  # type: ignore[arg-type]
            user_outputs=user_outputs,  # type: ignore[arg-type]
            inputs_to_buffers=inputs_to_buffers,  # type: ignore[arg-type]
            inputs_to_parameters=inputs_to_parameters,  # type: ignore[arg-type]
            user_inputs_to_mutate=user_inputs_to_mutate,
            buffers_to_mutate=buffers_to_mutate,  # type: ignore[arg-type]
            in_spec=in_spec,
            out_spec=out_spec,
            backward_signature=backward_signature,
            input_tokens=input_tokens,  # type: ignore[arg-type]
            output_tokens=output_tokens,  # type: ignore[arg-type]
        )


@dataclass
class AOTConfig:
    """
    Configuration for AOTDispatcher
    """

    fw_compiler: Callable
    bw_compiler: Callable
    partition_fn: Callable
    decompositions: Dict[Callable, Callable]
    num_params_buffers: int
    aot_id: int
    keep_inference_input_mutations: bool
    is_export: bool = False
    no_tangents: bool = False
    dynamic_shapes: bool = False
    aot_autograd_arg_pos_to_source: Optional[List[Source]] = None
    inference_compiler: Optional[Callable] = None
    enable_log: bool = True
    # this is always false outside of export.
    pre_dispatch: bool = False

    # Key to use for AOTAutogradCache
    cache_key: Optional[str] = None

    def __post_init__(self):
        if self.pre_dispatch:
            assert self.is_export, "Can only have pre_dispatch IR for export."


SubclassTracingInfo = collections.namedtuple(
    "SubclassTracingInfo",
    ["plain_tensor_trace_fn", "plain_tensor_args", "maybe_subclass_meta"],
)<|MERGE_RESOLUTION|>--- conflicted
+++ resolved
@@ -195,7 +195,7 @@
     # Used at runtime to determine the subclass type, so we don't need to save the original subclass
     original_subclass_type: Optional[type] = None
 
-    def creation_fn(
+    def compute_outer_size(
         self,
         all_args,
         *,
@@ -205,6 +205,25 @@
         def is_symbolic(xs):
             return pytree.tree_any(lambda x: isinstance(x, torch.SymInt), xs)
 
+        if is_runtime and is_symbolic(self.outer_size):
+            start = len(all_args) - self.flat_tensor_extra_sizes_offset
+            end = start + len(self.outer_size)
+            if num_fw_outs_saved_for_bw:
+                start -= num_fw_outs_saved_for_bw
+                end -= num_fw_outs_saved_for_bw
+            it = iter(all_args[start:end])
+            return pytree.tree_map_only(
+                torch.SymInt, lambda _: next(it), self.outer_size
+            )
+        return self.outer_size
+
+    def creation_fn(
+        self,
+        all_args,
+        *,
+        num_fw_outs_saved_for_bw: Optional[int] = None,
+        is_runtime: bool,
+    ):
         inner_tensors = {}
 
         curr_start_idx = self.flat_tensor_start_idx
@@ -217,32 +236,20 @@
                 curr_start_idx += creation_meta.arg_count
             inner_tensors[attr] = subclass
 
-<<<<<<< HEAD
-        if is_runtime and is_symbolic(self.outer_size):
-            start = len(all_args) - self.flat_tensor_extra_sizes_offset
-            end = start + len(self.outer_size)
-            if num_fw_outs_saved_for_bw:
-                start -= num_fw_outs_saved_for_bw
-                end -= num_fw_outs_saved_for_bw
-            it = iter(all_args[start:end])
-            outer_size = pytree.tree_map_only(
-                torch.SymInt, lambda _: next(it), self.outer_size
-            )
-        else:
-            outer_size = self.outer_size
-
-        rebuilt = type(self.original_subclass).__tensor_unflatten__(
-            inner_tensors, self.meta, outer_size, self.outer_stride
-=======
         if is_runtime:
             assert self.original_subclass_type is not None
             original_subclass_type = self.original_subclass_type
         else:
             original_subclass_type = type(self.original_subclass)
 
+        outer_size = self.compute_outer_size(
+            all_args,
+            num_fw_outs_saved_for_bw=num_fw_outs_saved_for_bw,
+            is_runtime=is_runtime,
+        )
+
         rebuilt = original_subclass_type.__tensor_unflatten__(  # type: ignore[attr-defined]
-            inner_tensors, self.meta, self.outer_size, self.outer_stride
->>>>>>> 24b2faf9
+            inner_tensors, self.meta, outer_size, self.outer_stride
         )
 
         if not is_runtime:
