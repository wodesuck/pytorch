--- conflicted
+++ resolved
@@ -6,11 +6,8 @@
 3. handle functionalized randomness
 4. deduplicate inputs and consolidate views into their bases (see input_output_analysis)
 """
-<<<<<<< HEAD
-
-=======
+
 import builtins
->>>>>>> 6f275ae4
 import collections
 import pprint
 from contextlib import nullcontext
