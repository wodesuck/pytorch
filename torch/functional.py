--- conflicted
+++ resolved
@@ -2085,14 +2085,10 @@
         if torch.are_deterministic_algorithms_enabled() and self.is_cuda:
             ref_func = importlib.import_module("torch._refs").cumsum
             return ref_func(self, dim, dtype=dtype, out=out)
-<<<<<<< HEAD
-    return _VF.cumsum(self, dim, dtype=dtype, out=out)  # type: ignore[attr-defined]
-=======
     if out is None:
         return _VF.cumsum(self, dim, dtype=dtype)  # type: ignore[attr-defined]
     else:
         return _VF.cumsum(self, dim, dtype=dtype, out=out)  # type: ignore[attr-defined]
->>>>>>> 9629835b
 
 
 def _lu_impl(A, pivot=True, get_infos=False, out=None):
