# mypy: allow-untyped-defs
from __future__ import annotations

import atexit
import collections
import contextlib
import copy
import dataclasses
import datetime
import dis
import enum
import functools
import gc
import importlib
import inspect
import itertools
import linecache
import logging
import math
import operator
import os
import re
import sys
import textwrap
import threading
import time
import traceback
import types
import typing
import uuid
import warnings
import weakref
from contextlib import contextmanager
from dataclasses import is_dataclass
from functools import lru_cache
from types import MethodWrapperType
from typing import (
    Any,
    Callable,
    cast,
    ClassVar,
    Counter,
    DefaultDict,
    Deque,
    Dict,
    Iterable,
    Iterator,
    KeysView,
    List,
    Optional,
    overload,
    Set,
    Tuple,
    Type,
    TypeVar,
    Union,
    ValuesView,
)
from typing_extensions import Literal, TypeIs

import torch
import torch._functorch.config
import torch._inductor.config as inductor_config
import torch.fx.experimental.symbolic_shapes
import torch.utils._pytree as pytree
from torch import fx
from torch._C import (
    _instruction_counter,
    _len_torch_function_stack,
    _pop_torch_function_stack,
    _push_on_torch_function_stack,
)
from torch._dispatch.python import enable_python_dispatcher
from torch._dynamo.metrics_context import MetricsContext
from torch._guards import Source, TracingContext
from torch._subclasses.meta_utils import is_sparse_compressed
from torch._utils_internal import (
    log_chromium_event_internal,
    log_compilation_event,
    signpost_event,
)
from torch.fx._utils import _format_graph_code, lazy_format_graph_code
from torch.nn.modules.lazy import LazyModuleMixin
from torch.utils._triton import has_triton, has_triton_package
from torch.utils.hooks import RemovableHandle


try:
    import numpy as np
except ModuleNotFoundError:
    np = None  # type: ignore[assignment]

try:
    import torch._logging
    import torch._numpy as tnp
    from torch._guards import detect_fake_mode  # noqa: F401n
    from torch._logging import LazyString

    from . import config

    # NOTE: Make sure `NP_SUPPORTED_MODULES` and `NP_TO_TNP_MODULE` are in sync.
    if np:
        NP_SUPPORTED_MODULES: Tuple[types.ModuleType, ...] = (
            np,
            np.fft,
            np.linalg,
            np.random,
        )

        NP_TO_TNP_MODULE = {
            np: tnp,
            np.fft: tnp.fft,
            np.linalg: tnp.linalg,
            np.random: tnp.random,
        }
    else:
        NP_SUPPORTED_MODULES = ()

        NP_TO_TNP_MODULE = {}
    from torch._subclasses.fake_tensor import FakeTensor, is_fake, maybe_get_fake_mode
except ImportError:
    pass


T = TypeVar("T")

unpatched_nn_module_getattr = torch.nn.Module.__getattr__
unpatched_nn_module_call = torch.nn.Module.__call__
unpatched_nn_module_call_impl = torch.nn.Module._call_impl

counters: DefaultDict[str, Counter[str]] = collections.defaultdict(collections.Counter)
optimus_scuba_log: Dict[str, Any] = {}
troubleshooting_url = (
    "https://pytorch.org/docs/main/torch.compiler_troubleshooting.html"
)
nnmodule_doc_url = "https://pytorch.org/docs/main/torch.compiler_nn_module.html"
nnmodule_doc_url_msg = f"See {nnmodule_doc_url} for more information and limitations."
log = logging.getLogger(__name__)

# profiling compilation time by function
compilation_time_metrics: Dict[str, List[float]] = {}

# cumulative times for any CompilationMetric field populated by dynamo_timed
cumulative_time_spent: Dict[str, float] = collections.defaultdict(float)

codecache_metrics: Counter[str] = collections.Counter()

timer_counter = itertools.count()


# Abstraction on top of counters.
class ReInplaceTrigger(enum.Enum):
    AUTO_FUNC_V1 = 1
    AUTO_FUNC_V2 = 2
    TRITON_OPS = 3


class ReinplaceCounters:
    _values: DefaultDict[str, int] = collections.defaultdict(int)

    # Track sizes of known not re-inplaced tensors (exclude dynamic shapes).
    @classmethod
    def add_missed_bytes(cls, trigger: ReInplaceTrigger, bytes: int):
        cls._values[f"missed_bytes_{trigger.name}"] += bytes

    # Track number of not re-inplaced tensors.
    @classmethod
    def add_missed_opportunities(cls, trigger: ReInplaceTrigger, count: int):
        cls._values[f"missed_tensors_{trigger}"] += count

    @classmethod
    def clear(cls):
        cls._values.clear()

    @classmethod
    def get_total_missed(cls):
        sum = 0
        for trigger in ReInplaceTrigger:
            sum += cls._values.get(f"missed_tensors_{trigger}", 0)
        return sum

    @classmethod
    def get_total_missed_bytes(cls):
        sum = 0
        for trigger in ReInplaceTrigger:
            sum += cls._values.get(f"missed_bytes_{trigger.name}", 0)
        return sum

    @classmethod
    def log(cls):
        # if not empty log.
        if cls._values:
            signpost_event("inductor", "reinplace_counters", cls._values)


def tabulate(
    rows: Union[List[Tuple[str, object]], List[List[object]]],
    headers: Union[Tuple[str, ...], List[str]],
) -> str:
    try:
        import tabulate

        return tabulate.tabulate(rows, headers=headers)
    except ImportError:
        return "\n".join(
            ", ".join(map(str, row)) for row in itertools.chain([headers], rows)
        )


curr_frame = 0


# Note: Called for you by dynamo - you almost never ever want to invoke this yourself.
def increment_frame() -> None:
    global curr_frame
    curr_frame = curr_frame + 1


# Note: Called for you by dynamo - you almost never ever want to invoke this yourself.
def reset_frame_count() -> None:
    global curr_frame
    cumulative_time_spent.clear()
    compilation_time_metrics.clear()
    curr_frame = 0


op_count = 0


def increment_op_count(cnt: int) -> None:
    global op_count
    op_count += cnt


# Get total time spent so far for each phase
# For example, {'entire_frame_compile':8.574629999999999, 'backend_compile':5.26806}
def calculate_time_spent() -> Dict[str, float]:
    total_by_key = {}
    for phase, timing in cumulative_time_spent.items():
        total_by_key[phase] = float(timing) / 1e9

    total_by_key["total_wall_time"] = total_by_key.get("entire_frame_compile", 0)
    return total_by_key


# Print a report of time spent so far
# Ex:
# TIMING:
# entire_frame_compile:8.574629999999999
# backend_compile:5.26806
def print_time_report() -> None:
    total_by_key = calculate_time_spent()

    out = "TIMING:"
    for key, value in total_by_key.items():
        out = f"{out} {key}:{round(value, 5)}"

    print(out)


# Use the following singleton to capture and log CompilationMetrics. Entering the context
# manager allocates a new record to be logged when it exits. (You should not need to use
# this directly unless you introduce a new code path where compilation metrics would be
# gathered). While compiling, use the setters or timer in MetricsContext to update fields
# in the current context. For example:
#
# To set a single field:
#   METRICS_CONTEXT.set("metric_name", value)
#
# To set multiple fields:
#   METRICS_CONTEXT.update({"name1": val1, "name2": val2})
#
# To increment a numeric field:
#   METRICS_CONTEXT.increment("metric_name", value)
#
# To record execution time, METRICS_CONTEXT works with dynamo_timed:
#    def foo(...):
#        with dynamo_timed("metric", dynamo_compile_column="metric_us")
#            ...
#
METRICS_CONTEXT: MetricsContext


# dynamo_timed is a context manager
# By wrapping a function in dynamo_timed, we can get a few things:
#
# 1) Logging timings to pt2_compile_events.
# 2) Logging timings to CompilationMetrics (including dynamo_compile).
# 3) Chromium events.
# 4) Storing a record in compilation_time_metrics
#    For example:
#
#     def _foo(...):
#         with dynamo_timed("_foo"):
#             ...
#
#     Would show up as an entry in our timing dict:
#     OrderedDict([('_foo', [0.083690, 0.23949, 3.1425e-05])])
#     This is extremely useful for granular debugging.
#
# Although it is tempting to use dynamo_timed as a decorator, please do not.
# In its decorator form it makes cProfile traces less useful as dynamo_timed
# suddenly becomes a bottleneck for lots of function calls (as only one parent
# pointer is recorded).
@contextmanager
def dynamo_timed(
    event_name: str,
    # TODO: do we really want event and fn name?
    fn_name: Optional[str] = None,
    log_pt2_compile_event: bool = True,
    metadata: Optional[Dict[str, object]] = None,
    # TODO: should this be called compilation_metric instead?
    dynamo_compile_column: Optional[str] = None,
):
    """
    event_name: Event name, e.g., as seen in pt2_compile_events.
    fn_name: Optional function name for profile record; otherwise use event name.
    log_pt2_compile_event: Whether to log to internal pt2 compile event.
    metadata: Extra metadata put in pt2_compile_events.
    dynamo_compile_column: Name for the dyname_compile column; must be in _us.
    """
    # We're standardizing on microseconds for dynamo_compile timings.
    if dynamo_compile_column is not None:
        assert dynamo_compile_column.endswith("_us")

    mkey = fn_name if fn_name else event_name
    if mkey not in compilation_time_metrics:
        compilation_time_metrics[mkey] = []

    event_metadata = {}
    if metadata:
        event_metadata.update(metadata)
    if fn_name:
        event_metadata.update({"fn_name": fn_name})

    chromium_log: ChromiumEventLogger = get_chromium_event_logger()
    start_ns = time.time_ns()
    chromium_log.log_event_start(event_name, start_ns, event_metadata)

    try:
        with torch.profiler.record_function(f"{mkey} (dynamo_timed)"):
            yield
    finally:
        end_ns = time.time_ns()
<<<<<<< HEAD
        time_spent = end_ns - start_ns
        compilation_time_metrics[mkey].append(float(time_spent) / 1e9)
        chromium_log.log_event_end(
            event_name, end_ns, {}, start_ns, log_pt2_compile_event
        )
        if dynamo_compile_column:
            assert METRICS_CONTEXT is not None
            # TODO: This conditional is here because we have a case where we try to
            # increment remote_fx_graph_cache counters, but we're in the autotune path,
            # which is running in a Triton-compiling subprocess. How shall we handle
            # this situation initially? We can enter the METRICS_CONTEXT in the
            # subprocs, for example, but it occurs to me that any accounting we'd
            # attempt in the subprocs is a larger problem.
            if METRICS_CONTEXT.recording():
                METRICS_CONTEXT.increment(dynamo_compile_column, time_spent // 1e3)
            # TODO: the events that we capture in calculate_time_spent() seem a little
            # arbitrary. Currently, it's only those fields that are present in
            # CompilationMetrics (but note that we accumulate by the associated event
            # name, not the field name in CompilationMetrics). Do we want to keep it
            # this way for now?
            cumulative_time_spent[event_name] += time_spent
=======
        # Always log the end event even on exception
        if phase_name:
            chromium_log.log_event_end(
                phase_name,
                end_ns,
                {},
                start_ns,
                log_pt2_compile_event,
            )
        else:
            chromium_log.log_event_end(key, end_ns, {}, start_ns, log_pt2_compile_event)
        # Only record backward compilation metrics if phase_name is not None!
        if phase_name:
            frame_key = str(curr_frame)
            # fwd only compilation stages: entire_frame_compile, backend_compile, aotdispatch.
            # use frame_key as time aggregation key.
            if fwd_only and fail_type is None:
                _add_time_spent(frame_key, phase_name, time_spent)
            else:
                # fwd + bwd compilation stages: inductor_compile, code_gen.
                # use frame_key as time aggregation key for fwd graphs;
                # use compile_id as time aggregation key for bwd graphs.
                if torch._guards.TracingContext.try_get() is not None:
                    aot_graph_name = str(
                        torch._guards.TracingContext.get().aot_graph_name
                    )
                    if (
                        "forward" in aot_graph_name or "inference" in aot_graph_name
                    ) and fail_type is None:
                        _add_time_spent(frame_key, phase_name, time_spent)
                    elif "backward" in aot_graph_name:
                        compile_id = str(
                            torch._guards.CompileContext.current_compile_id()
                        )
                        if fail_type is None:
                            _add_time_spent(compile_id, phase_name, time_spent)

                        # log backward compilation metrics at the end of `inductor_compile` of bwd graph,
                        # one record for one bwd graph.
                        if phase_name == "inductor_compile":
                            if fail_type is None:
                                inductor_compile_time = frame_phase_timing[
                                    compile_id
                                ].get("inductor_compile", None)
                                code_gen_time = frame_phase_timing[compile_id].get(
                                    "code_gen", None
                                )
                                remote_cache_time_saved = frame_phase_timing[
                                    compile_id
                                ].get("remote_cache_time_saved", None)
                                remote_fx_graph_cache_get_time = frame_phase_timing[
                                    compile_id
                                ].get("remote_fx_graph_cache_get", None)
                                remote_fx_graph_cache_put_time = frame_phase_timing[
                                    compile_id
                                ].get("remote_fx_graph_cache_put", None)
                            else:
                                inductor_compile_time = None
                                code_gen_time = None
                                remote_cache_time_saved = None
                                remote_fx_graph_cache_get_time = None
                                remote_fx_graph_cache_put_time = None
                            structured_logging_overhead_s = (
                                torch._logging.get_structured_logging_overhead()
                            )
                            metrics = CompilationMetrics(
                                compile_id=compile_id,
                                inductor_compile_time_s=inductor_compile_time,
                                code_gen_time_s=code_gen_time,
                                fail_type=fail_type,
                                fail_reason=fail_reason,
                                remote_cache_time_saved_s=remote_cache_time_saved,
                                structured_logging_overhead_s=structured_logging_overhead_s,
                                is_forward=False,  # is_forward
                                num_triton_bundles=codecache_metrics.get(
                                    "num_triton_bundles", None
                                ),
                                remote_fx_graph_cache_get_time_ms=to_int_ms(
                                    remote_fx_graph_cache_get_time
                                ),
                                remote_fx_graph_cache_put_time_ms=to_int_ms(
                                    remote_fx_graph_cache_put_time
                                ),
                                start_time_us=start_ns // 1000,
                                duration_us=(end_ns - start_ns) // 1000,
                                inductor_cumulative_compile_time_us=to_int_us(
                                    inductor_compile_time
                                ),
                                inductor_code_gen_cumulative_compile_time_us=to_int_us(
                                    code_gen_time
                                ),
                                distributed_ephemeral_timeout_us=to_int_us(
                                    remote_cache_time_saved
                                ),  # TODO: instrument more accurately
                                structured_logging_overhead_us=to_int_us(
                                    structured_logging_overhead_s
                                ),
                                remote_fx_graph_cache_get_time_us=to_int_us(
                                    remote_fx_graph_cache_get_time
                                ),
                                remote_fx_graph_cache_put_time_us=to_int_us(
                                    remote_fx_graph_cache_put_time
                                ),
                            )
                            record_compilation_metrics(metrics)
>>>>>>> 1eccd4f6


@overload
def compile_times(repr: Literal["str"], aggregate: bool = False) -> str:
    ...


@overload
def compile_times(
    repr: Literal["csv"], aggregate: bool = False
) -> Tuple[List[str], List[object]]:
    ...


def compile_times(repr="str", aggregate: bool = False):
    """
    Get metrics about torchdynamo frontend/backend compilation times.

    Accumulates information from functions tagged with `dynamo_timed`.

    repr='str' returns a printable string for user interaction, and 'csv'
    returns headers, rows which can be logged for output

    aggregate causes values from multiple compilations (e.g. split graphs)
    to be accumulated into one value.  If false, expect more than one value
    per metric.
    """

    def fmt_fn(values, item_fn=lambda x: x):
        if aggregate:
            return item_fn(sum(values))
        return ", ".join(map(item_fn, values))

    if repr == "str":
        rows = [
            (k, fmt_fn(compilation_time_metrics[k], item_fn=lambda x: f"{x:.4f}"))
            for k in compilation_time_metrics
        ]
        out = "TorchDynamo compilation metrics:\n"
        out += tabulate(rows, headers=("Function", "Runtimes (s)"))
        return out
    elif repr == "csv":
        values = [
            fmt_fn(v, item_fn=lambda x: f"{x:.6f}")
            for v in compilation_time_metrics.values()
        ]
        headers = list(compilation_time_metrics.keys())
        return headers, values
    return None


@atexit.register
def dump_compile_times() -> None:
    log.info(compile_times(repr="str", aggregate=True))


tensortype_to_dtype = {
    torch.FloatTensor: (torch.float32, torch.float),
    torch.DoubleTensor: (torch.float64, torch.double),
    torch.HalfTensor: (torch.float16, torch.half),
    torch.BFloat16Tensor: (torch.bfloat16,),
    torch.ByteTensor: (torch.uint8,),
    torch.CharTensor: (torch.int8,),
    torch.LongTensor: (torch.int64, torch.long),
    torch.IntTensor: (torch.int32, torch.int),
    torch.ShortTensor: (torch.int16, torch.short),
    torch.BoolTensor: (torch.bool,),
}


class DuplicateWarningChecker:
    def __init__(self, maxsize: int = 4096) -> None:
        self.maxsize = maxsize
        self.reset()

    def reset(self):
        self.set = collections.OrderedDict()

    def add(self, key: Union[str, Tuple[object, object]]) -> bool:
        if key in self.set:
            self.set.move_to_end(key, last=True)
            if not config.verbose:
                return False
        else:
            self.set[key] = None
            while len(self.set) > self.maxsize:
                self.set.popitem(last=False)
        return True


graph_break_dup_warning_checker = DuplicateWarningChecker()


def setup_compile_debug():
    compile_debug = os.environ.get("TORCH_COMPILE_DEBUG", "0") == "1"

    if compile_debug:
        return add_file_handler()

    return contextlib.ExitStack()


def reset_graph_break_dup_checker() -> None:
    graph_break_dup_warning_checker.reset()


def add_file_handler():
    log_path = os.path.join(get_debug_dir(), "torchdynamo")
    os.makedirs(log_path, exist_ok=True)

    log_file_handler = logging.FileHandler(os.path.join(log_path, "debug.log"))
    logger = logging.getLogger("torch._dynamo")
    logger.addHandler(log_file_handler)

    exitstack = contextlib.ExitStack()
    exitstack.callback(lambda: logger.removeHandler(log_file_handler))
    return exitstack


def setup_log_file():
    exitstack = contextlib.ExitStack()
    if config.log_file_name is not None:
        log_file_handler = logging.FileHandler(config.log_file_name)
        for logger in torch._logging._internal.get_loggers():
            logger.addHandler(log_file_handler)
            exitstack.callback(lambda: logger.removeHandler(log_file_handler))
        return exitstack

    return exitstack


def gen_record_file_name(exc, code) -> str:
    return f"{get_debug_dir()}/error_recordings/\
{code.co_name}_{type(exc).__name__}_{code.co_firstlineno}.rec"


def write_record_to_file(filename: str, exec_record) -> None:
    try:
        if os.path.exists(filename):
            log.warning(
                "Unable to write execution record %s; file already exists.", filename
            )
        else:
            os.makedirs(os.path.dirname(filename), exist_ok=True)
            with open(filename, "wb") as f:
                exec_record.dump(f)
    except Exception:
        log.exception("Unable to write execution record %s", filename)


def count_calls(g: fx.Graph) -> int:
    c = 0
    for n in g.nodes:
        if "call" in n.op:
            c += 1
    return c


def identity(x: T) -> T:
    return x


def hashable(x):
    try:
        hash(x)
        return True
    except TypeError:
        return False
    # cannot hash writable memoryview object
    except ValueError:
        return False


def nothing(*args, **kwargs):
    pass


class ExactWeakKeyDictionary:
    """Similar to weakref.WeakKeyDictionary, but use `is`/`id` rather than `==` to compare equality"""

    def __init__(self):
        self.values = {}
        self.refs = {}

    def __getitem__(self, key):
        return self.values[id(key)]

    def get(self, key, default=None):
        return self.values.get(id(key), default)

    def __contains__(self, key):
        return id(key) in self.values

    def __setitem__(self, key, value):
        idx = id(key)
        if idx not in self.refs:
            self.refs[idx] = weakref.ref(key, lambda ref: self._remove_id(idx))
        self.values[idx] = value

    def _remove_id(self, idx):
        if idx in self.values:
            del self.values[idx]
        if idx in self.refs:
            del self.refs[idx]

    def clear(self):
        self.refs.clear()
        self.values.clear()


@overload
def istype(obj: object, allowed_types: Type[T]) -> TypeIs[T]:
    ...


@overload
def istype(
    obj: object, allowed_types: Tuple[Type[List[T]], Type[Tuple[T, ...]]]
) -> TypeIs[T]:
    ...


@overload
def istype(obj: object, allowed_types: Iterable[type]) -> bool:
    ...


def istype(obj, allowed_types):
    """isinstance() without subclasses"""
    if isinstance(allowed_types, (tuple, list, set)):
        return type(obj) in allowed_types
    return type(obj) is allowed_types


if sys.version_info >= (3, 12):
    # Some typing classes moved to C in 3.12,
    # which no longer have the _Final mixin.
    _builtin_final_typing_classes = (
        typing.ParamSpecArgs,
        typing.ParamSpecKwargs,
        typing.ParamSpec,
        typing.TypeVar,
        typing.TypeVarTuple,
        typing.TypeAliasType,
    )


def is_typing(value):
    # _Final catches most of typing classes:
    #   - Any
    #   - Callable
    #   - Union
    #   ...
    #
    # NB: we intentionally ignore classes that inherit from Generic, since they
    # can be used as both TypingVariable as well as UserDefinedClassVariable.
    if sys.version_info >= (3, 12) and isinstance(value, _builtin_final_typing_classes):
        return True
    return isinstance(value, typing._Final) or value is typing.Generic  # type: ignore[attr-defined]


def is_numpy_int_type(value):
    if not np:
        return False

    return istype(
        value,
        (
            np.int8,
            np.int16,
            np.int32,
            np.int64,
            np.uint8,
            np.uint16,
            np.uint32,
            np.uint64,
        ),
    )


def is_numpy_float_type(value):
    if not np:
        return False

    return istype(
        value,
        (
            np.float16,
            np.float32,
            np.float64,
        ),
    )


def is_lru_cache_wrapped_function(value):
    return isinstance(value, functools._lru_cache_wrapper) and is_function(
        inspect.getattr_static(value, "__wrapped__")
    )


def is_function_or_wrapper(value):
    return is_function(value) or isinstance(
        value, (torch._ops.OpOverloadPacket, torch._ops.OpOverload)
    )


def is_function(value):
    return isinstance(
        value,
        (
            types.FunctionType,
            types.BuiltinFunctionType,
            types.MethodDescriptorType,
            types.WrapperDescriptorType,
        ),
    )


def is_wrapper_or_member_descriptor(value):
    return isinstance(
        value,
        (
            # set up by PyGetSetDef
            types.GetSetDescriptorType,
            # set by PyMethodDef, e.g. list.append
            types.MethodDescriptorType,
            # slots - list.__add__
            types.WrapperDescriptorType,
            # set up by PyMemberDef
            types.MemberDescriptorType,
            # wrapper over C functions
            types.MethodWrapperType,
        ),
    )


def unwrap_if_wrapper(fn):
    return unwrap_with_attr_name_if_wrapper(fn)[0]


def unwrap_with_attr_name_if_wrapper(fn):
    # TODO(anijain2305) - Investigate if we can get rid of this function
    # unpack @torch._dynamo.optimize()(fn) wrapped function
    if is_function(fn) and inspect.getattr_static(fn, "_torchdynamo_inline", False):
        fn = inspect.getattr_static(fn, "_torchdynamo_inline", fn)
        attr_name = "_torchdynamo_inline"
    else:
        attr_name = None
    return fn, attr_name


def is_numpy_ndarray(value):
    if not np:
        return False

    return istype(value, np.ndarray)


def istensor(obj):
    """Check of obj is a tensor"""
    tensor_list: Tuple[type, ...] = (
        torch.Tensor,
        torch.nn.Parameter,
        *config.traceable_tensor_subclasses,
    )
    tensor_list = tensor_list + (torch._subclasses.FakeTensor,)
    return istype(obj, tensor_list)


def is_lazy_module(mod):
    return isinstance(mod, LazyModuleMixin)


@functools.lru_cache(4096)
def print_once(*args):
    print(*args)


def make_cell(val=None):
    """Some black magic to create a cell object that usually only exists in a closure"""
    x = val

    def f():
        return x

    assert f.__closure__ is not None and len(f.__closure__) == 1
    return f.__closure__[0]


def proxy_args_kwargs(args, kwargs):
    try:
        proxy_args = tuple(arg.as_proxy() for arg in args)
        proxy_kwargs = {key: arg.as_proxy() for key, arg in kwargs.items()}
        return proxy_args, proxy_kwargs
    except NotImplementedError as e:
        from .exc import unimplemented
        from .variables.base import typestr

        unimplemented(
            f"call_function args: {typestr(*args)} {typestr(*list(kwargs.values()))}",
            from_exc=e,
        )


def to_int_ms(v: Optional[float]) -> Optional[int]:
    return None if v is None else int(v * 1000)


# float64 timestamp has a quarter microsecond precision in 2024, so while
# this is suboptimal we shouldn't meaningfully lose precision
def to_int_us(v: Optional[float]) -> Optional[int]:
    return None if v is None else int(v * 1_000_000)


# Version field added to every log. Increment to make it easier to distinguish new
# vs. old entries when you make a substantive change to how the logs are populated.
LOG_FORMAT_VERSION = 2


@dataclasses.dataclass
class CompilationMetrics:
    compile_id: Optional[str] = None
    frame_key: Optional[str] = None
    co_name: Optional[str] = None
    co_filename: Optional[str] = None
    co_firstlineno: Optional[int] = None
    cache_size: Optional[int] = None
    accumulated_cache_size: Optional[int] = None
    guard_count: Optional[int] = None
    shape_env_guard_count: Optional[int] = None
    graph_op_count: Optional[int] = None
    graph_node_count: Optional[int] = None
    graph_input_count: Optional[int] = None
    start_time: Optional[float] = None
    entire_frame_compile_time_s: Optional[float] = None
    backend_compile_time_s: Optional[float] = None
    inductor_compile_time_s: Optional[float] = None
    code_gen_time_s: Optional[float] = None
    fail_type: Optional[str] = None
    fail_reason: Optional[str] = None
    fail_user_frame_filename: Optional[str] = None
    fail_user_frame_lineno: Optional[int] = None
    non_compliant_ops: Optional[Set[str]] = None
    compliant_custom_ops: Optional[Set[str]] = None
    restart_reasons: Optional[Set[str]] = None
    dynamo_time_before_restart_s: Optional[float] = None
    # Sometimes, we will finish analyzing a frame but conclude we don't want
    # to install any guarded code.  True means we actually decided to install
    # a compiled frame
    has_guarded_code: Optional[bool] = None
    remote_cache_time_saved_s: Optional[float] = None
    structured_logging_overhead_s: Optional[float] = None
    config_suppress_errors: Optional[bool] = None
    config_inline_inbuilt_nn_modules: Optional[bool] = None
    specialize_float: Optional[bool] = None
    dynamo_config: Optional[str] = None
    is_forward: Optional[bool] = None
    num_triton_bundles: Optional[int] = None
    remote_fx_graph_cache_get_time_ms: Optional[int] = None
    remote_fx_graph_cache_put_time_ms: Optional[int] = None
    start_time_us: Optional[int] = None
    duration_us: Optional[int] = None
    dynamo_cumulative_compile_time_us: Optional[int] = None
    aot_autograd_cumulative_compile_time_us: Optional[int] = None
    inductor_cumulative_compile_time_us: Optional[int] = None
    inductor_code_gen_cumulative_compile_time_us: Optional[int] = None
    triton_compile_time_us: Optional[int] = None
    runtime_cudagraphify_time_us: Optional[int] = None
    runtime_triton_autotune_time_us: Optional[int] = None
    dynamo_compile_time_before_restart_us: Optional[int] = None
    cuda_synchronize_time_us: Optional[int] = None
    distributed_ephemeral_timeout_us: Optional[int] = None
    structured_logging_overhead_us: Optional[int] = None
    remote_fx_graph_cache_get_time_us: Optional[int] = None
    remote_fx_graph_cache_put_time_us: Optional[int] = None
    log_format_version: int = LOG_FORMAT_VERSION


DEFAULT_COMPILATION_METRICS_LIMIT = 64


_compilation_metrics: Deque[CompilationMetrics] = collections.deque(
    maxlen=DEFAULT_COMPILATION_METRICS_LIMIT
)


def add_compilation_metrics_to_chromium(c: CompilationMetrics):
    event_logger = get_chromium_event_logger()
    # The following compilation metrics are related to
    # dynamo, so go with the "entire frame compile" event
    event_logger.add_event_data(
        event_name="dynamo",
        frame_key=c.frame_key,
        co_name=c.co_name,
        co_filename=c.co_filename,
        co_firstlineno=c.co_firstlineno,
        cache_size=c.cache_size,
        accumulated_cache_size=c.accumulated_cache_size,
        guard_count=c.guard_count,
        shape_env_guard_count=c.shape_env_guard_count,
        graph_op_count=c.graph_op_count,
        graph_node_count=c.graph_node_count,
        graph_input_count=c.graph_input_count,
        fail_type=c.fail_type,
        fail_reason=c.fail_reason,
        fail_user_frame_filename=c.fail_user_frame_filename,
        fail_user_frame_lineno=c.fail_user_frame_lineno,
        # Sets aren't JSON serializable
        non_compliant_ops=list(c.non_compliant_ops)
        if c.non_compliant_ops is not None
        else None,
        compliant_custom_ops=list(c.compliant_custom_ops)
        if c.compliant_custom_ops is not None
        else None,
        restart_reasons=list(c.restart_reasons)
        if c.restart_reasons is not None
        else None,
        dynamo_time_before_restart_s=c.dynamo_time_before_restart_s,
        has_guarded_code=c.has_guarded_code,
        dynamo_config=c.dynamo_config,
    )


def record_compilation_metrics(metrics: Dict[str, Any], exc_type, exc_value):
    # Temporary: populate legacy fields from their replacements.
    # Remove when we decide we can really deprecate them.
    def legacy(field):
        metric = metrics.get(field, None)
        if not metric:
            return None
        return float(metric) / 1e6

    legacy_metrics = {
        "entire_frame_compile_time_s": legacy("dynamo_cumulative_compile_time_us"),
        "backend_compile_time_s": legacy("aot_autograd_cumulative_compile_time_us"),
        "inductor_compile_time_s": legacy("inductor_cumulative_compile_time_us"),
        "code_gen_time_s": legacy("inductor_code_gen_cumulative_compile_time_us"),
        "remote_cache_time_saved_s": legacy("distributed_ephemeral_timeout_us"),
        #
        # TODO: I kinda don't want to deal with these two because they're different
        # from the above. We only recently added them. Too risky to remove now?
        #
        # "remote_fx_graph_cache_get_time_ms": remote_fx_graph_cache_get_time_us,
        # "remote_fx_graph_cache_put_time_ms": remote_fx_graph_cache_put_time_us,
    }

    compilation_metrics = CompilationMetrics(**{**metrics, **legacy_metrics})
    _compilation_metrics.append(compilation_metrics)
    if compilation_metrics.is_forward:
        name = "compilation_metrics"
        add_compilation_metrics_to_chromium(compilation_metrics)
    else:
        name = "bwd_compilation_metrics"
    torch._logging.trace_structured(
        name,
        lambda: {k: list(v) if isinstance(v, set) else v for k, v in metrics.items()},
        # NB: Because compilation metrics *includes* the logging overhead time,
        # we can't both *measure* the logging overhead of compilation metrics
        # without making it inconsistent with compilation metrics itself, so
        # we ignore the (hopefully small) time spent logging compilation metrics
        record_logging_overhead=False,
    )
    if config.log_compilation_metrics:
        log_compilation_event(compilation_metrics)


# record_compilation_metrics is called by the singleton MetricsContext exit handler.
METRICS_CONTEXT = MetricsContext(on_exit=record_compilation_metrics)


def set_compilation_metrics_limit(new_size: int) -> None:
    global _compilation_metrics
    while len(_compilation_metrics) > new_size:
        _compilation_metrics.popleft()
    new_deque = collections.deque(_compilation_metrics, maxlen=new_size)
    _compilation_metrics = new_deque


def clear_compilation_metrics() -> None:
    global _compilation_metrics
    _compilation_metrics.clear()


def get_compilation_metrics() -> List[CompilationMetrics]:
    return list(_compilation_metrics)


class ChromiumEventLogger:
    """Logs chromium events to structured logs. tlparse will concatenate these into a perfetto UI link.

    See https://docs.google.com/document/d/1CvAClvFfyA5R-PhYUmn5OOQtYMH4h6I0nSsKchNAySU/preview#heading=h.yr4qxyxotyw for
    a specification of the Chromium Event JSON format.
    """

    def get_stack(self):
        if hasattr(self.tls, "stack"):
            return self.tls.stack
        else:
            self.tls.stack = ["__start__"]
            return self.tls.stack

    def get_event_data(self) -> Dict[str, Any]:
        if not hasattr(self.tls, "event_data"):
            self.tls.event_data = {}
        return self.tls.event_data

    def __init__(self):
        self.tls = threading.local()
        # Generate a unique id for this logger, which we can use in scuba to filter down
        # to a single python run.
        self.id_ = str(uuid.uuid4())

        # TODO: log to init/id tlparse after I add support for it
        log.info("ChromiumEventLogger initialized with id %s", self.id_)

    def add_event_data(
        self,
        event_name: str,
        **kwargs,
    ) -> None:
        """
        Adds additional metadata info to an in-progress event
        This metadata is recorded in the END event
        """
        if event_name not in self.get_stack():
            raise RuntimeError(
                f"Event {repr(event_name)} not in {self.get_stack()}. "
                "Cannot add metadata to events that aren't in progress. "
                "Please make sure the event has started and hasn't ended."
            )
        event_data = self.get_event_data()
        if event_name not in event_data:
            event_data[event_name] = {}
        event_data[event_name].update(kwargs)

    def log_event_start(
        self,
        event_name: str,
        time_ns: int,
        metadata: Dict[str, Any],
    ) -> None:
        """
        Logs the start of a single event.
        :param str event_name Name of event to appear in trace
        :param time_ns Timestamp in nanoseconds
        :param metadata: Any extra metadata associated with this event
        """
        compile_id = str(torch._guards.CompileContext.current_compile_id())
        metadata["compile_id"] = compile_id
        self._log_timed_event(
            event_name,
            time_ns,
            "B",
            metadata,
        )
        self.get_stack().append(event_name)
        # Add metadata from start event
        self.add_event_data(event_name, **metadata)

    def reset(self) -> None:
        # We this on every compile in case a compile crashes or restarts and we haven't
        # cleared the stack.
        stack = self.get_stack()
        stack.clear()
        stack.append("__start__")
        event_data = self.get_event_data()
        event_data.clear()

    def log_event_end(
        self,
        event_name: str,
        time_ns: int,
        metadata: Dict[str, Any],
        start_time_ns: int,
        log_pt2_compile_event: bool,
    ) -> None:
        """
        Logs the end of a single event. This function should only be
        called after log_event_start with the same event_name.
        :param event_name: Name of event to appear in trace
        :param time_ns: Timestamp in nanoseconds
        :param metadata: Any extra metadata associated with this event
        """
        compile_id = str(torch._guards.CompileContext.current_compile_id())
        metadata["compile_id"] = compile_id

        # Grab metadata collected during event span
        all_event_data = self.get_event_data()
        if event_name in all_event_data:
            event_metadata = all_event_data[event_name]
            del all_event_data[event_name]
        else:
            event_metadata = {}
        # Add the passed in metadata
        event_metadata.update(metadata)

        event = self._log_timed_event(
            event_name,
            time_ns,
            "E",
            event_metadata,
        )

        # These stack health checks currently never happen,
        # but they're written this way to future proof any weird event
        # overlaps in the future.
        stack = self.get_stack()
        if event_name not in stack:
            # Something went wrong, we never called start on this event,
            # or it was skipped due to overlapping events below
            log.warning("ChromiumEventLogger: Start event not in stack, ignoring")
            return

        while event_name != stack[-1]:
            # If the event isn't the most recent one to end, pop
            # off the stack until it is.
            # Since event_name in self.stack, this pop is always safe
            log.warning(
                "ChromiumEventLogger: Detected overlapping events, fixing stack"
            )
            stack.pop()
        if log_pt2_compile_event:
            log_chromium_event_internal(event, stack, self.id_, start_time_ns)
        # Finally pop the actual event off the stack
        stack.pop()

    def _log_timed_event(
        self,
        event_name: str,
        time_ns: int,
        phase: str,
        metadata: Optional[Dict[str, Any]] = None,
    ) -> Dict[str, Any]:
        """
        Logs a timed event in chromium format. See log_event_start, log_event_end, etc.
        """
        event = {
            "name": event_name,
            "ts": time_ns / 1000,  # Chromium events are in micro seconds
            "args": metadata,
            "ph": phase,
            # These categories are needed in all chromium traces
            "cat": "dynamo_timed",
            "tid": 0,
            "pid": 0,  # pid should be specified on all logs, we don't personally care about the actual process id
        }
        torch._logging.trace_structured(
            "chromium_event",
            payload_fn=lambda: event,
            suppress_context=False,
            expect_trace_id=False,  # Not every chromium event will have a trace_id
        )
        return event

    def log_instant_event(
        self,
        event_name: str,
        time_ns: int,
        metadata: Optional[Dict[str, Any]] = None,
        # By default, an instant event isn't logged internally, only to structured logging.
        log_pt2_compile_event: bool = False,
    ) -> None:
        """
        Log an instant event with no associated duration.
        :param str event_name: Name of event to appear in trace
        :param int time_ns Timestamp in nanoseconds
        :param Optional[Dict[str, Any]] metadata: Any extra metadata associated with this event
        :param str cname optional color for the arrow in the trace
        """
        if metadata is None:
            metadata = {}
        compile_id = str(torch._guards.CompileContext.current_compile_id())
        metadata["compile_id"] = compile_id
        event = {
            "name": event_name,
            "ts": time_ns / 1000,
            "args": metadata,
            "ph": "i",
            # These categories are needed in all chromium traces
            "cat": "dynamo_timed",
            "tid": 0,
            "pid": 0,
            "s": "p",  # We use "process" level instant events so they all appear on the same row in the trace.
        }
        torch._logging.trace_structured(
            "chromium_event",
            payload_fn=lambda: event,
            suppress_context=False,
            expect_trace_id=True,
        )
        if log_pt2_compile_event:
            # Log an instant event with the same start and end time
            log_chromium_event_internal(event, self.get_stack(), self.id_, time_ns)


CHROMIUM_EVENT_LOG: Optional[ChromiumEventLogger] = None


def get_chromium_event_logger() -> ChromiumEventLogger:
    global CHROMIUM_EVENT_LOG
    if CHROMIUM_EVENT_LOG is None:
        CHROMIUM_EVENT_LOG = ChromiumEventLogger()
    return CHROMIUM_EVENT_LOG


@dataclasses.dataclass
class CleanupHook:
    """Remove a global variable when hook is called"""

    scope: Dict[str, Any]
    name: str

    def __call__(self, *args):
        # Make sure we're not shutting down
        if CleanupManager is not None:
            CleanupManager.count -= 1
        del self.scope[self.name]

    @staticmethod
    def create(scope, name, val):
        assert name not in scope
        CleanupManager.count += 1
        scope[name] = val
        return CleanupHook(scope, name)


class CleanupManager(ExactWeakKeyDictionary):
    count = 0
    instance: ClassVar[CleanupManager]

    def _remove_id(self, idx):
        for hook in self.values[idx]:
            hook()
        super()._remove_id(idx)


CleanupManager.instance = CleanupManager()


def clone_tensor(x):
    """Clone the tensor and its gradient"""
    y = x.clone().requires_grad_(x.requires_grad)
    if x.is_leaf and x.grad is not None:
        y.grad = x.grad.clone()
    return y


def clone_input(x, *, dtype=None):
    """copy while preserving strides"""
    # TODO: this is questionable
    if is_fake(x):
        # this func fails on fake tensors in __torch_dispatch__
        return x

    def torch_clone(x):
        y = torch.clone(x)
        if x.is_leaf:
            y.requires_grad_(x.requires_grad)
        if x.is_leaf and x.grad is not None:
            y.grad = clone_input(x.grad, dtype=dtype)
        if hasattr(x, "_dynamo_dynamic_indices"):
            y._dynamo_dynamic_indices = x._dynamo_dynamic_indices.copy()  # type: ignore[attr-defined]
        return y

    with torch.no_grad():
        if x.device.type == "xla":
            # Access data_ptr() for a xla tensor will cause crash
            return torch_clone(x)

        # Handle sparse storage (no stride).
        if x.layout is torch.sparse_coo:
            return torch.sparse_coo_tensor(
                torch_clone(x._indices()),
                torch_clone(x._values()),
                x.shape,
                is_coalesced=x.is_coalesced(),
            )
        elif is_sparse_compressed(x):
            if x.layout in {torch.sparse_csr, torch.sparse_bsr}:
                compressed_indices = x.crow_indices()
                plain_indices = x.col_indices()
            else:
                compressed_indices = x.ccol_indices()
                plain_indices = x.row_indices()
            return torch.sparse_compressed_tensor(
                torch_clone(compressed_indices),
                torch_clone(plain_indices),
                torch_clone(x.values()),
                x.shape,
                layout=x.layout,
            )

        needed_size = sum(
            (shape - 1) * stride for shape, stride in zip(x.size(), x.stride())
        )
        if x.is_quantized:
            result = torch.empty_quantized((needed_size + 32,), x)
        else:
            result = torch.empty(
                needed_size + 32, dtype=dtype or x.dtype, device=x.device
            )
        cache_line_offset = (
            (x.data_ptr() - result.data_ptr()) % 32
        ) // x.element_size()
        result.as_strided_(x.size(), x.stride(), cache_line_offset)
        try:
            result.copy_(x.clone())
            if x.is_leaf:
                result.requires_grad_(x.requires_grad)
            if x.is_leaf and x.grad is not None:
                result.grad = clone_input(x.grad, dtype=dtype)
        except RuntimeError:
            # RuntimeError: unsupported operation: more than one element of the written-to
            # tensor refers to a single memory location. Please clone() the tensor before
            # performing the operation.
            return torch_clone(x)
        if hasattr(x, "_dynamo_dynamic_indices"):
            result._dynamo_dynamic_indices = x._dynamo_dynamic_indices.copy()  # type: ignore[attr-defined]
        return result


def clone_inputs(example_inputs):
    res: Union[Dict[Any, Any], List[Any]]
    if type(example_inputs) is dict:
        res = dict(example_inputs)
        for key, value in res.items():
            if isinstance(value, tuple):
                res[key] = clone_inputs(value)
            else:
                assert isinstance(value, torch.Tensor), type(value)
                res[key] = clone_input(value)
        return res

    res = list(example_inputs)
    for i in range(len(res)):
        if isinstance(res[i], torch.Tensor):
            res[i] = clone_input(res[i])
    return res


def skip_frame_if_in_functorch_mode(val: torch.Tensor):
    try:
        val.data_ptr()  # will throw for functorch tensors
    except RuntimeError as e:
        from .exc import SkipFrame

        # This will be GradTrackingTensor/BatchedTensor/etc
        functorch_subclass_name = re.sub(r"\(.*", "", repr(val))
        raise SkipFrame(
            f"torch.compile cannot be run in context: {functorch_subclass_name}"
        ) from e


@contextmanager
def preserve_rng_state():
    disable_functorch = torch._C._DisableFuncTorch
    disable_current_modes = torch.utils._python_dispatch._disable_current_modes
    with disable_current_modes(), disable_functorch():
        rng_state = torch.clone(torch.random.get_rng_state())
        skip_frame_if_in_functorch_mode(rng_state)
        if torch.cuda.is_available():
            cuda_rng_state = torch.clone(torch.cuda.get_rng_state())
    try:
        yield
    finally:
        with torch.utils._python_dispatch._disable_current_modes():
            torch.random.set_rng_state(rng_state)
            if torch.cuda.is_available():
                torch.cuda.set_rng_state(cuda_rng_state)  # type: ignore[possibly-undefined]


def is_jit_model(model0):
    return isinstance(
        model0,
        (
            torch.jit._trace.TopLevelTracedModule,
            torch.jit._script.RecursiveScriptModule,
            torch.jit.ScriptFunction,
            torch.jit.ScriptModule,
        ),
    )


def torchscript(model, example_inputs, verbose=False):
    if is_jit_model(model):
        # already done?
        return model

    try:
        return torch.jit.trace(model, example_inputs)
    except Exception:
        try:
            return torch.jit.script(model)
        except Exception:
            if verbose:
                log.exception("jit error")
            else:
                log.error("Both torch.jit.trace and torch.jit.script failed")
    return None


def getfile(obj):
    try:
        return inspect.getfile(obj)
    except (TypeError, OSError):
        return None


def is_namedtuple(obj):
    """Test if an object is a namedtuple or a torch.return_types.* quasi-namedtuple"""
    return is_namedtuple_cls(type(obj))


def is_namedtuple_cls(cls):
    """Test if an object is a namedtuple or a (torch.return_types|torch.autograd.forward_ad).* quasi-namedtuple"""
    try:
        if issubclass(cls, tuple):
            bases = getattr(cls, "__bases__", []) or [None]
            module = getattr(cls, "__module__", None)
            return module in ("torch.return_types", "torch.autograd.forward_ad") or (
                bases[0] is tuple and hasattr(cls, "_make") and hasattr(cls, "_fields")
            )
    except TypeError:
        pass
    return False


@functools.lru_cache(1)
def namedtuple_fields(cls):
    """Get the fields of a namedtuple or a torch.return_types.* quasi-namedtuple"""
    if cls is slice:
        return ["start", "stop", "step"]

    assert issubclass(cls, tuple)
    if hasattr(cls, "_fields"):
        # normal namedtuples
        return cls._fields

    @dataclasses.dataclass
    class Marker:
        index: int

    # frustrating ones e.g. torch.return_types.max
    assert cls.__module__ == "torch.return_types"
    obj = cls(map(Marker, range(cls.n_fields)))
    fields: List[Optional[str]] = [None] * cls.n_fields
    for name in dir(obj):
        if name[0] != "_" and isinstance(getattr(obj, name), Marker):
            fields[getattr(obj, name).index] = name
    return fields


def checkpoint_params(gm):
    with torch.no_grad():
        rng_state = torch.clone(torch.random.get_rng_state())
        if torch.cuda.is_available():
            cuda_rng_state = torch.clone(torch.cuda.get_rng_state())
        saved_state = []
        for param in itertools.chain(gm.parameters(), gm.buffers()):
            saved_state.append((param, param._version, torch.clone(param)))

    def restore():
        with torch.no_grad():
            torch.random.set_rng_state(rng_state)
            if torch.cuda.is_available():
                torch.cuda.set_rng_state(cuda_rng_state)
            for param, version, original_value in saved_state:
                if param._version != version:
                    param.copy_(original_value)

    return restore


def timed(model, example_inputs, times=1):
    if torch.cuda.is_available():
        synchronize = torch.cuda.synchronize
    else:
        synchronize = nothing

    synchronize()
    gc.collect()
    torch.manual_seed(1337)
    t0 = time.perf_counter()
    for _ in range(times):
        result = model(*example_inputs)
        synchronize()
    t1 = time.perf_counter()
    return result, t1 - t0  # type: ignore[possibly-undefined]


def check_is_cuda(gm, example_inputs):
    return all(x.is_cuda for x in itertools.chain(example_inputs, gm.parameters(True)))


@lru_cache(32)
def rot_n_helper(n):
    assert n > 1
    vars = [f"v{i}" for i in range(n)]
    rotated = reversed(vars[-1:] + vars[:-1])
    fn = eval(f"lambda {','.join(vars)}: ({','.join(rotated)})")
    fn.__name__ = f"rot_{n}_helper"
    return fn


common_constant_types: Set[type] = {
    int,
    float,
    complex,
    bool,
    str,
    bytes,
    type(None),
    Ellipsis.__class__,
    types.CodeType,
    torch.device,
    torch.dtype,
    torch.memory_format,
    torch.layout,
}

if has_triton_package():
    import triton

    common_constant_types.add(triton.language.dtype)

"""
    Difference between is_safe_constant and common_constant_types.
    * common_constant_types: Constants would be wrapped by VariableBuilder.wrap_literal
                             as ConstantVariable.
    * is_safe_constant: Constants can be loaded by LOAD_CONST bytecode.
"""


def is_safe_constant(v):
    if istype(v, (tuple, frozenset)):
        return all(map(is_safe_constant, v))
    return isinstance(v, (enum.Enum, type, torch.Size)) or istype(
        v,
        common_constant_types | {slice},
    )


def specialize_symnode(arg):
    from .variables import ConstantVariable, SymNodeVariable

    # Guard and specialize
    if isinstance(arg, SymNodeVariable):
        return ConstantVariable.create(arg.evaluate_expr())

    return arg


def guard_if_dyn(arg):
    from .variables import ConstantVariable

    arg = specialize_symnode(arg)

    if isinstance(arg, ConstantVariable):
        return arg.as_python_constant()

    return arg


def check_constant_args(args, kwargs):
    return all(x.is_python_constant() for x in itertools.chain(args, kwargs.values()))


def check_unspec_python_args(args, kwargs):
    from .variables.constant import ConstantVariable
    from .variables.tensor import UnspecializedPythonVariable

    unspec_count = 0
    for x in itertools.chain(args, kwargs.values()):
        if isinstance(x, UnspecializedPythonVariable):
            unspec_count += 1
        elif not isinstance(x, ConstantVariable):
            return False
    return unspec_count > 0


def check_unspec_or_constant_args(args, kwargs):
    # A fused version of:
    # return check_constant_args(args, kwargs) or check_unspec_python_args(args, kwargs)
    from .variables.tensor import UnspecializedPythonVariable

    for x in itertools.chain(args, kwargs.values()):
        if not (x.is_python_constant() or isinstance(x, UnspecializedPythonVariable)):
            return False
    return True


def check_numpy_ndarray_args(args, kwargs):
    from .variables.tensor import NumpyNdarrayVariable

    return any(
        isinstance(x, NumpyNdarrayVariable)
        for x in itertools.chain(args, kwargs.values())
    )


dict_keys: Type[KeysView[Any]] = type({}.keys())
dict_values: Type[ValuesView[Any]] = type({}.values())
odict_values: Type[ValuesView[Any]] = type(collections.OrderedDict().values())
tuple_iterator: Type[Iterator[Any]] = type(iter(()))
range_iterator: Type[Iterator[Any]] = type(iter(range(0)))
tuple_iterator_len = tuple_iterator.__length_hint__  # type: ignore[attr-defined]
object_new = object.__new__


def nn_module_new(cls):
    obj = object_new(cls)
    torch.nn.Module.__init__(obj)
    return obj


def product(it):
    return functools.reduce(operator.mul, it, 1)


def tuple_iterator_getitem(it, index):
    _, (obj,), start = it.__reduce__()
    return obj[start + index]


iter_next = next


def to_subclass(t, cls):
    return t.as_subclass(cls)


def dict_keys_getitem(d, n):
    return next(itertools.islice(iter(d), n, n + 1))


def enum_repr(value, local):
    # enum class can override __str__ method. Use __class__ and name attribute
    # to extract the class name and key name.
    name = value.__class__.__name__
    val = value.name
    scope = "L" if local else "G"
    local_name = f'{scope}["{name}"].{val}'
    return local_name


def set_example_value(node, example_value):
    # NB: example_value is a bit of a misnomer, because this is always a fake
    # tensor of some sort.  Furthermore, these example values serve as the
    # runtime state of Dynamo tracing, which means if metadata mutation
    # occurs, the example_value gets directly updated (so you can't rely on
    # this to accurately reflect what the state of the value was at the time
    # the program was traced).
    node.meta["example_value"] = example_value
    shape_env = TracingContext.get().fake_mode.shape_env
    if symbol_to_path := torch.fx.experimental.symbolic_shapes.compute_unbacked_bindings(
        shape_env, example_value
    ):
        node.meta["unbacked_bindings"] = symbol_to_path


def _get_fake_tensor(vt):
    fake_tensor = vt.as_proxy().node.meta.get("example_value")
    if not is_fake(fake_tensor):
        from .exc import unimplemented

        unimplemented("Cannot check Tensor object identity without its fake value")
    return fake_tensor


def iter_contains(items, search, tx, check_tensor_identity=False):
    from .variables import (
        BuiltinVariable,
        ConstantVariable,
        TensorVariable,
        VariableTracker,
    )

    if search.is_python_constant():
        found_const = any(
            x.is_python_constant()
            and x.as_python_constant() == search.as_python_constant()
            for x in items
        )
        return ConstantVariable.create(found_const)

    must_check_tensor_id = False
    if check_tensor_identity and isinstance(search, TensorVariable):
        must_check_tensor_id = True
        # Match of Tensor means match of FakeTensor
        search = _get_fake_tensor(search)

    found: Optional[VariableTracker] = None
    for x in items:
        if must_check_tensor_id:
            if isinstance(x, TensorVariable):
                if search is _get_fake_tensor(x):  # Object equivalence
                    return ConstantVariable.create(True)
        else:
            check = BuiltinVariable(operator.eq).call_function(tx, [x, search], {})
            if found is None:
                found = check
            else:
                found = BuiltinVariable(operator.or_).call_function(
                    tx, [check, found], {}
                )
    if found is None:
        found = ConstantVariable.create(False)
    return found


def key_is_id(k):
    """Returns whether it indexes dictionaries using its id"""
    return isinstance(k, (torch.Tensor, torch.nn.Module, MethodWrapperType))


def key_to_id(value):
    return [id(k) if key_is_id(k) else k for k in value.keys()]


def const_repr(x, *, local) -> str:
    from .trace_rules import is_builtin_callable

    if isinstance(x, (list, tuple)):
        elems_repr = ",".join(const_repr(s, local=local) for s in x)
        if isinstance(x, list):
            return f"[{elems_repr}]"
        else:
            assert isinstance(x, tuple)
            if len(x) == 1:
                return f"({elems_repr},)"
            else:
                return f"({elems_repr})"
    elif isinstance(x, enum.Enum):
        # To workaround repr(Enum) returning invalid global reference before python 3.11
        # by calling enum_repr and removing quotes to render enum in guard code.
        return enum_repr(x, local=local).replace("'", "")
    elif is_builtin_callable(x):
        return x.__name__
    elif isinstance(x, type):

        def fullname(o):
            klass = o.__class__
            module = klass.__module__
            if module == "builtins":
                return klass.__qualname__  # avoid outputs like 'builtins.str'
            return module + "." + klass.__qualname__

        return fullname(x)
    else:
        return f"{x!r}"


def dict_keys_repr(const_keys, *, local) -> str:
    keys_str = ",".join(const_repr(s, local=local) for s in const_keys)
    return "[" + keys_str + "]"


GLOBAL_KEY_PREFIX = "__dict_key"


from torch._subclasses import UnsupportedFakeTensorException  # noqa: F401


def get_safe_global_name(tx, root, obj):
    # The global_mangled_class_name should be different for different
    # invocations of torch.compile. Otherwise, we can run into a situation
    # where multiple torch.compile invocations re-use the same global name,
    # but the global's lifetime is tied to the first invocation (and
    # may be deleted when the first torch.compile invocation is deleted)
    # We mangle it based off of the output_graph's id.
    return f"{root}_{id(obj)}_c{tx.output.compile_id}"


def wrap_fake_exception(fn):
    try:
        return fn()
    except UnsupportedFakeTensorException as e:
        from .exc import unimplemented

        msg = f"Unsupported: {e.reason} with fake tensor propagation."
        log.warning(msg)
        unimplemented(msg, from_exc=e)


def deepcopy_to_fake_tensor(obj, fake_mode):
    with torch._subclasses.fake_tensor.FakeCopyMode(fake_mode):
        return wrap_fake_exception(lambda: copy.deepcopy(obj))


def rmse(ref, res):
    """
    Calculate root mean squared error
    """
    return torch.sqrt(torch.mean(torch.square(ref - res)))


def same(
    ref,
    res,
    fp64_ref=None,
    cos_similarity=False,
    tol=1e-4,
    equal_nan=False,
    exact_dtype=True,
    relax_numpy_equality=False,
    ignore_non_fp=False,
    log_error=log.error,
    use_larger_multiplier_for_smaller_tensor=False,
):
    """Check correctness to see if ref and res match"""
    if fp64_ref is None:
        fp64_ref = ref
    if isinstance(
        ref, (list, tuple, collections.deque, torch.nn.ParameterList, torch.Size)
    ):
        assert isinstance(
            res, (list, tuple, collections.deque)
        ), f"type mismatch {type(ref)} {type(res)}"
        if len(ref) != len(res):
            log_error("Length mismatch")
            return False
        return len(ref) == len(res) and all(
            same(
                ai,
                bi,
                fp64_refi,
                cos_similarity,
                tol,
                equal_nan,
                exact_dtype,
                relax_numpy_equality,
                ignore_non_fp,
                log_error=log_error,
                use_larger_multiplier_for_smaller_tensor=use_larger_multiplier_for_smaller_tensor,
            )
            for ai, bi, fp64_refi in zip(ref, res, fp64_ref)
        )
    elif type(ref).__name__ == "QuestionAnsweringModelOutput":
        # This skips checking accuracy for start_logits/end_logits.
        # Tentatively, start_logits/end_logits appear to be very prone to
        # inaccuracies and is somewhat subsumed by checking the loss.
        return same(
            ref.loss,
            res.loss,
            fp64_ref.loss,
            cos_similarity,
            tol,
            equal_nan,
            exact_dtype,
            relax_numpy_equality,
            ignore_non_fp,
            log_error=log_error,
            use_larger_multiplier_for_smaller_tensor=use_larger_multiplier_for_smaller_tensor,
        )
    elif isinstance(ref, dict):
        assert isinstance(res, dict)
        assert set(ref.keys()) == set(
            res.keys()
        ), f"keys mismatch {set(ref.keys())} == {set(res.keys())}"
        for k in sorted(ref.keys()):
            if not (
                same(
                    ref[k],
                    res[k],
                    fp64_ref[k],
                    cos_similarity=cos_similarity,
                    tol=tol,
                    equal_nan=equal_nan,
                    exact_dtype=exact_dtype,
                    relax_numpy_equality=relax_numpy_equality,
                    ignore_non_fp=ignore_non_fp,
                    log_error=log_error,
                    use_larger_multiplier_for_smaller_tensor=use_larger_multiplier_for_smaller_tensor,
                )
            ):
                log_error("Accuracy failed for key name %s", k)
                return False
        return True
    elif isinstance(ref, set):
        assert isinstance(res, set)
        assert set(ref) == set(res), f"elements mismatch {set(ref)} == {set(res)}"
        return True
    elif isinstance(ref, (torch.Tensor, float)):
        assert not isinstance(ref, torch._subclasses.FakeTensor)
        assert not isinstance(res, torch._subclasses.FakeTensor)

        def to_tensor(t):
            return t if isinstance(t, torch.Tensor) else torch.tensor(t)

        ref, res, fp64_ref = (to_tensor(val) for val in (ref, res, fp64_ref))

        if ref.is_sparse:
            assert res.is_sparse
            ref = ref.to_dense()
            res = res.to_dense()
        assert isinstance(res, torch.Tensor), f"type mismatch {type(ref)} {type(res)}"
        if exact_dtype:
            if ref.dtype != res.dtype:
                log_error("dtype mismatch %s, %s", ref.dtype, res.dtype)
                return False
            if ref.dtype == torch.bool:
                if ignore_non_fp:
                    return True
                # triton stores bool as int8, so add this for more accurate checking
                r = torch.allclose(
                    ref.to(dtype=torch.uint8),
                    res.to(dtype=torch.uint8),
                    atol=tol,
                    rtol=tol,
                    equal_nan=equal_nan,
                )
                if not r:
                    log_error("Accuracy failed: uint8 tensor did not match")
                return r

        if cos_similarity:
            ref = ref.flatten().to(torch.float32)
            res = res.flatten().to(torch.float32)
            if torch.allclose(ref, res, atol=tol, rtol=tol, equal_nan=True):
                # early exit that handles zero/nan better
                # cosine_similarity(zeros(10), zeros(10), dim=0) is 0
                return True
            score = torch.nn.functional.cosine_similarity(ref, res, dim=0, eps=1e-6)
            if score < 0.99:
                log.warning("Similarity score=%s", score.cpu().detach().item())
            return score >= 0.99
        else:
            if not exact_dtype:
                ref = ref.to(res.dtype)

            # First try usual allclose
            if torch.allclose(ref, res, atol=tol, rtol=tol, equal_nan=equal_nan):
                return True

            # Check error from fp64 version
            if fp64_ref.dtype == torch.float64:
                # Fix a corner case that res and fp64_ref does not contains NaN and match (with loose tolerance)
                # while the ref contains NaN. In this case, RMSE should not match any ways.
                # But res is 'BETTER' than ref so we count it pass.
                #
                # This happens for Super_SloMo when loop ordering after fusion is enabled:
                # https://gist.github.com/shunting314/11f235c70f7db0d52718d26f4a701cab
                loose_tol = 1e-2 * 4
                if (
                    not fp64_ref.isnan().any()
                    and not res.isnan().any()
                    and ref.isnan().any()
                    and torch.allclose(
                        fp64_ref.to(dtype=res.dtype),
                        res,
                        atol=loose_tol,
                        rtol=loose_tol,
                        equal_nan=equal_nan,
                    )
                ):
                    return True
                ref_error = rmse(fp64_ref, ref).item()
                # ref unable to produce this with stable numerics in this precision, ignore
                if math.isnan(ref_error):
                    log.warning(
                        "Found nan in reference. Consider running in higher precision."
                    )

                res_error = rmse(fp64_ref, res).item()

                # In the case of using AMP (Automatic Mixed Precision), certain models have
                # failed the benchmark's correctness check. However, the end-to-end model's
                # accuracy when comparing AMP with FP32 is within a difference of less than 0.1%.
                # Thus, it's possible that the correctness check failures for these models are
                # false alarms. We use multiplier of 3 instead of 2 to avoid these false alarms.
                multiplier = (
                    3.0 if res.dtype in (torch.float16, torch.bfloat16) else 2.0
                )

                if use_larger_multiplier_for_smaller_tensor and (
                    fp64_ref.numel() <= 10 and tol >= 4 * 1e-2
                ):
                    multiplier = 10.0
                elif use_larger_multiplier_for_smaller_tensor and (
                    fp64_ref.numel() <= 500 and tol >= 4 * 1e-2
                ):
                    multiplier = 5.0
                elif (
                    fp64_ref.numel() < 1000
                    or (ref.ndim == 4 and ref.shape[-1] == ref.shape[-2] == 1)
                    # large tol means a benchmark has been specified as REQUIRE_HIGHER_TOLERANCE
                    or tol >= 2 * 1e-2
                ):
                    # In the presence of noise, noise might dominate our error
                    # metric for smaller tensors.
                    # Similary, for 1x1 kernels, there seems to be high noise with amp.
                    multiplier = 3.0

                passes_test = res_error <= (multiplier * ref_error + tol / 10.0)
                if (
                    not passes_test
                    and equal_nan
                    and math.isnan(ref_error)
                    and math.isnan(res_error)
                    # Some unit test for the accuracy minifier relies on
                    # returning false in this case.
                    and not inductor_config.cpp.inject_relu_bug_TESTING_ONLY
                ):
                    passes_test = True
                if not passes_test:
                    log_error(
                        "RMSE (res-fp64): %.5f, (ref-fp64): %.5f and shape=%s. res.dtype: %s, multiplier: %f, tol: %f"
                        ", use_larger_multiplier_for_smaller_tensor: %d",
                        res_error,
                        ref_error,
                        res.size(),
                        res.dtype,
                        multiplier,
                        tol,
                        use_larger_multiplier_for_smaller_tensor,
                    )
                return passes_test

            if ignore_non_fp:
                return True

            log_error("Accuracy failed: allclose not within tol=%s", tol)
            return False
    elif isinstance(ref, (str, int, type(None), bool, torch.device)):
        if ignore_non_fp:
            return True
        r = ref == res
        if not r:
            log_error("Accuracy failed (%s): %s != %s", type(ref), ref, res)
        return r
    elif is_numpy_int_type(ref) or is_numpy_float_type(ref):
        if relax_numpy_equality and not (
            is_numpy_int_type(res) or is_numpy_float_type(res)
        ):
            ref = ref.item()
        r = (type(ref) is type(res)) and (ref == res)
        if not r:
            log_error("Accuracy failed (numpy): %s != %s", ref, res)
        return r
    elif is_numpy_ndarray(ref):
        return (type(ref) is type(res)) and same(
            torch.as_tensor(ref),
            torch.as_tensor(res),
            fp64_ref,
            cos_similarity=cos_similarity,
            tol=tol,
            equal_nan=equal_nan,
            exact_dtype=exact_dtype,
            relax_numpy_equality=relax_numpy_equality,
            ignore_non_fp=ignore_non_fp,
            log_error=log_error,
            use_larger_multiplier_for_smaller_tensor=use_larger_multiplier_for_smaller_tensor,
        )
    elif type(ref).__name__ in (
        "MaskedLMOutput",
        "Seq2SeqLMOutput",
        "CausalLMOutputWithCrossAttentions",
        "LongformerMaskedLMOutput",
        "Instances",
        "SquashedNormal",
        "Boxes",
        "Normal",
        "TanhTransform",
        "Foo",
        "Variable",
    ):
        assert type(ref) is type(res)
        return all(
            same(
                getattr(ref, key),
                getattr(res, key),
                getattr(fp64_ref, key),
                cos_similarity=cos_similarity,
                tol=tol,
                equal_nan=equal_nan,
                exact_dtype=exact_dtype,
                relax_numpy_equality=relax_numpy_equality,
                ignore_non_fp=ignore_non_fp,
                log_error=log_error,
                use_larger_multiplier_for_smaller_tensor=use_larger_multiplier_for_smaller_tensor,
            )
            for key in ref.__dict__.keys()
        )
    else:
        raise RuntimeError(f"unsupported type: {type(ref).__name__}")


def format_func_info(code):
    short_filename = code.co_filename.split("/")[-1]
    return f"'{code.co_name}' ({short_filename}:{code.co_firstlineno})"


@contextlib.contextmanager
def disable_cache_limit():
    prior = config.cache_size_limit
    config.cache_size_limit = sys.maxsize
    prior_acc_limit = config.accumulated_cache_size_limit
    config.accumulated_cache_size_limit = sys.maxsize

    try:
        yield
    finally:
        config.cache_size_limit = prior
        config.accumulated_cache_size_limit = prior_acc_limit


# map from transformed code back to original user code
orig_code_map = ExactWeakKeyDictionary()

# keep a record of code_obj -> list of guard failure reasons for logging
guard_failures: DefaultDict[Any, List[Any]] = collections.defaultdict(list)

# Keep a record of graph break reasons for logging
graph_break_reasons: List[torch._dynamo.output_graph.GraphCompileReason] = []

# keep record of compiled code, if we are in "error if recompile"
# to track code that dynamo has compiled previously
seen_code_map = ExactWeakKeyDictionary()


# return same dir unless user changes config between calls
@functools.lru_cache(None)
def _get_debug_dir(root_dir):
    dir_name = (
        "run_"
        + datetime.datetime.now().strftime("%Y_%m_%d_%H_%M_%S_%f")
        # use pid to avoid conflicts among ranks
        + "-pid_"
        + str(os.getpid())
    )
    return os.path.join(root_dir, dir_name)


def get_debug_dir():
    debug_root = config.debug_dir_root
    return _get_debug_dir(debug_root)


def extract_fake_example_value(node, required=True):
    if "example_value" in node.meta and is_fake(node.meta["example_value"]):
        return node.meta["example_value"]
    elif required:
        from torch._dynamo.exc import unimplemented

        unimplemented("`FakeTensor` example value was required but not available")
    else:
        return None


def ensure_graph_fake(e, tx):
    assert maybe_get_fake_mode(e) is tx.fake_mode
    return e


def get_fake_values_from_nodes(tx, nodes, allow_non_graph_fake):
    def visit(n: torch.fx.Node):
        if n.op == "call_function" and "example_value" not in n.meta:
            # fake tensor validity is checked inside get_fake_value using
            # ensure_graph_fake
            return get_fake_value(n, tx, allow_non_graph_fake)

        out = n.meta["example_value"]
        if not allow_non_graph_fake and isinstance(out, torch.Tensor):
            return ensure_graph_fake(out, tx)
        return out

    return torch.fx.node.map_arg(nodes, visit)


def get_fake_value(node, tx, allow_non_graph_fake=False):
    """
    Run the computation represented by `node` using fake tensors and return the result.

    allow_non_graph_fake: whether to allow the return result to be:
        1. non-fake or 2. fake that is not created by this instance of Dynamo.
        If `True`, you must be prepared to deal with such return values, ideally
        by further wrapping them as this graph's fakes.
    """
    from torch.utils._sympy.value_ranges import ValueRangeError

    from .exc import (
        TorchRuntimeError,
        unimplemented,
        Unsupported,
        UserError,
        UserErrorType,
    )

    op = node.op

    # FX Node should always return the same fake value
    if "example_value" in node.meta and is_fake(node.meta["example_value"]):
        return node.meta["example_value"]

    args, kwargs = get_fake_values_from_nodes(
        tx, (node.args, node.kwargs), allow_non_graph_fake
    )

    nnmodule = None
    if op == "call_method" and len(args) > 0 and isinstance(args[0], torch.nn.Module):
        # If the first argument is nn.Module, should copy to fake mode.
        args = (deepcopy_to_fake_tensor(args[0], tx.fake_mode),) + tuple(args[1:])

    if op == "call_module":
        nnmodule = tx.output.nn_modules[node.target]

        if is_lazy_module(nnmodule) and hasattr(nnmodule, "_initialize_hook"):
            # In the case of a lazy module, we want to run
            # the pre-hooks which initialize it.
            # Afterwards, lazy module deletes its pre-hooks
            # to avoid treating it as lazy on subsequent recompile.
            nnmodule._infer_parameters(nnmodule, args)

        # no matter it's lazy module or not, we should copy to fake mode.
        nnmodule = deepcopy_to_fake_tensor(nnmodule, tx.fake_mode)

    if node.name in ["interpolate", "is_integer", "wrapped_gradient"]:
        # We need to specialize symfloats for now. Eventually we should do a tensorify pass in dynamo.
        args = tuple(
            float(arg)
            if isinstance(arg, torch.SymFloat) and arg.node.hint is not None
            else arg
            for arg in args
        )

    try:
        with tx.fake_mode, enable_python_dispatcher():
            ret_val = wrap_fake_exception(
                lambda: run_node(tx.output, node, args, kwargs, nnmodule)
            )
    except Unsupported:
        raise
    except RuntimeError as e:
        cause: BaseException = e
        if e.__cause__ is not None:
            cause = e.__cause__

        if isinstance(
            cause, torch._subclasses.fake_tensor.DataDependentOutputException
        ):
            unimplemented(
                f"data dependent operator: {cause.func}; "
                "to enable, set torch._dynamo.config.capture_scalar_outputs = True"
            )
        elif isinstance(
            cause, torch._subclasses.fake_tensor.DynamicOutputShapeException
        ):
            if not torch._dynamo.config.capture_dynamic_output_shape_ops:
                unimplemented(
                    f"dynamic shape operator: {cause.func}; "
                    "to enable, set torch._dynamo.config.capture_dynamic_output_shape_ops = True"
                )
            else:
                unimplemented(
                    f"dynamic shape operator: {cause.func}; "
                    "Operator does not have a meta kernel that supports dynamic output shapes, "
                    "please report an issue to PyTorch"
                )
        elif isinstance(
            cause, torch._subclasses.fake_tensor.UnsupportedOperatorException
        ):
            op = cause.func
            import_suggestion = ""
            if isinstance(op, torch._ops.OpOverload):
                maybe_pystub = torch._C._dispatch_pystub(
                    op._schema.name, op._schema.overload_name
                )
                if maybe_pystub is not None:
                    module, ctx = maybe_pystub
                    import_suggestion = (
                        f"It's possible that the support was implemented in "
                        f"module `{module}` and you may need to `import {module}`"
                        f"({ctx}), otherwise "
                    )
            unimplemented(
                f"unsupported operator: {cause.func} ({import_suggestion}see "
                "https://docs.google.com/document/d/1GgvOe7C8_NVOMLOCwDaYV1mXXyHMXY7ExoewHqooxrs/edit#heading=h.64r4npvq0w0"
                " for how to fix)"
            )
        elif isinstance(
            cause, torch.fx.experimental.symbolic_shapes.GuardOnDataDependentSymNode
        ):
            raise UserError(  # noqa: B904
                UserErrorType.CONSTRAINT_VIOLATION,
                str(cause),
                case_name="constrain_as_size_example",
            )
        elif isinstance(cause, ValueRangeError):
            raise UserError(UserErrorType.CONSTRAINT_VIOLATION, e.args[0]) from e
        elif isinstance(cause, TypeError) and "argument" in str(cause):
            unimplemented(f"TypeError {node.target}: {cause}")

        raise TorchRuntimeError(str(e)).with_traceback(e.__traceback__) from None

    if not allow_non_graph_fake:
        _ = pytree.tree_map_only(
            torch.Tensor, functools.partial(ensure_graph_fake, tx=tx), ret_val
        )
    return ret_val


_current_node = threading.local()


def get_current_node():
    return getattr(_current_node, "value", None)


@contextmanager
def set_current_node(node):
    old = get_current_node()
    _current_node.value = node
    try:
        yield
    finally:
        _current_node.value = old


def run_node(tracer, node, args, kwargs, nnmodule):
    """
    Runs a given node, with the given args and kwargs.

    Behavior is dictated by a node's op.

    run_node is useful for extracting real values out of nodes.
    See get_real_value for more info on common usage.

    Note: The tracer arg is only used for 'get_attr' ops
    Note: The nnmodule arg is only used for 'call_module' ops

    Nodes that are not call_function, call_method, call_module, or get_attr will
    raise an AssertionError.
    """
    op = node.op

    with set_current_node(node):

        def make_error_message(e):
            return f"Failed running {op} {node.target}(*{args}, **{kwargs}):\n" + str(e)

        try:
            if op == "call_function":
                return node.target(*args, **kwargs)
            elif op == "call_method":
                return getattr(args[0], node.target)(*args[1:], **kwargs)
            elif op == "call_module":
                assert nnmodule is not None
                return nnmodule(*args, **kwargs)
            elif op == "get_attr":
                return tracer.output_graph.get_submodule(node.target)
            elif op == "placeholder":
                assert "example_value" in node.meta
                return node.meta["example_value"]

        except (NotImplementedError, UnsupportedFakeTensorException) as e:
            # NB: mimic how wrap_fake_exception does it
            from .exc import unimplemented

            unimplemented(make_error_message(e), from_exc=e)
        except Exception as e:
            raise RuntimeError(make_error_message(e)).with_traceback(
                e.__traceback__
            ) from e

    raise AssertionError(op)


def get_real_value(node, tracer):
    """
    Run the actual computation represented by `node` and return the result.
    This will execute any dependent nodes in the graph as well.
    """
    from .exc import TorchRuntimeError

    cache = tracer.real_value_cache
    if node in cache:
        return cache[node]

    op = node.op
    args, kwargs = torch.fx.node.map_arg(  # type: ignore[misc]
        (node.args, node.kwargs),
        lambda n: get_real_value(n, tracer),
    )

    if op == "placeholder" and "grapharg" in node.meta:
        return node.meta["grapharg"].example

    if op == "call_module":
        nn_module = tracer.output_graph.nn_modules[node.target]
        if not is_lazy_module(nn_module):
            nn_module = copy.deepcopy(nn_module)
        else:
            # In the case of a lazy module, we want to run
            # the pre-hooks which initialize it
            nn_module(*args, **kwargs)
    else:
        nn_module = None

    try:
        real_value = run_node(tracer, node, args, kwargs, nn_module)
        cache[node] = real_value
    except RuntimeError as e:
        raise TorchRuntimeError(str(e)).with_traceback(e.__traceback__) from None
    return real_value


def assert_no_fake_params_or_buffers(gm):
    from torch._subclasses.fake_tensor import FakeTensorConfig, is_fake

    def stack_or_hint(t):
        if FakeTensorConfig.debug:
            import traceback

            return f"FAKE TENSOR CREATION TRACEBACK: \n {traceback.format_list(t._debug_trace)}"
        else:
            return "Enable TORCH_FAKE_TENSOR_DEBUG=1 to get creation stack traces on fake tensors."

    for name, buffer in gm.named_buffers():
        assert not is_fake(
            buffer
        ), f"Unexpected fake buffer {name} {stack_or_hint(buffer)}"
    for name, param in gm.named_parameters():
        assert not is_fake(
            param
        ), f"Unexpected fake param {name} {stack_or_hint(param)}"


def fqn(obj: Any):
    """
    Returns the fully qualified name of the object.
    """
    return f"{obj.__module__}.{obj.__qualname__}"


def ifdynstaticdefault(count1, count2):
    if torch._dynamo.config.assume_static_by_default:
        return count1
    else:
        return count2


def import_submodule(mod: types.ModuleType):
    """
    Ensure all the files in a given submodule are imported
    """
    for filename in sorted(os.listdir(os.path.dirname(cast(str, mod.__file__)))):
        if filename.endswith(".py") and filename[0] != "_":
            importlib.import_module(f"{mod.__name__}.{filename[:-3]}")


def object_has_getattribute(value: Any):
    return class_has_getattribute(type(value))


def class_has_getattribute(cls: type):
    try:
        if isinstance(
            inspect.getattr_static(cls, "__getattribute__"),
            types.FunctionType,
        ):
            return True
    except AttributeError:
        pass
    return False


def get_custom_getattr(value: Any, ignore_nn_module_getattr: bool = False):
    try:
        getattr_fn = inspect.getattr_static(type(value), "__getattr__")
    except AttributeError:
        getattr_fn = None
    if ignore_nn_module_getattr and getattr_fn is torch.nn.Module.__getattr__:
        # ignore this case of getattr
        getattr_fn = None
    return getattr_fn


class TensorStaticReason(enum.Enum):
    PARAMETER = 2
    NOT_TENSOR = 4
    NN_MODULE_PROPERTY = 5


def tensor_static_reason_to_message(reason: TensorStaticReason):
    if reason == TensorStaticReason.PARAMETER:
        return "mark_dynamic on parameter, parameters are always static today."
    if reason == TensorStaticReason.NOT_TENSOR:
        return "mark_dynamic on a non tensor, how did this happen?"
    if reason == TensorStaticReason.NN_MODULE_PROPERTY:
        return "tensor is static because it is nn module associated."
    raise AssertionError(f"Illegal reason {reason}")


def tensor_always_has_static_shape(
    tensor: Union[torch.Tensor, Any],
    is_tensor: bool,
    tensor_source: Source,
) -> Tuple[bool, Optional[TensorStaticReason]]:
    """
    Given a tensor, source, and is_tensor flag, determine if a shape should be static.

    Args:
    tensor - the real tensor to evaluate, parameters force a static shape.
    is_tensor - internal dynamo check, essentially "is_tensor": target_cls is TensorVariable,
    tensors not in a TensorVariable for whatever reason are forced static.

    Returns a tuple, where the first element is the bool of whether or not this tensor should have a static shape.
    The second element is a TensorStaticReason, useful for passing to tensor_static_reason_to_message if needed.
    """
    from .source import is_from_unspecialized_param_buffer_source

    if (
        tensor_source.guard_source().is_specialized_nn_module()
        or tensor_source.guard_source().is_unspecialized_builtin_nn_module()
    ) and config.force_nn_module_property_static_shapes:
        return True, TensorStaticReason.NN_MODULE_PROPERTY

    if (
        type(tensor) is torch.nn.Parameter
        or is_from_unspecialized_param_buffer_source(tensor_source)
    ) and config.force_parameter_static_shapes:
        return True, TensorStaticReason.PARAMETER
    if not is_tensor:
        return True, TensorStaticReason.NOT_TENSOR
    return False, None


def lazy_format_graph_tabular(fn_name, gm):
    def inner():
        try:
            from tabulate import tabulate  # TODO: Check that this is installed
        except ImportError:
            return (
                "Tabulate module missing, please install tabulate to log the graph in tabular format, logging code instead:\n"
                + str(lazy_format_graph_code(fn_name, gm))
            )

        node_specs = [
            [n.op, n.name, n.target, n.args, n.kwargs] for n in gm.graph.nodes
        ]
        graph_str = tabulate(
            node_specs, headers=["opcode", "name", "target", "args", "kwargs"]
        )
        return _format_graph_code(fn_name, gm.forward.__code__.co_filename, graph_str)

    return LazyString(inner)


def format_bytecode(prefix, name, filename, line_no, code):
    return f"{prefix} {name} {filename} line {line_no} \n{dis.Bytecode(code).dis()}\n"


forward_hook_names = ["_forward_pre_hooks", "_forward_hooks"]
backward_hook_names = ["_backward_pre_hooks", "_backward_hooks"]
state_dict_hook_names = [
    "_state_dict_pre_hooks",
    "_state_dict_hooks",
    "_load_state_dict_pre_hooks",
    "_load_state_dict_post_hooks",
]
all_hook_names = forward_hook_names + backward_hook_names + state_dict_hook_names


def nn_module_has_global_hooks():
    # This is limited to backward hooks for now because NNModuleVariable
    # supports fwd hooks underneath.
    return len(torch.nn.modules.module._global_backward_hooks) or len(
        torch.nn.modules.module._global_backward_pre_hooks
    )


def nn_module_get_all_hooks(
    mod,
    check_forward_hooks=False,
    check_backward_hooks=False,
    check_state_dict_hooks=False,
):
    """
    Sometimes its useful to differentiate between types of hooks such as forward/backward/pre
    hooks executed during module.__call__, and state_dict hooks which are executed separately.
    """
    hook_dicts_to_check = []
    check_all_hooks = (
        not check_forward_hooks
        and not check_backward_hooks
        and not check_state_dict_hooks
    )
    if check_forward_hooks or check_all_hooks:
        hook_dicts_to_check.extend(forward_hook_names)
    if check_backward_hooks or check_all_hooks:
        hook_dicts_to_check.extend(backward_hook_names)
    if check_state_dict_hooks:
        hook_dicts_to_check.extend(state_dict_hook_names)

    all_hooks = []
    for hook_dict_name in hook_dicts_to_check:
        hooks = getattr(mod, hook_dict_name, [])
        for hook_name in hooks:
            hook = hooks[hook_name]

            all_hooks.append(hook)
    return all_hooks


def nnmodule_has_hooks(
    mod,
    check_forward_hooks=False,
    check_backward_hooks=False,
    check_state_dict_hooks=False,
):
    """
    Helper function to check if a module has any hooks attached to it.
    """
    hooks = nn_module_get_all_hooks(
        mod,
        check_forward_hooks=check_forward_hooks,
        check_backward_hooks=check_backward_hooks,
        check_state_dict_hooks=check_state_dict_hooks,
    )
    return bool(hooks)


def to_numpy_helper(value):
    """Convert tensor and tnp.ndarray to numpy.ndarray."""
    if is_fake(value):
        return value
    if isinstance(value, tnp.ndarray):
        return to_numpy_helper(value.tensor)
    elif isinstance(value, torch.Tensor):
        return value.numpy(force=True)
    elif isinstance(value, (tuple, list)):
        return type(value)(to_numpy_helper(obj) for obj in value)
    else:
        return value


def numpy_to_tensor(value):
    """Convert tnp.ndarray to tensor, leave other types intact. If a list/tuple, loop through it to convert."""
    assert np is not None
    if isinstance(value, np.ndarray):
        return torch.as_tensor(value)
    if isinstance(value, tnp.ndarray):
        return value.tensor
    elif isinstance(value, (tuple, list)):
        return type(value)(numpy_to_tensor(obj) for obj in value)
    else:
        return value


class numpy_to_tensor_wrapper:
    def __init__(self, f):
        self.f = f
        self.__name__ = "wrapped_" + self.f.__name__

    def __repr__(self) -> str:
        return f"<Wrapped function <original {self.f.__name__}>>"

    def __call__(self, *args, **kwargs):
        out = self.f(*args, **kwargs)
        return numpy_to_tensor(out)


def numpy_attr_wrapper(obj, name):
    if isinstance(obj, tnp.ndarray):
        out = getattr(obj, name)
        return numpy_to_tensor(out)
    elif isinstance(obj, torch.Tensor):
        out = getattr(tnp.ndarray(obj), name)
        return numpy_to_tensor(out)


class numpy_method_wrapper:
    """Convert obj from torch.Tensor to tnp.ndarray and call method. Then convert result back to torch.Tensor."""

    def __init__(self, method: str):
        self.method = method
        self.__name__ = "wrapped_" + self.method

    def __repr__(self) -> str:
        return f"<Wrapped method <original {self.method}>>"

    def __call__(self, *args, **kwargs):
        obj = args[0]
        if isinstance(obj, torch.Tensor):
            obj = tnp.ndarray(obj)
        method_callable = getattr(obj, self.method)
        out = method_callable(*args[1:], **kwargs)
        return numpy_to_tensor(out)


class numpy_operator_wrapper:
    """Implements dunder methods for tnp.ndarray via functions from the operator library"""

    def __init__(self, op: Callable[..., Any]):
        self.op = op
        self.__name__ = f"wrapped_{op.__name__}"

    def __repr__(self) -> str:
        return f"<Wrapped operator <original {self.__name__}>>"

    def __call__(self, *args, **kwargs):
        assert not kwargs

        args = (
            tnp.ndarray(arg) if isinstance(arg, torch.Tensor) else arg for arg in args
        )
        out = self.op(*args)
        return numpy_to_tensor(out)


def defake(x):
    if not isinstance(x, FakeTensor):
        return x
    size: torch._prims_common.ShapeType
    stride: torch._prims_common.StrideType
    if x._has_symbolic_sizes_strides:
        size = []
        for s in x.size():
            if isinstance(s, torch.SymInt):
                size.append(s.node.shape_env.size_hint(s.node.expr))
            else:
                size.append(s)
        stride = []
        for s in x.stride():
            if isinstance(s, torch.SymInt):
                stride.append(s.node.shape_env.size_hint(s.node.expr))
            else:
                stride.append(s)
    else:
        size = x.size()
        stride = x.stride()
    y = torch.empty_strided(
        size,
        stride,
        dtype=x.dtype,
        device=x.device,
        requires_grad=x.requires_grad,
    )
    y.zero_()
    return y


def is_utils_checkpoint(obj):
    # Lazy import to avoid circular dependencies
    import torch.utils.checkpoint

    return obj is torch.utils.checkpoint.checkpoint


def is_invoke_subgraph(obj):
    from torch._higher_order_ops.invoke_subgraph import invoke_subgraph_placeholder

    return obj is invoke_subgraph_placeholder


def build_invoke_subgraph_variable(**options):
    from .variables.higher_order_ops import TorchHigherOrderOperatorVariable

    return TorchHigherOrderOperatorVariable.make(
        torch._higher_order_ops.invoke_subgraph,
        **options,
    )


def build_checkpoint_variable(**options):
    import torch._higher_order_ops.wrap as higher_order_ops

    from .variables.higher_order_ops import TorchHigherOrderOperatorVariable

    # TODO - This is a temporary situation where we have two versions of
    # checkpointing implementation. We will converge on one and remove the other.
    activation_checkpoint_op: torch._ops.HigherOrderOperator = (
        higher_order_ops.tag_activation_checkpoint
    )
    if torch._functorch.config.functionalize_rng_ops:
        activation_checkpoint_op = higher_order_ops.wrap_activation_checkpoint

    return TorchHigherOrderOperatorVariable.make(
        activation_checkpoint_op,
        **options,
    )


def is_compile_supported(device_type):
    from .eval_frame import is_dynamo_supported

    compile_supported = is_dynamo_supported()
    if device_type == "cpu":
        pass
    elif device_type == "cuda" and compile_supported:
        compile_supported = has_triton()
    else:
        compile_supported = False
    return compile_supported


# The following 3.11 source code functions are adapted from
# https://github.com/python/cpython/blob/v3.11.4/Lib/traceback.py
# in order to output source code corresponding to bytecode in 3.11+.
# We need our own versions since we want to support multiline expressions.
def _fix_offset(str: str, offset: int) -> int:
    """
    Convert byte offset `offset` of `str` into character offset.
    Byte offset is used for 3.11+ instruction column data.
    Takes things like unicode characters into consideration.

    Unchanged from CPython implementation.
    """
    as_utf8 = str.encode("utf-8")
    return len(as_utf8[:offset].decode("utf-8", errors="replace"))


@dataclasses.dataclass
class _Anchors:
    # inclusive
    left_end_lineno: int
    left_end_offset: int
    right_start_lineno: int
    # exclusive
    right_start_offset: int


def _extract_anchors_from_expr(segment: str) -> Optional[_Anchors]:
    """
    Given source code `segment` corresponding to a bytecode
    instruction, determine:
        - for binary ops, the location of the binary op
        - for indexing, the location of the brackets.
    `segment` is expected to be a valid Python expression
    """
    assert sys.version_info >= (3, 11)

    import ast

    try:
        # Without brackets, `segment` is parsed as a statement.
        # We expect an expression, so wrap `segment` in
        # brackets to handle multi-line expressions.
        tree = ast.parse("(\n" + segment + "\n)")
    except SyntaxError:
        return None

    if len(tree.body) != 1:
        return None

    lines = segment.split("\n")

    # get character index given byte offset
    def normalize(lineno, offset):
        return _fix_offset(lines[lineno], offset)

    # Gets the next valid character index in `lines`, if
    # the current location is not valid. Handles empty lines.
    def next_valid_char(lineno, col):
        while lineno < len(lines) and col >= len(lines[lineno]):
            col = 0
            lineno += 1
        assert lineno < len(lines) and col < len(lines[lineno])
        return lineno, col

    # Get the next valid character index in `lines`.
    def increment(lineno, col):
        col += 1
        lineno, col = next_valid_char(lineno, col)
        assert lineno < len(lines) and col < len(lines[lineno])
        return lineno, col

    # Get the next valid character at least on the next line
    def nextline(lineno, col):
        col = 0
        lineno += 1
        lineno, col = next_valid_char(lineno, col)
        assert lineno < len(lines) and col < len(lines[lineno])
        return lineno, col

    statement = tree.body[0]
    if isinstance(statement, ast.Expr):
        expr = statement.value
        if isinstance(expr, ast.BinOp):
            # ast gives locations for BinOp subexpressions, e.g.
            # ( left_expr ) + ( right_expr )
            #   left^^^^^       right^^^^^
            # -2 since end_lineno is 1-indexed and because we added an extra
            # bracket to `segment` when calling ast.parse
            cur_lineno = cast(int, expr.left.end_lineno) - 2
            cur_col = normalize(cur_lineno, expr.left.end_col_offset)
            cur_lineno, cur_col = next_valid_char(cur_lineno, cur_col)

            # Heuristic to find the operator character.
            # The original CPython implementation did not look for ), \, or #,
            # leading to incorrect anchor location, e.g.
            # (x) + (y)
            # ~~^~~~~~~
            while (ch := lines[cur_lineno][cur_col]).isspace() or ch in ")\\#":
                if ch in "\\#":
                    cur_lineno, cur_col = nextline(cur_lineno, cur_col)
                else:
                    cur_lineno, cur_col = increment(cur_lineno, cur_col)

            # binary op is 1 or 2 characters long, on the same line
            right_col = cur_col + 1
            if (
                right_col < len(lines[cur_lineno])
                and not (ch := lines[cur_lineno][right_col]).isspace()
                and ch not in "\\#"
            ):
                right_col += 1
            # right_col can be invalid since it is exclusive

            return _Anchors(cur_lineno, cur_col, cur_lineno, right_col)
        elif isinstance(expr, ast.Subscript):
            # ast gives locations for value and slice subexpressions, e.g.
            # ( value_expr ) [ slice_expr ]
            #   value^^^^^     slice^^^^^
            # subscript^^^^^^^^^^^^^^^^^^^^
            # find left bracket (first '[' after value)
            left_lineno = cast(int, expr.value.end_lineno) - 2
            left_col = normalize(left_lineno, expr.value.end_col_offset)
            left_lineno, left_col = next_valid_char(left_lineno, left_col)
            while lines[left_lineno][left_col] != "[":
                left_lineno, left_col = increment(left_lineno, left_col)
            # find right bracket (final character of expression)
            right_lineno = cast(int, expr.end_lineno) - 2
            right_col = normalize(right_lineno, expr.end_col_offset)
            return _Anchors(left_lineno, left_col, right_lineno, right_col)
        elif isinstance(expr, ast.Call):
            # ( func_expr ) (args, kwargs)
            #   func^^^^^
            # call^^^^^^^^^^^^^^^^^^^^^^^^
            # find left bracket (first '(' after func)
            left_lineno = cast(int, expr.func.end_lineno) - 2
            left_col = normalize(left_lineno, expr.func.end_col_offset)
            left_lineno, left_col = next_valid_char(left_lineno, left_col)
            while lines[left_lineno][left_col] != "(":
                left_lineno, left_col = increment(left_lineno, left_col)
            # find right bracket (final character of expression)
            right_lineno = cast(int, expr.end_lineno) - 2
            right_col = normalize(right_lineno, expr.end_col_offset)
            return _Anchors(left_lineno, left_col, right_lineno, right_col)

    return None


def get_instruction_source_311(code: types.CodeType, inst: dis.Instruction) -> str:
    """
    Python 3.11+ only. Returns lines of source code (from code object `code`)
    corresponding to `inst`'s location data, and underlines relevant code to `inst`.

    Example: CALL on `g`:
    f(g(
      ^^
        h(x)))
        ^^^^^

    We need our own implementation in < 3.13 since `format_frame_summary` in
    Python's `traceback` module doesn't handle multi-line expressions
    (and their anchor extraction code is not completely correct).
    """
    if sys.version_info >= (3, 13):
        # multiline traceback implemented in 3.13+
        frame_summary = traceback.FrameSummary(
            code.co_filename,
            inst.positions.lineno,
            code.co_name,
            end_lineno=inst.positions.end_lineno,
            colno=inst.positions.col_offset,
            end_colno=inst.positions.end_col_offset,
        )
        result = traceback.format_list([frame_summary])[0]
        # remove first line containing filename info
        result = "\n".join(result.splitlines()[1:])
        # indent lines with original indentation
        orig_lines = [
            linecache.getline(code.co_filename, lineno).rstrip()
            for lineno in range(inst.positions.lineno, inst.positions.end_lineno + 1)
        ]
        orig_lines_dedent = textwrap.dedent("\n".join(orig_lines)).splitlines()
        indent_len = len(orig_lines[0]) - len(orig_lines_dedent[0])
        indent = orig_lines[0][:indent_len]
        result = textwrap.indent(textwrap.dedent(result), indent)
        return result

    assert inst.positions is not None
    if inst.positions.lineno is None:
        return ""
    # The rstrip + "\n" pattern is used throughout this function to handle
    # linecache.getline errors. Error lines are treated as empty strings "", but we want
    # to treat them as blank lines "\n".
    first_line = linecache.getline(code.co_filename, inst.positions.lineno).rstrip()
    if inst.positions.end_lineno is None:
        return first_line
    if inst.positions.col_offset is None or inst.positions.end_col_offset is None:
        return first_line

    # character index of the start of the instruction
    start_offset = _fix_offset(first_line, inst.positions.col_offset)
    # character index of the end of the instruction
    # compute later since end may be a different line
    end_offset = None
    # expression corresponding to the instruction so we can get anchors
    segment = ""
    # underline markers to be printed - start with `~` marker and replace with `^` later
    markers = []

    # Compute segment and initial markers
    if inst.positions.end_lineno == inst.positions.lineno:
        end_offset = _fix_offset(first_line, inst.positions.end_col_offset)
        segment = first_line[start_offset:end_offset]
        markers.append(" " * start_offset + "~" * (end_offset - start_offset))
    else:
        segment = first_line[start_offset:] + "\n"
        markers.append(" " * start_offset + "~" * (len(first_line) - start_offset))
        last_line = linecache.getline(
            code.co_filename, inst.positions.end_lineno
        ).rstrip()
        end_offset = _fix_offset(last_line, inst.positions.end_col_offset)
        for lineno in range(inst.positions.lineno + 1, inst.positions.end_lineno):
            line = linecache.getline(code.co_filename, lineno).rstrip()
            segment += line + "\n"
            # don't underline leading spaces
            num_spaces = len(line) - len(line.lstrip())
            markers.append(" " * num_spaces + "~" * (len(line) - num_spaces))
        segment += last_line[:end_offset]
        num_spaces = len(last_line) - len(last_line.lstrip())
        markers.append(" " * num_spaces + "~" * (end_offset - num_spaces))

    anchors: Optional[_Anchors] = None
    try:
        anchors = _extract_anchors_from_expr(segment)
    except AssertionError:
        pass

    # replace `~` markers with `^` where necessary
    if anchors is None:
        markers = [marker.replace("~", "^") for marker in markers]
    else:
        # make markers mutable
        mutable_markers: List[List[str]] = [list(marker) for marker in markers]

        # anchor positions do not take start_offset into account
        if anchors.left_end_lineno == 0:
            anchors.left_end_offset += start_offset
        if anchors.right_start_lineno == 0:
            anchors.right_start_offset += start_offset

        # Turn `~`` markers between anchors to `^`
        for lineno in range(len(markers)):
            for col in range(len(mutable_markers[lineno])):
                if lineno < anchors.left_end_lineno:
                    continue
                if lineno == anchors.left_end_lineno and col < anchors.left_end_offset:
                    continue
                if (
                    lineno == anchors.right_start_lineno
                    and col >= anchors.right_start_offset
                ):
                    continue
                if lineno > anchors.right_start_lineno:
                    continue
                if mutable_markers[lineno][col] == "~":
                    mutable_markers[lineno][col] = "^"

        # make markers into strings again
        markers = ["".join(marker) for marker in mutable_markers]

    result = ""
    for i in range(len(markers)):
        result += (
            linecache.getline(code.co_filename, inst.positions.lineno + i).rstrip()
            + "\n"
        )
        result += markers[i] + "\n"
    return result


def get_static_address_type(t):
    if isinstance(t, torch.Tensor):
        return getattr(t, "_dynamo_static_input_type", None)

    return None


def is_rng_state_getter_or_setter(value):
    getters = (
        # The following two functions are not identical, so don't remove anyone!
        torch._C.Generator.get_state,
        torch.default_generator.get_state,
        torch.get_rng_state,
        torch.cuda.get_rng_state,
    )
    setters = (
        torch._C.Generator.set_state,
        torch.default_generator.set_state,
        torch.set_rng_state,
        torch.cuda.set_rng_state,
    )
    return value in (*setters, *getters)


def is_tensor_base_attr_getter(value):
    return (
        isinstance(value, types.MethodWrapperType)
        and value.__name__ == "__get__"
        and value.__self__.__objclass__ is torch._C._TensorBase  # type: ignore[attr-defined]
    )


def is_torch_function_object(value):
    return hasattr(value, "__torch_function__")


def has_torch_function(vt: torch._dynamo.variables.base.VariableTracker) -> bool:
    from torch._dynamo.variables import UserDefinedObjectVariable
    from torch._dynamo.variables.torch_function import TensorWithTFOverrideVariable

    # Note on lazy vars: The value will either be realized or not throughout the course of execution
    # if the value has a torch function, it will eventually be realized so we can realize it here
    # if the value does not have a torch function, it may or may not be realized
    # if it is realized it will be used and guards will be installed properly
    # if it is not used, guards won't be installed, and it doesn't matter
    # if the value has a torch function or not, so we should *not* realize it.
    # NB: We technically know that if is_realized is False, LazyVariableTracker has the peek_value method
    # but mypy does not unfortunately
    if vt.is_realized() or (
        hasattr(vt, "peek_value") and hasattr(vt.peek_value(), "__torch_function__")
    ):
        if isinstance(vt, TensorWithTFOverrideVariable):
            return True

        return isinstance(vt, UserDefinedObjectVariable) and hasattr(
            vt.value, "__torch_function__"
        )

    return False


# see note [Tensor Fakification and Symbol Caching]
def to_fake_tensor(t, fake_mode):
    symbolic_context = None
    source = None
    if tracing_context := torch._guards.TracingContext.try_get():
        if t in tracing_context.tensor_to_context:
            symbolic_context = tracing_context.tensor_to_context[t]
            source = symbolic_context.tensor_source

    return fake_mode.from_tensor(
        t, static_shapes=False, symbolic_context=symbolic_context, source=source
    )


# NB: this works for both classes and instances
def is_frozen_dataclass(value):
    return (
        not object_has_getattribute(value)
        and not class_has_getattribute(value)
        and is_dataclass(value)
        and hasattr(value, "__dataclass_params__")
        and hasattr(value.__dataclass_params__, "frozen")
        and value.__dataclass_params__.frozen
    )


def get_first_attr(obj, *attrs):
    """
    Return the first available attribute or throw an exception if none is present.
    """
    for attr in attrs:
        if hasattr(obj, attr):
            return getattr(obj, attr)

    raise AssertionError(f"{obj} does not has any of the attributes: {attrs}")


@contextlib.contextmanager
def maybe_enable_compiled_autograd(should_enable, fullgraph=True, dynamic=True):
    if not should_enable:
        yield
    else:

        def compiler_fn(gm):
            def inner_compiler(gm_, example_inputs_):
                torch._dynamo.utils.counters["compiled_autograd"]["compiles"] += 1
                return torch._inductor.compile(gm_, example_inputs_)

            return torch.compile(
                gm, backend=inner_compiler, fullgraph=fullgraph, dynamic=dynamic
            )

        with torch._dynamo.compiled_autograd.enable(compiler_fn) as ctx:
            yield ctx


def invalid_removeable_handle():
    # need a subclass so weakref works
    class Invalid(dict):  # type: ignore[type-arg]
        pass

    return RemovableHandle(Invalid())


# Returns a "proxy" (new object with the same class and dict) for (non-GraphModule) nn.Module's.
# Attribute changes to the original object/proxy will be reflected in the other.
# This is useful for cases where we want a keep-alive reference to a module without increasing
# its reference count.
def nn_module_proxy(mod):
    if not isinstance(mod, torch.nn.Module):
        return mod
    if isinstance(mod, torch.fx.GraphModule):
        # Dynamo-generated GM's shouldn't contain user-created GM's
        return mod
    proxy = mod.__class__.__new__(mod.__class__)
    proxy.__dict__ = mod.__dict__
    return proxy


class GmWrapper(torch.nn.Module):
    def __init__(self, gm, unflatten_fn):
        super().__init__()
        self.gm = gm
        self.unflatten_fn = unflatten_fn

    def forward(self, *args):
        args: List[Any] = list(args)
        return self.gm(*self.unflatten_fn(args))


def flatten_graph_inputs(gm: torch.fx.GraphModule, inputs, compile_gm):
    """
    Mutate inputs so that they are flat and wrap gm such that it
    accepts those inputs.  This is needed for graphs that take
    bumpy inputs.
    """
    inputs_idx_to_clear = [
        i
        for i, node in enumerate(gm.graph.nodes)
        if node.op == "placeholder" and node.meta.get("steal_arg", False)
    ]

    if torch._dynamo.compiled_autograd.in_compiled_autograd_region:
        # fast path, avoid pytree overhead
        # compiled autograd inputs are always a list of tensors, maybe followed by symints
        assert inputs_idx_to_clear == [0]
        assert isinstance(inputs[0], list)
        boxed_inputs_count = len(inputs[0])

        def flatten_fn(args):
            return args[0] + list(args[1:])

        def unflatten_fn(flat_args):
            return (flat_args[:boxed_inputs_count], *flat_args[boxed_inputs_count:])

        compiled_fn = compile_gm(GmWrapper(gm, unflatten_fn), flatten_fn(inputs))
    else:
        # slow path, don't know inputs structure
        flat_inputs, spec = pytree.tree_flatten(inputs)
        unflatten_fn = functools.partial(pytree.tree_unflatten, treespec=spec)
        compiled_fn = compile_gm(GmWrapper(gm, unflatten_fn), flat_inputs)
        # note this doesn't check the spec, assuming it is the same
        flatten_fn = pytree.arg_tree_leaves

    def wrapper(*args):
        flat_args = flatten_fn(args)

        # flat_args is a new list, so we need to clear references from the old list
        for i in inputs_idx_to_clear:
            args[i].clear()

        # this call is boxed to avoid increasing refcount until we reach aot_module_simplified forward
        return compiled_fn(flat_args)

    return wrapper


def get_locals_to_steal(maybe_gm):
    if not isinstance(maybe_gm, torch.fx.GraphModule) or not hasattr(maybe_gm, "meta"):
        return []
    return maybe_gm.meta.get("locals_to_steal", [])


def set_locals_to_steal(gm, locals_to_steal):
    gm.meta["locals_to_steal"] = locals_to_steal


class Lit:
    def __init__(self, s):
        self.s = s

    def __repr__(self) -> str:
        return self.s


warn_once_cache: Set[str] = set()


def warn_once(msg, stacklevel=1):
    # Dynamo causes all warnings.warn (in user code and in Dynamo code) to print all the time.
    # https://github.com/pytorch/pytorch/issues/128427.
    # warn_once is a workaround: if the msg has been warned on before, then we will not
    # warn again.
    # NB: it's totally ok to store a cache of all the strings: this is what warnings.warn does as well.
    if msg in warn_once_cache:
        return
    warn_once_cache.add(msg)
    warnings.warn(msg, stacklevel=stacklevel + 1)


def strip_color_from_string(text):
    # This regular expression matches ANSI escape codes
    ansi_escape = re.compile(r"\x1B[@-_][0-?]*[ -/]*[@-~]")
    return ansi_escape.sub("", text)


@contextlib.contextmanager
def _disable_saved_tensors_hooks_during_tracing():
    # See NOTE: [Deferring tensor pack/unpack hooks until runtime]
    try:
        prior = torch._C._autograd._saved_tensors_hooks_set_tracing(True)
        yield
    finally:
        torch._C._autograd._saved_tensors_hooks_set_tracing(prior)


def is_parameter_freezing():
    return torch._inductor.config.freezing and not torch.is_grad_enabled()


def get_torch_function_mode_stack():
    return [
        get_torch_function_mode_stack_at(i) for i in range(_len_torch_function_stack())
    ]


def get_torch_function_mode_stack_at(ind):
    assert ind < _len_torch_function_stack() and ind >= 0
    return torch._C._get_function_stack_at(ind)


def set_torch_function_mode_stack(stack):
    for i in range(_len_torch_function_stack()):
        _pop_torch_function_stack()

    for mode in stack:
        _push_on_torch_function_stack(mode)


def clear_torch_function_mode_stack():
    for i in range(_len_torch_function_stack()):
        _pop_torch_function_stack()


# call from C dynamo in order to inspect values in pdb
def _breakpoint_for_c_dynamo(*args):
    breakpoint()


def verify_guard_fn_signature(value):
    fn = value.__metadata_guard__
    sig = inspect.signature(fn)
    if len(sig.parameters) != 2:
        from .exc import InternalTorchDynamoError

        raise InternalTorchDynamoError(
            "Tensor subclass method __metadata_guard__ must take exactly two subclass metadata arguments"
        )
    if fn.__self__ != value.__class__:
        from .exc import InternalTorchDynamoError

        raise InternalTorchDynamoError(
            "Tensor subclass method __metadata_guard__ must be a classmethod"
        )


def does_not_override_dict_iter_methods(user_cls):
    return (
        user_cls.items in (dict.items, collections.OrderedDict.items)
        and user_cls.values in (dict.values, collections.OrderedDict.values)
        and user_cls.keys in (dict.keys, collections.OrderedDict.keys)
        and user_cls.__iter__ in (dict.__iter__, collections.OrderedDict.__iter__)
    )


# Helper functions below are to prevent __torch_function__
# calls from happening in the middle of __torch_function__
# compiled bytecode
# They will be skipped which is the desired result
def call_size(x, i):
    @torch._dynamo.disable(recursive=True)
    def fn(x, i):
        return x.size(i)

    return fn(x, i)


def call_stride(x, i):
    @torch._dynamo.disable(recursive=True)
    def fn(x, i):
        return x.stride(i)

    return fn(x, i)


def call_storage_offset(x):
    @torch._dynamo.disable(recursive=True)
    def fn(x):
        return x.storage_offset()

    return fn(x)


# Helper function to extract relevant parts of a tensor's __dict__ to store in node meta.
# To avoid ref cycles, it's important that no tensors are present here, so leave those out.
def _extract_tensor_dict(t):
    KEYS_TO_COPY = [
        "_dynamo_static_input_type",
        "tag",
    ]

    tensor_dict = {
        key: copy.copy(t.__dict__[key]) for key in KEYS_TO_COPY if key in t.__dict__
    }

    return tensor_dict


# This is useful for reconstructing within the Dynamo graph the non-graph-input objects
# whose lifetime is governed by the user.
# e.g. torch.cuda.Event is a prime example.
user_obj_id_to_weakref: Dict[int, weakref.ReferenceType[object]] = {}


def get_user_object_from_id(obj_id):
    obj = user_obj_id_to_weakref[obj_id]()
    assert obj is not None, "User object is no longer alive"
    return obj


def store_user_object_weakref(obj):
    obj_id = id(obj)
    user_obj_id_to_weakref[obj_id] = weakref.ref(obj)


class CompileTimeInstructionCounter:
    _counter: int = 0
    _id: int = -1
    _depth = 0

    @classmethod
    def start(cls) -> None:
        cls._depth = cls._depth + 1
        if cls._depth == 1:
            cls._id = _instruction_counter.start()

    @classmethod
    def end(cls) -> None:
        cls._depth = cls._depth - 1
        if cls._depth == 0:
            cls._counter += _instruction_counter.end(cls._id)
            cls._id = -1

    @classmethod
    def clear(cls) -> None:
        cls._counter = 0

    @classmethod
    def value(cls) -> int:
        return cls._counter

    @classmethod
    @contextmanager
    def record(cls):
        try:
            if config.record_compile_time_instruction_count:
                cls.start()
            yield
        finally:
            if config.record_compile_time_instruction_count:
                cls.end()<|MERGE_RESOLUTION|>--- conflicted
+++ resolved
@@ -43,6 +43,7 @@
     DefaultDict,
     Deque,
     Dict,
+    Generator,
     Iterable,
     Iterator,
     KeysView,
@@ -140,10 +141,10 @@
 # profiling compilation time by function
 compilation_time_metrics: Dict[str, List[float]] = {}
 
-# cumulative times for any CompilationMetric field populated by dynamo_timed
-cumulative_time_spent: Dict[str, float] = collections.defaultdict(float)
-
-codecache_metrics: Counter[str] = collections.Counter()
+# This supports calculate_time_spent(), which reports cumulative times (in seconds)
+# across the process for any "phase" populated by dynamo_timed. Reset if
+# reset_frame_count() is called.
+cumulative_time_spent_s: Dict[str, float] = collections.defaultdict(float)
 
 timer_counter = itertools.count()
 
@@ -219,7 +220,7 @@
 # Note: Called for you by dynamo - you almost never ever want to invoke this yourself.
 def reset_frame_count() -> None:
     global curr_frame
-    cumulative_time_spent.clear()
+    cumulative_time_spent_s.clear()
     compilation_time_metrics.clear()
     curr_frame = 0
 
@@ -232,14 +233,16 @@
     op_count += cnt
 
 
-# Get total time spent so far for each phase
+# Get the total time in seconds for each "phase"
 # For example, {'entire_frame_compile':8.574629999999999, 'backend_compile':5.26806}
 def calculate_time_spent() -> Dict[str, float]:
     total_by_key = {}
-    for phase, timing in cumulative_time_spent.items():
-        total_by_key[phase] = float(timing) / 1e9
-
-    total_by_key["total_wall_time"] = total_by_key.get("entire_frame_compile", 0)
+    for phase, timing in cumulative_time_spent_s.items():
+        total_by_key[phase] = timing / 1e9
+
+    total_by_key["total_wall_time"] = total_by_key.get(
+        "entire_frame_compile", 0
+    ) + total_by_key.get("entire_backward_compile", 0)
     return total_by_key
 
 
@@ -264,68 +267,85 @@
 # gathered). While compiling, use the setters or timer in MetricsContext to update fields
 # in the current context. For example:
 #
-# To set a single field:
-#   METRICS_CONTEXT.set("metric_name", value)
+# To set a single field once (use overwrite=True to overwrite):
+#   get_metrics_context().set("metric_name", value)
 #
-# To set multiple fields:
-#   METRICS_CONTEXT.update({"name1": val1, "name2": val2})
+# To set multiple fields at once (use overwrite=True to overwrite):
+#   get_metrics_context().update({"name1": val1, "name2": val2})
 #
-# To increment a numeric field:
-#   METRICS_CONTEXT.increment("metric_name", value)
+# To increment an integer field:
+#   get_metrics_context().increment("metric_name", value)
 #
-# To record execution time, METRICS_CONTEXT works with dynamo_timed:
+# To record execution time, MetricsContext works with dynamo_timed:
 #    def foo(...):
+#        # Updates the "metric_us" field.
 #        with dynamo_timed("metric", dynamo_compile_column="metric_us")
 #            ...
 #
-METRICS_CONTEXT: MetricsContext
-
-
-# dynamo_timed is a context manager
-# By wrapping a function in dynamo_timed, we can get a few things:
-#
-# 1) Logging timings to pt2_compile_events.
-# 2) Logging timings to CompilationMetrics (including dynamo_compile).
-# 3) Chromium events.
-# 4) Storing a record in compilation_time_metrics
-#    For example:
-#
-#     def _foo(...):
-#         with dynamo_timed("_foo"):
-#             ...
-#
-#     Would show up as an entry in our timing dict:
-#     OrderedDict([('_foo', [0.083690, 0.23949, 3.1425e-05])])
-#     This is extremely useful for granular debugging.
-#
-# Although it is tempting to use dynamo_timed as a decorator, please do not.
-# In its decorator form it makes cProfile traces less useful as dynamo_timed
-# suddenly becomes a bottleneck for lots of function calls (as only one parent
-# pointer is recorded).
+_METRICS_CONTEXT: MetricsContext
+
+
+def get_metrics_context() -> MetricsContext:
+    return _METRICS_CONTEXT
+
+
 @contextmanager
 def dynamo_timed(
-    event_name: str,
-    # TODO: do we really want event and fn name?
-    fn_name: Optional[str] = None,
-    log_pt2_compile_event: bool = True,
+    key: str,
+    # TODO(masneral): Deprecate this param.
+    phase_name: Optional[str] = None,
+    log_pt2_compile_event: bool = False,
+    # TODO(masnesral): fwd_only is ignored. Remove it.
+    fwd_only: bool = True,
     metadata: Optional[Dict[str, object]] = None,
-    # TODO: should this be called compilation_metric instead?
     dynamo_compile_column: Optional[str] = None,
-):
+) -> Generator[Any, None, None]:
     """
-    event_name: Event name, e.g., as seen in pt2_compile_events.
-    fn_name: Optional function name for profile record; otherwise use event name.
-    log_pt2_compile_event: Whether to log to internal pt2 compile event.
-    metadata: Extra metadata put in pt2_compile_events.
-    dynamo_compile_column: Name for the dyname_compile column; must be in _us.
+    dynamo_timed is a context manager
+    By wrapping a function in dynamo_timed, we can get a few things:
+
+    1) Log timings to pt2_compile_events.
+    2) Log timings to CompilationMetrics (dynamo_compile).
+    3) Chromium events.
+    4) Storing a record in compilation_time_metrics
+       For example:
+
+        def _foo(...):
+            with dynamo_timed("_foo"):
+                ...
+
+        Would show up as an entry in our timing dict:
+        OrderedDict([('_foo', [0.083690, 0.23949, 3.1425e-05])])
+        This is extremely useful for granular debugging.
+
+    Although it is tempting to use dynamo_timed as a decorator, please do not.
+    In its decorator form it makes cProfile traces less useful as dynamo_timed
+    suddenly becomes a bottleneck for lots of function calls (as only one parent
+    pointer is recorded).
+
+    Params:
+    - key: key into compile_time_metrics. If phase_name is not provided, this is
+      also the event name used for pt2_compile_events logs and chromium events.
+    - phase_name: Optional override for the event name.
+    - log_pt2_compile_event: Whether to log a pt2 compile event internally.
+    - metadata: Extra metadata to put in pt2_compile_events.
+    - dynamo_compile_column: If provided, updates the specified CompilationMetrics
+      field to be logged to dyname_compile column. We expect all columns to be _us;
+      therefore, the field name must end with "_us".
     """
     # We're standardizing on microseconds for dynamo_compile timings.
     if dynamo_compile_column is not None:
         assert dynamo_compile_column.endswith("_us")
 
-    mkey = fn_name if fn_name else event_name
-    if mkey not in compilation_time_metrics:
-        compilation_time_metrics[mkey] = []
+    if phase_name:
+        event_name = phase_name
+        fn_name = key
+    else:
+        event_name = key
+        fn_name = None
+
+    if key not in compilation_time_metrics:
+        compilation_time_metrics[key] = []
 
     event_metadata = {}
     if metadata:
@@ -338,139 +358,24 @@
     chromium_log.log_event_start(event_name, start_ns, event_metadata)
 
     try:
-        with torch.profiler.record_function(f"{mkey} (dynamo_timed)"):
+        with torch.profiler.record_function(f"{key} (dynamo_timed)"):
             yield
     finally:
         end_ns = time.time_ns()
-<<<<<<< HEAD
         time_spent = end_ns - start_ns
-        compilation_time_metrics[mkey].append(float(time_spent) / 1e9)
+        compilation_time_metrics[key].append(time_spent / 1e9)
         chromium_log.log_event_end(
             event_name, end_ns, {}, start_ns, log_pt2_compile_event
         )
         if dynamo_compile_column:
-            assert METRICS_CONTEXT is not None
-            # TODO: This conditional is here because we have a case where we try to
-            # increment remote_fx_graph_cache counters, but we're in the autotune path,
-            # which is running in a Triton-compiling subprocess. How shall we handle
-            # this situation initially? We can enter the METRICS_CONTEXT in the
-            # subprocs, for example, but it occurs to me that any accounting we'd
-            # attempt in the subprocs is a larger problem.
-            if METRICS_CONTEXT.recording():
-                METRICS_CONTEXT.increment(dynamo_compile_column, time_spent // 1e3)
+            metrics_context = get_metrics_context()
+            metrics_context.increment(dynamo_compile_column, time_spent // 1000)
             # TODO: the events that we capture in calculate_time_spent() seem a little
             # arbitrary. Currently, it's only those fields that are present in
             # CompilationMetrics (but note that we accumulate by the associated event
             # name, not the field name in CompilationMetrics). Do we want to keep it
-            # this way for now?
-            cumulative_time_spent[event_name] += time_spent
-=======
-        # Always log the end event even on exception
-        if phase_name:
-            chromium_log.log_event_end(
-                phase_name,
-                end_ns,
-                {},
-                start_ns,
-                log_pt2_compile_event,
-            )
-        else:
-            chromium_log.log_event_end(key, end_ns, {}, start_ns, log_pt2_compile_event)
-        # Only record backward compilation metrics if phase_name is not None!
-        if phase_name:
-            frame_key = str(curr_frame)
-            # fwd only compilation stages: entire_frame_compile, backend_compile, aotdispatch.
-            # use frame_key as time aggregation key.
-            if fwd_only and fail_type is None:
-                _add_time_spent(frame_key, phase_name, time_spent)
-            else:
-                # fwd + bwd compilation stages: inductor_compile, code_gen.
-                # use frame_key as time aggregation key for fwd graphs;
-                # use compile_id as time aggregation key for bwd graphs.
-                if torch._guards.TracingContext.try_get() is not None:
-                    aot_graph_name = str(
-                        torch._guards.TracingContext.get().aot_graph_name
-                    )
-                    if (
-                        "forward" in aot_graph_name or "inference" in aot_graph_name
-                    ) and fail_type is None:
-                        _add_time_spent(frame_key, phase_name, time_spent)
-                    elif "backward" in aot_graph_name:
-                        compile_id = str(
-                            torch._guards.CompileContext.current_compile_id()
-                        )
-                        if fail_type is None:
-                            _add_time_spent(compile_id, phase_name, time_spent)
-
-                        # log backward compilation metrics at the end of `inductor_compile` of bwd graph,
-                        # one record for one bwd graph.
-                        if phase_name == "inductor_compile":
-                            if fail_type is None:
-                                inductor_compile_time = frame_phase_timing[
-                                    compile_id
-                                ].get("inductor_compile", None)
-                                code_gen_time = frame_phase_timing[compile_id].get(
-                                    "code_gen", None
-                                )
-                                remote_cache_time_saved = frame_phase_timing[
-                                    compile_id
-                                ].get("remote_cache_time_saved", None)
-                                remote_fx_graph_cache_get_time = frame_phase_timing[
-                                    compile_id
-                                ].get("remote_fx_graph_cache_get", None)
-                                remote_fx_graph_cache_put_time = frame_phase_timing[
-                                    compile_id
-                                ].get("remote_fx_graph_cache_put", None)
-                            else:
-                                inductor_compile_time = None
-                                code_gen_time = None
-                                remote_cache_time_saved = None
-                                remote_fx_graph_cache_get_time = None
-                                remote_fx_graph_cache_put_time = None
-                            structured_logging_overhead_s = (
-                                torch._logging.get_structured_logging_overhead()
-                            )
-                            metrics = CompilationMetrics(
-                                compile_id=compile_id,
-                                inductor_compile_time_s=inductor_compile_time,
-                                code_gen_time_s=code_gen_time,
-                                fail_type=fail_type,
-                                fail_reason=fail_reason,
-                                remote_cache_time_saved_s=remote_cache_time_saved,
-                                structured_logging_overhead_s=structured_logging_overhead_s,
-                                is_forward=False,  # is_forward
-                                num_triton_bundles=codecache_metrics.get(
-                                    "num_triton_bundles", None
-                                ),
-                                remote_fx_graph_cache_get_time_ms=to_int_ms(
-                                    remote_fx_graph_cache_get_time
-                                ),
-                                remote_fx_graph_cache_put_time_ms=to_int_ms(
-                                    remote_fx_graph_cache_put_time
-                                ),
-                                start_time_us=start_ns // 1000,
-                                duration_us=(end_ns - start_ns) // 1000,
-                                inductor_cumulative_compile_time_us=to_int_us(
-                                    inductor_compile_time
-                                ),
-                                inductor_code_gen_cumulative_compile_time_us=to_int_us(
-                                    code_gen_time
-                                ),
-                                distributed_ephemeral_timeout_us=to_int_us(
-                                    remote_cache_time_saved
-                                ),  # TODO: instrument more accurately
-                                structured_logging_overhead_us=to_int_us(
-                                    structured_logging_overhead_s
-                                ),
-                                remote_fx_graph_cache_get_time_us=to_int_us(
-                                    remote_fx_graph_cache_get_time
-                                ),
-                                remote_fx_graph_cache_put_time_us=to_int_us(
-                                    remote_fx_graph_cache_put_time
-                                ),
-                            )
-                            record_compilation_metrics(metrics)
->>>>>>> 1eccd4f6
+            # this way?
+            cumulative_time_spent_s[event_name] += time_spent
 
 
 @overload
@@ -937,15 +842,17 @@
     aot_autograd_cumulative_compile_time_us: Optional[int] = None
     inductor_cumulative_compile_time_us: Optional[int] = None
     inductor_code_gen_cumulative_compile_time_us: Optional[int] = None
-    triton_compile_time_us: Optional[int] = None
-    runtime_cudagraphify_time_us: Optional[int] = None
-    runtime_triton_autotune_time_us: Optional[int] = None
+    triton_compile_time_us: Optional[int] = None  # TODO: instrument
+    runtime_cudagraphify_time_us: Optional[int] = None  # TODO: instrument
+    runtime_triton_autotune_time_us: Optional[int] = None  # TODO: instrument
     dynamo_compile_time_before_restart_us: Optional[int] = None
-    cuda_synchronize_time_us: Optional[int] = None
+    cuda_synchronize_time_us: Optional[int] = None  # TODO: instrument
     distributed_ephemeral_timeout_us: Optional[int] = None
     structured_logging_overhead_us: Optional[int] = None
     remote_fx_graph_cache_get_time_us: Optional[int] = None
     remote_fx_graph_cache_put_time_us: Optional[int] = None
+    backward_cumulative_compile_time_us: Optional[int] = None
+    end_time_us: Optional[int] = None
     log_format_version: int = LOG_FORMAT_VERSION
 
 
@@ -994,27 +901,29 @@
     )
 
 
-def record_compilation_metrics(metrics: Dict[str, Any], exc_type, exc_value):
-    # Temporary: populate legacy fields from their replacements.
+def record_compilation_metrics(metrics: Dict[str, Any]):
+    # TODO: Temporary; populate legacy fields from their replacements.
     # Remove when we decide we can really deprecate them.
-    def legacy(field):
+    def us_to_s(field):
         metric = metrics.get(field, None)
-        if not metric:
-            return None
-        return float(metric) / 1e6
+        return metric / 1e6 if metric is not None else None
+
+    def us_to_ms(field):
+        metric = metrics.get(field, None)
+        return metric // 1000 if metric is not None else None
 
     legacy_metrics = {
-        "entire_frame_compile_time_s": legacy("dynamo_cumulative_compile_time_us"),
-        "backend_compile_time_s": legacy("aot_autograd_cumulative_compile_time_us"),
-        "inductor_compile_time_s": legacy("inductor_cumulative_compile_time_us"),
-        "code_gen_time_s": legacy("inductor_code_gen_cumulative_compile_time_us"),
-        "remote_cache_time_saved_s": legacy("distributed_ephemeral_timeout_us"),
-        #
-        # TODO: I kinda don't want to deal with these two because they're different
-        # from the above. We only recently added them. Too risky to remove now?
-        #
-        # "remote_fx_graph_cache_get_time_ms": remote_fx_graph_cache_get_time_us,
-        # "remote_fx_graph_cache_put_time_ms": remote_fx_graph_cache_put_time_us,
+        "entire_frame_compile_time_s": us_to_s("dynamo_cumulative_compile_time_us"),
+        "backend_compile_time_s": us_to_s("aot_autograd_cumulative_compile_time_us"),
+        "inductor_compile_time_s": us_to_s("inductor_cumulative_compile_time_us"),
+        "code_gen_time_s": us_to_s("inductor_code_gen_cumulative_compile_time_us"),
+        "remote_cache_time_saved_s": us_to_s("distributed_ephemeral_timeout_us"),
+        "remote_fx_graph_cache_get_time_ms": us_to_ms(
+            "remote_fx_graph_cache_get_time_us"
+        ),
+        "remote_fx_graph_cache_put_time_ms": us_to_ms(
+            "remote_fx_graph_cache_put_time_us"
+        ),
     }
 
     compilation_metrics = CompilationMetrics(**{**metrics, **legacy_metrics})
@@ -1038,7 +947,7 @@
 
 
 # record_compilation_metrics is called by the singleton MetricsContext exit handler.
-METRICS_CONTEXT = MetricsContext(on_exit=record_compilation_metrics)
+_METRICS_CONTEXT = MetricsContext(on_exit=record_compilation_metrics)
 
 
 def set_compilation_metrics_limit(new_size: int) -> None:
