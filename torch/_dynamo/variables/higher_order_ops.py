# mypy: ignore-errors

import contextlib
import functools
import inspect
import itertools
import logging
import types
from typing import Dict, List, Optional, TYPE_CHECKING

import torch._C
import torch.fx
import torch.nn
from torch._dynamo.utils import get_fake_value
from torch._dynamo.variables import ConstantVariable
from torch._dynamo.variables.base import VariableTracker
from torch._dynamo.variables.builtin import BuiltinVariable
from torch._dynamo.variables.functions import UserFunctionVariable
from torch._dynamo.variables.tensor import SymNodeVariable
from torch._guards import Source
from torch._ops import HigherOrderOperator
from torch.fx.passes.shape_prop import _extract_tensor_metadata
from torch.utils import _pytree as pytree

from .. import variables
from ..exc import (
    IncorrectUsage,
    UncapturedHigherOrderOpError,
    unimplemented,
    Unsupported,
)
from ..source import AttrSource
from ..utils import proxy_args_kwargs
from .dicts import ConstDictVariable
from .lazy import LazyVariableTracker
from .lists import ListVariable, TupleVariable


if TYPE_CHECKING:
    from torch._dynamo.symbolic_convert import InstructionTranslator


log = logging.getLogger(__name__)


def raise_hard_error_if_graph_break(reason):
    def deco(fn):
        @functools.wraps(fn)
        def graph_break_as_hard_error(*args, **kwargs):
            try:
                return fn(*args, **kwargs)
            except Unsupported as e:
                msg = " Scroll up to find out what causes the graph break."
                raise UncapturedHigherOrderOpError(reason + msg) from e

        return graph_break_as_hard_error

    return deco


@contextlib.contextmanager
def dynamo_enable_grad(tx: "InstructionTranslator", enable=True):
    from . import GradModeVariable

    org_value = torch.is_grad_enabled()
    try:
        GradModeVariable.create(tx, enable, initialized=True)
        yield
    finally:
        GradModeVariable.create(tx, org_value, initialized=True)


@contextlib.contextmanager
<<<<<<< HEAD
def dynamo_under_checkpoint(tx: "InstructionTranslator"):
    orig_val = tx.output.current_tracer.under_checkpoint
    try:
        tx.output.current_tracer.under_checkpoint = True
        yield
    finally:
        tx.output.current_tracer.under_checkpoint = orig_val
=======
def dynamo_under_activation_checkpoint(tx: "InstructionTranslator"):
    orig_val = tx.output.current_tracer.under_activation_checkpoint
    try:
        tx.output.current_tracer.under_activation_checkpoint = True
        yield
    finally:
        tx.output.current_tracer.under_activation_checkpoint = orig_val
>>>>>>> a9197421


def only_consist_of(var, types, allow_none=False):
    if isinstance(var, types):
        return True
    if allow_none and var.is_python_constant() and var.as_python_constant() is None:
        return True
    if isinstance(var, (TupleVariable, ListVariable)):
        return all(only_consist_of(item, types, allow_none) for item in var.items)
    if isinstance(var, ConstDictVariable):
        return all(
            only_consist_of(item, types, allow_none) for item in var.items.values()
        )
    return False


# A more read-able syntax sugar for creating a UserFunctionVariable for f
# and run call_function on it. Make it return a function to preserve the calling
# convention of the original f.
def _make_inlined(tx: "InstructionTranslator", f):
    assert callable(f), "Expect f to be a python callable."

    def inline_call(*args, **kwargs):
        return UserFunctionVariable(f).call_function(tx, args, kwargs)

    return inline_call


def _call_function_and_unflatten_output(
    tx, fn, args, kwargs, flat_example_value, ret_treespec
):
    from .builder import wrap_fx_proxy

    # Store the invocation as a call
    flat_variable = wrap_fx_proxy(
        tx=tx,
        proxy=tx.output.create_proxy(
            "call_function",
            fn,
            args=args,
            kwargs=kwargs,
        ),
        example_value=flat_example_value,
    )

    # Transform variable back into a list (previously made into a tuple by
    # speculate_subgraph function) so as to respect the pytree API typing.
    flat_list_variable = BuiltinVariable(list).call_function(tx, [flat_variable], {})
    return (
        _make_inlined(tx, pytree.tree_unflatten)(flat_list_variable, ret_treespec)
        if ret_treespec
        else flat_variable
    )


def _assert_tensors_nonaliasing(inputs, outputs):
    input_tensor_ids = {
        id(t) for t in pytree.tree_leaves(inputs) if isinstance(t, torch.Tensor)
    }
    output_tensor_ids = {
        id(t) for t in pytree.tree_leaves(outputs) if isinstance(t, torch.Tensor)
    }
    assert input_tensor_ids.isdisjoint(
        output_tensor_ids
    ), "inputs to function body cannot alias outputs"


def _check_supported_callable_arg(
    tx: "InstructionTranslator", func_var: VariableTracker, arg_name
):
    is_callable = (
        BuiltinVariable(callable).call_function(tx, [func_var], {}).as_python_constant()
    )
    if not is_callable:
        unimplemented(f"{arg_name} is of unsupported callable type {str(func_var)}.")


def validate_args_and_maybe_create_graph_inputs(
    sub_args,
    tracer,
    tx,
    set_subgraph_inputs,
    description,
    sub_args_names=None,
):
    from . import AutogradFunctionContextVariable
    from .builder import wrap_fx_proxy_cls

    assert tracer.parent is not None

    if set_subgraph_inputs == "flatten_manual":
        flat_args, tree_spec = _make_inlined(tx, pytree.tree_flatten)(
            ListVariable(sub_args)
        ).unpack_var_sequence(tx)

        flat_inputs = validate_args_and_maybe_create_graph_inputs(
            flat_args.unpack_var_sequence(tx),
            tracer,
            tx,
            set_subgraph_inputs="manual",
            description=description,
        )

        return _make_inlined(tx, pytree.tree_unflatten)(
            ListVariable(flat_inputs), tree_spec
        ).unpack_var_sequence(tx)
    else:
        if sub_args_names is not None:
            # Can be greater if user passes some args as kwargs
            assert len(sub_args_names) >= len(sub_args)
        args = []
        for idx, a in enumerate(sub_args):
            assert isinstance(a, VariableTracker)
            if set_subgraph_inputs == "automatic":
                args.append(a)
                continue
            elif set_subgraph_inputs == "semi_automatic":
                if isinstance(a, AutogradFunctionContextVariable):
                    arg_name = (
                        a.as_proxy().node.name
                        if sub_args_names is None
                        else sub_args_names[idx]
                    )
                    tracer.create_graph_input(arg_name)
                elif a.maybe_fx_node() is not None:
                    node = a.maybe_fx_node()
                    arg_name = (
                        a.as_proxy().node.name
                        if sub_args_names is None
                        else sub_args_names[idx]
                    )
                    new_proxy = tracer.create_graph_input(arg_name)
                    example_value = (
                        node.meta["example_value"]
                        if "example_value" in node.meta
                        else None
                    )
                    a = wrap_fx_proxy_cls(
                        target_cls=type(a),
                        tx=tx,
                        proxy=new_proxy,
                        example_value=example_value,
                    )
                args.append(a)
                continue

            if a.is_python_constant():
                # This arg is not used in the body of the higher order op.
                # Currently, this new input is added to make the calls
                # happy, which expect a fixed number of arguments. In
                # future, we can clean this up.
                arg_name = (
                    "const_unused"
                    if sub_args_names is None
                    else f"const_unused_{sub_args_names[idx]}"
                )
                tracer.create_graph_input(arg_name)
                new_arg = a
            # Weird special case, we probably want to delete it or fold it
            # into the next case (of `a` being placeable into a graph)
            elif isinstance(a, AutogradFunctionContextVariable):
                arg_name = (
                    a.as_proxy().node.name
                    if sub_args_names is None
                    else sub_args_names[idx]
                )
                tracer.create_graph_input(arg_name)
                new_arg = a
            # If `a` can be put into a graph
            elif a.maybe_fx_node() is not None:
                node = a.maybe_fx_node()
                arg_name = node.name if sub_args_names is None else sub_args_names[idx]
                new_proxy = tracer.create_graph_input(arg_name)
                example_value = (
                    node.meta["example_value"] if "example_value" in node.meta else None
                )
                new_arg = wrap_fx_proxy_cls(
                    target_cls=type(a),
                    tx=tx,
                    proxy=new_proxy,
                    example_value=example_value,
                )
            # If `a` cannot be put into a graph
            else:
                # HOPs work much better if they use speculate_subgraph(set_subgraph_inputs="automatic").
                unimplemented(
                    f"{description} with body that accepts non-Tensors as input. "
                    f"Got: {a.python_type()}"
                )
            args.append(new_arg)
        return args


# This helper function is used to make sure two graphs share the same input signature. For example,
# in torch.cond, two branches might lift different set of tensors as inputs. This function helps to
# dedup the inputs and modify the graphs to take the same set of inputs.
def _merge_graph_inputs(
    l_graph, l_lifted_freevars, l_name, r_graph, r_lifted_freevars, r_name
):
    def dedup_and_sort_lifted_freevars(l_lifted_freevars, r_lifted_freevars):
        # The nn module attributes are guaranteed to be registered into the top-level graph module during
        # higher order op speculation. Therefore, get_attr nodes in two branches with the same
        # target refer to the same attribute and we can safely deduplicate them with their target.
        #
        # Note: ideally, dynamo should just create a single proxy for the same attribute of a nn module. But
        # true_branch and false_branch belong to two separate tracing contexts, they may register the same
        # attribute to top level seperately. This creates two get_attr proxies for the same attribute
        # that have different meta data such as stack_trace (one stack trace for the true_branch,
        # and the other for false_branch). It seems better to discard the proxy explicitly in cond
        # than make dynamo create a single proxy for the same get_attr target.
        def shared_getattrs(l_lifted_proxies, r_lifted_proxies):
            true_targets = {
                proxy.node.target: proxy
                for proxy in l_lifted_proxies
                if proxy.node.op == "get_attr"
            }
            l_shared_getattrs = {}
            r_shared_getattrs = {}

            for false_proxy in r_lifted_proxies:
                if (
                    false_proxy.node.op == "get_attr"
                    and false_proxy.node.target in true_targets
                ):
                    true_proxy = true_targets[false_proxy.node.target]
                    l_shared_getattrs[true_proxy] = true_proxy
                    r_shared_getattrs[false_proxy] = true_proxy
            return l_shared_getattrs, r_shared_getattrs

        l_shared_getattrs, r_shared_getattrs = shared_getattrs(
            l_lifted_freevars.keys(), r_lifted_freevars.keys()
        )

        l_shared_freevars = (l_lifted_freevars.keys() & r_lifted_freevars.keys()).union(
            l_shared_getattrs.keys()
        )
        r_shared_freevars = (l_lifted_freevars.keys() & r_lifted_freevars.keys()).union(
            r_shared_getattrs.keys()
        )
        unique_l_freevars = l_lifted_freevars.keys() - l_shared_freevars
        unique_r_freevars = r_lifted_freevars.keys() - r_shared_freevars

        def _sort_by_name(vars):
            return sorted(vars, key=lambda var: var.node.name)

        return (
            list(_sort_by_name(list(l_shared_freevars))),
            list(_sort_by_name(list(r_shared_freevars))),
            list(_sort_by_name(list(unique_l_freevars))),
            list(_sort_by_name(list(unique_r_freevars))),
        )

    (l_shared, r_shared, unique_l, unique_r) = dedup_and_sort_lifted_freevars(
        l_lifted_freevars, r_lifted_freevars
    )

    # Let's say we capture cond(pred, true_fn, false_fn, (x,))
    # With set_graph_input set to automatic,
    # true_fn has lifted variables x, a, b, c
    # false_fn has lifted variables x, a, b, d
    # Then fixup_branch_inps make sure both branches have the same signature, i.e.:
    # - true_fn(x, a, b, c_true_branch, d_false_branch)
    # - false_fn(x, a, b, c_true_branch, d_false_branch)
    #
    # More formally, the signature has three parts in the following order:
    # 1. used in both branches: x, a, b
    # 2. only used in true branches: c, suffixed with _true_branch
    # 3. only used in false branches: d, suffixed with _false_branch
    # Within each part, we re-order the nodes by name to have a derterministic ordering for testing.
    def fixup_branch_inps(graph, lifted_freevars, shared, unique_l, unique_r):
        def _insert_or_replace_phs(new_args, name_suffix):
            for arg in new_args:
                new_ph = graph.placeholder(arg.node.name + name_suffix)
                # Override with new_ph if there exists a old placeholder.
                if arg in lifted_freevars:
                    old_ph = lifted_freevars[arg].node
                    old_ph.replace_all_uses_with(new_ph)
                    # replace_all_uses_with doesn't clean users. Clean it mannually so that we could erase it.
                    old_ph.users = {}
                    graph.erase_node(old_ph)

        first_not_ph_node = next(
            node for node in graph.nodes if node.op != "placeholder"
        )
        with graph.inserting_before(first_not_ph_node):
            _insert_or_replace_phs(shared, "")
            _insert_or_replace_phs(unique_l, "_" + l_name)
            _insert_or_replace_phs(unique_r, "_" + r_name)

    fixup_branch_inps(l_graph, l_lifted_freevars, l_shared, unique_l, unique_r)
    fixup_branch_inps(r_graph, r_lifted_freevars, r_shared, unique_l, unique_r)
    return l_graph, r_graph, l_shared, r_shared, unique_l, unique_r


# See NOTE [HigherOrderOperator tracing design] for details of the design
def speculate_subgraph(
    tx,
    f,
    sub_args,
    sub_kwargs,
    description,
    *,
    # source_target is the .value of HigherOrderOpVariable and is the
    # target of the proxy that we created for the higherOrderOperator.
    source_target=None,
    always_restore=False,
    enable_grad=None,
    # NOTE [argument `set_subgraph_inputs`]
    # set_subgraph_inputs controls what how to construct subgraphs' placeholders from sub_args.
    # 1. if your HOP supports arbitrary inputs, use set_subgraph_inputs="automatic" (most recommended).
    # 2. if your HOP supports only Tensor and symnode inputs, use set_subgraph_inputs="flatten_manual" (recommended).
    # If sub_args contain Pytree structure (e.g. dict/list/tuple/set), the sub_args will be flattened first.
    # Then the flattened args are manually set as subgraph's placeholders.
    # 3. if your HOP must preserve inputs that are not tensor or symnode as placeholders e.g. AutogradFunctionContextVariable
    # use set_subgraph_inputs="manual" (not recommended). We do not recommend it in general because it has the
    # restriction that user need to manually control how to create placeholders and VariableTrackers for the args.
    set_subgraph_inputs="automatic",
    restore_side_effects=True,
    should_flatten_outputs=False,
<<<<<<< HEAD
    under_checkpoint=False,
=======
    under_activation_checkpoint=False,
>>>>>>> a9197421
    # Pass in an originating tracer - this is needed for preserving context
    # across fwd-bwd for autograd.Function
    tracer=None,
):
    if sub_kwargs is None:
        sub_kwargs = {}

    assert set_subgraph_inputs in {
        "automatic",
        "semi_automatic",
        "flatten_manual",
        "manual",
    }, "Please use one of the supported set_subgraph_inputs options."

    # See NOTE [Temporary argument `set_subgraph_inputs`]
    if sub_kwargs and set_subgraph_inputs != "automatic":
        unimplemented("Use `set_subgraph_inputs=automatic` when passing `sub_kwargs`.")

    try:
        # ensure guards on args get installed in parent subgraph
        f, sub_args, sub_kwargs = LazyVariableTracker.realize_all(
            (f, sub_args, sub_kwargs),
        )

        with tx.output.subtracer(source_target, tracer) as subtracer:
            sub_args_names = maybe_positional_arg_names(f)
            # User mismatch in the number of args. Will eventually lead to an error.
            if sub_args_names is not None and len(sub_args_names) < len(sub_args):
                sub_args_names = None
            args = validate_args_and_maybe_create_graph_inputs(
                sub_args,
                subtracer,
                tx,
                set_subgraph_inputs,
                description,
                sub_args_names,
            )

            validate_args_and_maybe_create_graph_inputs(
                sub_kwargs.values(),
                subtracer,
                tx,
                set_subgraph_inputs="automatic",
                description=description,
            )

            autograd_ctx = (
                dynamo_enable_grad(tx, enable_grad)
                if enable_grad is not None
                else contextlib.nullcontext()
            )
            checkpoint_ctx = (
<<<<<<< HEAD
                dynamo_under_checkpoint(tx)
                if under_checkpoint
=======
                dynamo_under_activation_checkpoint(tx)
                if under_activation_checkpoint
>>>>>>> a9197421
                else contextlib.nullcontext()
            )

            # For handling side effects, we can make an argument that we don't
            # have to do anything here. The side effects infra does a good job
            # of graph breaking if we mutate any nonlocal or global variable
            # while subtracing. As a result if tracing succeeds, side effects
            # data structure will only contain read-only data structures that
            # are put there for tracking purposes.
            # But on the other hand, there is an argument that if we ever write
            # a new side effect in Dynamo which does not go through the side
            # effect infra, we can end up in bad state.
            # Therefore we restore the side effects after tracing. The catch is
            # that we have to special handle tensor variables. If we have seen a
            # nonlocal variable tensor during subtracing, we want to keep a
            # track of that tensor, so that later subtracing or the root tracer
            # itself does not create a new proxy for the already observed tensor
            # variable.
            if restore_side_effects:
                prev_side_effects = tx.output.side_effects.clone()

            with autograd_ctx, checkpoint_ctx:
                output = f.call_function(tx, args, sub_kwargs)

            if restore_side_effects:
                new_side_effects = tx.output.side_effects.clone()
                prev_side_effects.track_tensor_variables_from_runahead_side_effects(
                    new_side_effects
                )
                tx.output.side_effects = prev_side_effects

            treespec = None
            if should_flatten_outputs:
                # Flatten the speculated subgraph output.
                output, treespec = _make_inlined(tx, pytree.tree_flatten)(
                    output
                ).unpack_var_sequence(tx)
                # Actually, transform the list (returned by flatten) into a tuple
                # for dynamo consistency.
                output = BuiltinVariable(tuple).call_function(tx, [output], {})

            # Register output to graph
            # Modeled off of compile_and_call_fx_graph
            # TODO: support pytree output
            # We check always_restore because we dont use the output or side effects of always_restore code,
            # like bwd.
            if always_restore:
                # Nothing left to do here
                return (output, treespec), tx.output.graph, subtracer.lifted_freevars
            else:
                from . import TensorVariable

                if not only_consist_of(output, TensorVariable, allow_none=True):
                    unimplemented(
                        "HigherOrderOperator body's output must consist of tensors only"
                    )

                # The output proxies might not belong to this SubgraphTracer
                # (if they are free variables that were never lifted)
                # so lift them here.
                output_proxies = output.as_proxy()
                output_proxies = pytree.tree_map(
                    subtracer.maybe_lift_tracked_freevar_to_input, output_proxies
                )

                tx.output.create_node(
                    "output",
                    "output",
                    (subtracer.create_arg((output_proxies,))),
                    {},
                )
                graph = tx.output.graph
                graph.lint()
                lifted_freevars = subtracer.lifted_freevars

                return (
                    (output, treespec),
                    graph,
                    lifted_freevars,
                )

    except Unsupported as ex:
        f_name = f"{type(f).__name__}"
        if isinstance(f, UserFunctionVariable):
            f_name = f.get_name()
        msg = (
            f"speculate_subgraph: while introspecting {description}, we were unable "
            f"to trace function `{f_name}` into a single graph. This means "
            f"that Dynamo was unable to prove safety for this API and will "
            f"fall back to eager-mode PyTorch, which could lead to a slowdown."
        )
        log.info(msg)
        log.info(ex)
        raise ex


def make_attr(tx: "InstructionTranslator", name):
    node = tx.output.create_proxy(
        "get_attr",
        name,
        (),
        {},
    )
    return node


def add_subgraph(tx: "InstructionTranslator", name, gm):
    next_name = None
    i = 0
    while not next_name:
        candidate = f"{name}_{i}"
        if candidate in tx.output.nn_modules:
            i += 1
        else:
            next_name = candidate

    gm.__name__ = next_name
    gm.torchdynamo_force_dynamic = False
    # This graph module is not present in the user space, so it can't be
    # accessed by a source. Set source=None.
    tx.output.register_attr_or_module(gm, next_name, source=None)
    return next_name


class TorchHigherOrderOperatorVariable(VariableTracker):
    def __init__(
        self, value: HigherOrderOperator, source: Optional[Source] = None, **kwargs
    ) -> None:
        super().__init__(**kwargs)
        self.value = value
        self.source = source

    @staticmethod
    def make(value, source=None, **kwargs):
        if value.__name__ == "cond":
            return CondHigherOrderVariable(value, source, **kwargs)
        elif value.__name__ == "while_loop":
            return WhileLoopHigherOrderVariable(value, source, **kwargs)
        elif value.__name__ in ("map", "map_impl"):
            return MapHigherOrderVariable(value, source, **kwargs)
        elif value.__name__ == "executorch_call_delegate":
            return ExecutorchCallDelegateHigherOrderVariable(value, source, **kwargs)
        elif value.__name__ == "out_dtype":
            return OutDtypeHigherOrderVariable(value, source, **kwargs)
        elif value.__name__ == "wrap":
            return WrapHigherOrderVariable(value, source, **kwargs)
        elif value.__name__ == "hints_wrapper":
            return HintsWrapperHigherOrderVariable(value, source, **kwargs)
        elif value.__name__ == "flex_attention":
            return FlexAttentionHigherOrderVariable(value, source, **kwargs)
        elif value.__name__ in (
            "wrap_activation_checkpoint",
            "tag_activation_checkpoint",
        ):
            return CheckpointHigherOrderVariable(value, source, **kwargs)
        elif value.__name__ == "_export_tracepoint":
            return ExportTracepointHigherOrderVariable(value, source, **kwargs)
        elif value.__name__ == "trace_wrapped":
            return TraceWrappedHigherOrderOperatorVariable(value, source, **kwargs)
        elif value.__name__ == "strict_mode":
            return StrictModeHigherOrderVariable(value, source, **kwargs)
        elif value.__name__ == "run_with_rng_state":
            return RunWithRNGStateHigherOrderVariable(value, source, **kwargs)
        elif value.__name__ == "associative_scan":
            return AssociativeScanHigherOrderVariable(value, source, **kwargs)
        elif value.__name__ == "scan":
            return ScanHigherOrderVariable(value, source, **kwargs)
        elif value.__name__ == "call_torchbind":
            return CallTorchbindHigherOrderVariable(value, source, **kwargs)
        elif value.__name__ == "wrap_with_set_grad_enabled":
            return WrapWithSetGradEnabledHigherOrderVariable(value, source, **kwargs)
        elif (
            value.__name__ == "auto_functionalized"
            or value.__name__ == "auto_functionalized_v2"
        ):
            return AutoFunctionalizeHigherOrderVariable(value, source, **kwargs)
        else:
            unimplemented(f"HigherOrderOperator {value.__name__}")

    def call_function(
        self,
        tx: "InstructionTranslator",
        args: List[VariableTracker],
        kwargs: Dict[str, VariableTracker],
    ) -> VariableTracker:
        unimplemented(f"HigherOrderOperator {self.value.__name__}")


class CondHigherOrderVariable(TorchHigherOrderOperatorVariable):
    @raise_hard_error_if_graph_break(
        reason="Cond doesn't work unless it is captured completely with torch.compile."
    )
    def call_function(
        self,
        tx: "InstructionTranslator",
        args: "List[VariableTracker]",
        kwargs: "Dict[str, VariableTracker]",
    ) -> "VariableTracker":
        from . import ListVariable, TensorVariable

        args, kwargs = LazyVariableTracker.realize_all((args, kwargs))

        for i, k in enumerate(["pred", "true_fn", "false_fn", "operands"]):
            if v := kwargs.pop(k, None):
                assert i == len(
                    args
                ), "did not provide the right number of non-keyword args"
                args.append(v)

        if kwargs:
            unimplemented(f"torch.cond: Got unexpected kwargs: {list(kwargs.keys())}")

        # TODO(voz): Support fake tensor dispatch for recursive
        # ops - see torch/dispatch/_dispatcher.py
        if len(args) != 4:
            unimplemented(
                f"Expected 4 arguments but got {len(args)}.\n"
                f"Usage: cond(pred, true_fn, false_fn, operands)",
            )

        # Specialize into one of the branches since pred is constant
        if type(args[0]) is ConstantVariable:
            log.warning(
                "Pred is a Python constant. When used with torch.cond, it executes only one of the branches."
                " If you want torch.cond to perserve two branches, please make the predicate a boolean tensor or a SymBool."
            )
            if args[0].as_python_constant():
                return args[1].call_function(tx, args[3].unpack_var_sequence(tx), {})
            else:
                return args[2].call_function(tx, args[3].unpack_var_sequence(tx), {})

        # predicate
        if type(args[0]) not in (ConstantVariable, TensorVariable, SymNodeVariable):
            unimplemented(
                f"Expected pred to be bool or a boolean tensor with single "
                f"item but got {str(type(args[0]))} "
                f"with original python type {str(args[0].python_type())}.",
            )

        # operands
        if not isinstance(args[3], (ListVariable, TupleVariable)):
            unimplemented(
                f"Expected a tuple but got {args[3].python_type()}",
            )
        operands = args[3].unpack_var_sequence(tx)
        if not only_consist_of(args[3], (TensorVariable,)):
            unimplemented(
                "Expect operands to be a tuple of pytrees that only consists of tensor leaves."
            )

        # branches
        _check_supported_callable_arg(tx, args[1], "true_fn")
        _check_supported_callable_arg(tx, args[2], "false_fn")

        # Our strategy for tracing the true/false branches of cond
        # are to checkpoint our graphstate, run the true branch,
        # roll it back to the checkpoint, and run the false
        # branch, and then merge the graphstates.  Well, perhaps
        # "merge" is too strong a word: we mostly assert that
        # the resulting graphstates have to be the same.
        #
        # We only permit guards to diverge (we union the guards from
        # both branches).  In particular, this means that side
        # effects are NOT permitted inside true/false branches; this
        # would be difficult to implement, because of the path
        # explosion problem.

        def speculate_branch(branch):
            # NB: 0 is predicate
            ix = 1 if branch else 2
            # TODO: Support kwargs
            (
                (ret_val, ret_treespec),
                ret_graph,
                ret_lifted_freevars,
            ) = speculate_subgraph(
                tx,
                args[ix],
                operands,
                {},
                "cond",
                source_target=self.value,
                should_flatten_outputs=True,
            )

            if not only_consist_of(ret_val, (TensorVariable,)):
                unimplemented(
                    "Expected branches to return a possibly nested list/tuple/dict of tensors but it consists of non tensors.",
                )
            return ret_val, ret_treespec, ret_graph, ret_lifted_freevars

        (true_r, true_treespec, true_graph, true_lifted_freevars) = speculate_branch(
            True
        )
        true_nn_modules = dict(tx.output.nn_modules)

        (
            false_r,
            false_treespec,
            false_graph,
            false_lifted_freevars,
        ) = speculate_branch(False)
        false_nn_modules = dict(tx.output.nn_modules)

        same_treespec = _make_inlined(tx, pytree.TreeSpec.__eq__)(
            true_treespec, false_treespec
        )
        if not same_treespec.as_python_constant():
            unimplemented("Expected branches to return the same pytree structure.")

        def diff_meta(tensor_vars1, tensor_vars2):
            assert all(
                isinstance(var, TensorVariable) for var in tensor_vars1 + tensor_vars2
            )
            all_diffs = []
            for i, (var1, var2) in enumerate(zip(tensor_vars1, tensor_vars2)):
                # We check the meta data associated with meta["example_value"]
                meta1 = _extract_tensor_metadata(
                    var1.proxy.node.meta["example_value"], include_contiguity=False
                )
                meta2 = _extract_tensor_metadata(
                    var2.proxy.node.meta["example_value"], include_contiguity=False
                )
                if meta1 != meta2:
                    all_diffs.append((f"pair{i}:", meta1, meta2))
            return all_diffs

        if diffs := diff_meta(
            true_r.unpack_var_sequence(tx), false_r.unpack_var_sequence(tx)
        ):
            unimplemented(
                f"Expected branches to return tensors with same metadata. [(tensor_pair, difference)...]:{diffs}"
            )

        (
            true_graph,
            false_graph,
            true_shared,
            false_shared,
            unique_true,
            unique_false,
        ) = _merge_graph_inputs(
            true_graph,
            true_lifted_freevars,
            "true_branch",
            false_graph,
            false_lifted_freevars,
            "false_branch",
        )

        true_name = add_subgraph(
            tx,
            "cond_true",
            torch.fx.GraphModule(true_nn_modules, true_graph),
        )
        false_name = add_subgraph(
            tx,
            "cond_false",
            torch.fx.GraphModule(false_nn_modules, false_graph),
        )

        true_node = make_attr(tx, true_name)
        false_node = make_attr(tx, false_name)

        p_args = (
            args[0].as_proxy(),
            true_node,
            false_node,
            # We pick true_shared but it shouldn't matter
            true_shared + unique_true + unique_false,
        )

        flat_example_value = pytree.tree_map_only(
            torch.fx.Proxy,
            lambda a: a.node.meta["example_value"],
            true_r.as_proxy(),
        )

        return _call_function_and_unflatten_output(
            tx,
            torch.ops.higher_order.cond,
            p_args,
            {},
            flat_example_value,
            true_treespec,
        )


class CallTorchbindHigherOrderVariable(TorchHigherOrderOperatorVariable):
    def __init__(self, hop, source, script_obj_var, method_name) -> None:
        super().__init__(hop, source)
        self.script_obj_var = script_obj_var
        self.method_name = method_name

    def call_function(
        self,
        tx: "InstructionTranslator",
        args: List[VariableTracker],
        kwargs: Dict[str, VariableTracker],
    ) -> VariableTracker:
        from .builder import wrap_fx_proxy

        args, kwargs = LazyVariableTracker.realize_all((args, kwargs))

        args_proxy = [arg.as_proxy() for arg in args]
        kwargs_proxy = {k: v.as_proxy() for k, v in kwargs.items()}
        return wrap_fx_proxy(
            tx=tx,
            proxy=tx.output.create_proxy(
                "call_function",
                self.value,
                args=tuple(
                    [self.script_obj_var.as_proxy(), self.method_name] + args_proxy
                ),
                kwargs=kwargs_proxy,
            ),
        )


class WhileLoopHigherOrderVariable(TorchHigherOrderOperatorVariable):
    @raise_hard_error_if_graph_break(
        reason="while_loop doesn't work unless it is captured completely with torch.compile."
    )
    def call_function(
        self,
        tx: "InstructionTranslator",
        args: List[VariableTracker],
        kwargs: Dict[str, VariableTracker],
    ) -> VariableTracker:
        from . import TensorVariable

        args, kwargs = LazyVariableTracker.realize_all((args, kwargs))

        for i, k in enumerate(["cond_fn", "body_fn", "operands"]):
            if v := kwargs.pop(k, None):
                assert i == len(
                    args
                ), "did not provide the right number of non-keyword args"
                args.append(v)

        if kwargs:
            unimplemented(
                f"torch.while_loop: Got unexpected kwargs: {list(kwargs.keys())}"
            )

        if len(args) != 4:
            unimplemented(
                f"Expected 4 arguments but got {len(args)}.\n"
                f"Usage: while_loop(cond_fn, body_fn, operands)",
            )

        _check_supported_callable_arg(tx, args[0], "cond_fn")
        _check_supported_callable_arg(tx, args[1], "body_fn")

        # operands
        if not isinstance(args[2], (ListVariable, TupleVariable)):
            unimplemented(
                f"Expected a tuple but got {args[2].python_type()}",
            )
        operands = args[2].unpack_var_sequence(tx)
        if not only_consist_of(args[2], (TensorVariable,)):
            unimplemented(
                "Expect operands to be a tuple of pytrees that only consists of tensor leaves."
            )

        # additional inputs check
        if not isinstance(args[3], (ListVariable, TupleVariable)):
            unimplemented(
                f"Expected a tuple but got {args[3].python_type()}",
            )
        additional_inputs = args[3].unpack_var_sequence(tx)

        (
            (cond_r, cond_treespec),
            cond_graph,
            cond_lifted_freevars,
        ) = speculate_subgraph(
            tx,
            args[0],
            operands + additional_inputs,
            {},
            "while_loop",
            source_target=self.value,
            set_subgraph_inputs="manual",
        )
        cond_nn_modules = dict(tx.output.nn_modules)
        if not isinstance(cond_r, TensorVariable):
            unimplemented(
                f"Expected cond_fn to return a tensor but got {cond_r.python_type()}",
            )

        cond_r_meta = _extract_tensor_metadata(
            cond_r.proxy.node.meta["example_value"], include_contiguity=False
        )
        if not cond_r_meta.dtype == torch.bool or not cond_r_meta.shape == torch.Size(
            []
        ):
            unimplemented(
                f"Expected cond_fn to return a tensor with shape (,) but got {cond_r_meta.shape}"
            )

        (
            (body_r, body_treespec),
            body_graph,
            body_lifted_freevars,
        ) = speculate_subgraph(
            tx,
            args[1],
            operands + additional_inputs,
            {},
            "while_loop",
            source_target=self.value,
            set_subgraph_inputs="manual",
            should_flatten_outputs=True,
        )
        (
            cond_graph,
            body_graph,
            cond_shared,
            body_shared,
            cond_unique,
            body_unique,
        ) = _merge_graph_inputs(
            cond_graph,
            cond_lifted_freevars,
            "cond_fn",
            body_graph,
            body_lifted_freevars,
            "body_fn",
        )

        # Note: cond_shared and body_shared refer to the same proxy in parent graph
        # so using either of them is OK. Use cond_shared as it doesnt matter.
        additional_lifted_inputs = cond_shared + cond_unique + body_unique

        body_nn_modules = dict(tx.output.nn_modules)

        cond_name = add_subgraph(
            tx,
            "cond_fn",
            torch.fx.GraphModule(cond_nn_modules, cond_graph),
        )
        body_name = add_subgraph(
            tx,
            "body_fn",
            torch.fx.GraphModule(body_nn_modules, body_graph),
        )

        cond_node = make_attr(tx, cond_name)
        body_node = make_attr(tx, body_name)

        p_args = (
            cond_node,
            body_node,
            tuple([operand.as_proxy() for operand in operands]),
            tuple(
                [inp.as_proxy() for inp in additional_inputs] + additional_lifted_inputs
            ),
        )

        flat_example_value = pytree.tree_map_only(
            torch.fx.Proxy,
            lambda a: a.node.meta["example_value"],
            body_r.as_proxy(),
        )

        return _call_function_and_unflatten_output(
            tx,
            torch.ops.higher_order.while_loop,
            p_args,
            {},
            flat_example_value,
            body_treespec,
        )


class AssociativeScanHigherOrderVariable(TorchHigherOrderOperatorVariable):
    @raise_hard_error_if_graph_break(
        reason="associative_scan must be captured completely with torch.compile."
    )
    def call_function(
        self,
        tx: "InstructionTranslator",
        args: List[VariableTracker],
        kwargs: Dict[str, VariableTracker],
    ) -> VariableTracker:
        from .builder import SourcelessBuilder, wrap_fx_proxy

        args, kwargs = LazyVariableTracker.realize_all((args, kwargs))

        def arg_extractor(combine_fn, xs, dim):
            return combine_fn, xs, dim

        combine_fn, xs, dim = arg_extractor(*args, **kwargs)

        if xs.python_type() != list:
            unimplemented(
                f"Expected xs to be a list of tensors but got {xs.python_type()}",
            )
        assert isinstance(xs, torch._dynamo.variables.lists.BaseListVariable)

        # Trace the subgraph
        # TODO: Fix these pointless new_empty calls appearing in the dynamo output graph.
        sub_args = [
            leaf.call_method(
                tx,
                "new_empty",
                args=(
                    SourcelessBuilder.create(
                        tx,
                        leaf.size
                        if leaf.size is not None
                        else BuiltinVariable(getattr)
                        .call_function(tx, [leaf, ConstantVariable.create("shape")], {})
                        .items,
                    ),
                ),
                kwargs={
                    "dtype": SourcelessBuilder.create(tx, leaf.dtype),
                    "requires_grad": SourcelessBuilder.create(tx, leaf.requires_grad),
                },
            )
            for leaf in itertools.chain(xs.items, xs.items)
        ]
        (
            (combine_result, combine_treespec),
            combine_graph,
            combine_lifted_freevars,
        ) = speculate_subgraph(
            tx,
            combine_fn,
            sub_args,
            sub_kwargs={},
            description="associative_scan_combine_fn",
            source_target=self.value,
            set_subgraph_inputs="flatten_manual",
        )

        if combine_lifted_freevars:
            unimplemented(
                f"Combine fn had unexpected freevars: {combine_lifted_freevars}"
            )

        if combine_result.python_type() != list:
            unimplemented(
                f"Expected combine_fn to return a list if tensor but got {combine_result.python_type()}",
            )

        xs_proxy = xs.as_proxy()
        combine_result_proxy = combine_result.as_proxy()
        for result, inp_proxy in zip(combine_result_proxy, xs_proxy):
            inp_meta = inp_proxy.node.meta["example_value"]
            combine_result_meta = result.node.meta["example_value"]
            if combine_result_meta.device != inp_meta.device:
                unimplemented(
                    f"Expected combine_fn to return a tensor on device {inp_meta.device} but "
                    + f"got {combine_result_meta.device}"
                )
            if combine_result_meta.dtype != inp_meta.dtype:
                unimplemented(
                    f"Expected combine_fn to return a tensor of {inp_meta.dtype} but "
                    + f"got {combine_result_meta.dtype}"
                )

        combine_gm = torch.fx.GraphModule(dict(tx.output.nn_modules), combine_graph)
        combine_fn_name = add_subgraph(tx, "associative_scan_combine_fn", combine_gm)

        p_args = (
            make_attr(tx, combine_fn_name),
            xs_proxy,
            dim.as_proxy(),
        )

        with tx.fake_mode:
            out_meta = tuple(
                inp_proxy.node.meta["example_value"].clone() for inp_proxy in xs_proxy
            )
        return wrap_fx_proxy(
            tx=tx,
            proxy=tx.output.create_proxy(
                "call_function", torch.ops.higher_order.associative_scan, p_args, {}
            ),
            example_value=out_meta,
        )


class ScanHigherOrderVariable(TorchHigherOrderOperatorVariable):
    @raise_hard_error_if_graph_break(
        reason="scan must be captured completely with torch.compile."
    )
    def call_function(
        self,
        tx: "InstructionTranslator",
        args: List[VariableTracker],
        kwargs: Dict[str, VariableTracker],
    ) -> VariableTracker:
        from torch._higher_order_ops.scan import make_expanded_output_shape

        from .builder import SourcelessBuilder, wrap_fx_proxy

        args, kwargs = LazyVariableTracker.realize_all((args, kwargs))

        def arg_extractor(combine_fn, init, xs, dim, reverse):
            return combine_fn, init, xs, dim, reverse

        combine_fn, init, xs, dim, reverse = arg_extractor(*args, **kwargs)

        if xs.python_type() != list:
            unimplemented(
                f"Expected xs to be a list of tensors but got {xs.python_type()}",
            )
        assert isinstance(xs, torch._dynamo.variables.lists.BaseListVariable)
        if init.python_type() != list:
            unimplemented(
                f"Expected init to be a list of tensors but got {init.python_type()}",
            )
        assert isinstance(init, torch._dynamo.variables.lists.BaseListVariable)

        dim_fake = (
            dim.as_proxy()
            if type(dim.as_proxy()) == int
            else get_fake_value(dim.as_proxy().node, tx)
        )
        scan_length = get_fake_value(xs.items[0].as_proxy().node, tx).size()[dim_fake]
        if scan_length == 0:
            unimplemented(
                "scan() operator doesn't support zero-sized tensors during tracing."
            )

        init_len = len(init.items)
        if init_len == 0:
            unimplemented("scan() operator requires init leaves.")

        # Trace the subgraph
        # TODO: Fix these pointless new_empty calls appearing in the dynamo output graph.
        # TODO: Unify handling of sub_args across control flow ops, such as cond, while_loop, etc.
        sub_args_init = [
            ini.call_method(
                tx,
                "new_empty",
                args=(
                    SourcelessBuilder.create(
                        tx,
                        ini.size
                        if ini.size is not None
                        else tuple(
                            BuiltinVariable(getattr)
                            .call_function(
                                tx, [ini, ConstantVariable.create("shape")], {}
                            )
                            .items
                        ),
                    ),
                ),
                kwargs={
                    "dtype": SourcelessBuilder.create(tx, ini.dtype),
                    "device": SourcelessBuilder.create(tx, ini.device),
                    "requires_grad": SourcelessBuilder.create(tx, ini.requires_grad),
                },
            )
            for ini in init.items
        ]
        sub_args_inp_shapes = make_expanded_output_shape(
            dim_fake,
            1,
            [
                tuple(
                    BuiltinVariable(getattr)
                    .call_function(tx, [inp, ConstantVariable.create("shape")], {})
                    .items
                )
                for inp in xs.items
            ],
            True,
        )
        sub_args_inp = [
            inp.call_method(
                tx,
                "new_empty",
                args=(SourcelessBuilder.create(tx, inp_sh),),
                kwargs={
                    "dtype": SourcelessBuilder.create(tx, inp.dtype),
                    "device": SourcelessBuilder.create(tx, inp.device),
                    "requires_grad": SourcelessBuilder.create(tx, inp.requires_grad),
                },
            )
            for inp, inp_sh in zip(xs.items, sub_args_inp_shapes)
        ]
        sub_args = sub_args_init + sub_args_inp
        (
            (combine_result, combine_treespec),
            combine_graph,
            combine_lifted_freevars,
        ) = speculate_subgraph(
            tx,
            combine_fn,
            sub_args,
            sub_kwargs={},
            description="scan_combine_fn",
            source_target=self.value,
            set_subgraph_inputs="flatten_manual",
        )

        if combine_lifted_freevars:
            unimplemented(
                f"Combine fn had unexpected freevars: {combine_lifted_freevars}"
            )

        if any(cr.python_type() != list for cr in combine_result.items):
            unimplemented(
                f"Expected combine_fn to return a list if tensor but got {combine_result.python_type()}",
            )

        xs_proxy = xs.as_proxy()
        init_proxy = init.as_proxy()
        combine_carry_proxy = combine_result.items[0].as_proxy()

        # Checks for carry and init
        for ini_proxy, carry in zip(init_proxy, combine_carry_proxy):
            ini_meta = ini_proxy.node.meta["example_value"]
            carry_meta = carry.node.meta["example_value"]
            if (
                carry_meta.device != ini_meta.device
                or carry_meta.dtype != ini_meta.dtype
                or carry_meta.shape != ini_meta.shape
            ):
                unimplemented(
                    f"Expected metadata of the combine_fn result {carry_meta} to be the same as "
                    + f"the metadata of init with {ini_meta}"
                )

        combine_gm = torch.fx.GraphModule(dict(tx.output.nn_modules), combine_graph)
        combine_fn_name = add_subgraph(tx, "scan_combine_fn", combine_gm)

        p_args = (
            make_attr(tx, combine_fn_name),
            init_proxy,
            xs_proxy,
            dim.as_proxy(),
            reverse.as_proxy(),
        )

        with tx.fake_mode:
            # For the fake mode, we need to duplicate the init tensor along the dim
            # to have the same size as the xs arguments
            # We also do a clone with contiguous_format. This is to be consistent with
            # eager semantic of map, which stacks the outputs. The result is contiguous
            # as a result of the stack operation.
            fake_out_shapes = make_expanded_output_shape(
                dim_fake,
                scan_length,
                [
                    get_fake_value(o.as_proxy().node, tx).size()
                    for o in combine_result.items[1].items
                ],
            )
            out_meta = (
                [init_p.node.meta["example_value"].clone() for init_p in init_proxy],
                list(  # noqa: C400
                    t.as_proxy()
                    .node.meta["example_value"]
                    .expand(*sh)
                    .clone(memory_format=torch.contiguous_format)
                    for t, sh in zip(combine_result.items[1].items, fake_out_shapes)
                ),
            )

        return wrap_fx_proxy(
            tx=tx,
            proxy=tx.output.create_proxy(
                "call_function", torch.ops.higher_order.scan, p_args, {}
            ),
            example_value=out_meta,
        )


def non_single_tensor_return_unsupported(api, ret):
    from . import TensorVariable

    if not isinstance(ret, TensorVariable):
        raise Unsupported(
            f"{api} over function that returns something " f"other than one Tensor"
        )


class MapHigherOrderVariable(TorchHigherOrderOperatorVariable):
    def call_function(
        self,
        tx: "InstructionTranslator",
        args: List[VariableTracker],
        kwargs: Dict[str, VariableTracker],
    ) -> VariableTracker:
        from . import TensorVariable
        from .builder import wrap_fx_proxy_cls

        if len(kwargs) > 0:
            unimplemented(
                "torch.ops.higher_order.map: kwargs are not supported in the map operator."
            )

        _check_supported_callable_arg(tx, args[0].realize(), "map_fn")

        assert type(args[1].realize()) is TensorVariable

        sample_shape = get_fake_value(args[1].as_proxy().node, tx).size()

        if len(sample_shape) < 1 or sample_shape[0] == 0:
            unimplemented(
                "map() operator doesn't support scalar or zero-sized tensors during tracing."
            )

        # To get the example output from map() we will need to provide at least one sample to
        # the loop body. In our case we will always use xs[0], and our map() won't support zero
        # sized tensor during tracing.
        first_dim = wrap_fx_proxy_cls(
            target_cls=TensorVariable, tx=tx, proxy=args[1].as_proxy()[0]
        )

        # TODO: Support kwargs
        (
            (body_r, body_spec),
            body_graph,
            body_lifted_freevars,
        ) = speculate_subgraph(
            tx,
            args[0],
            [
                first_dim,
                *args[2:],
            ],
            {},
            "torch.ops.higher_order.map",
            source_target=self.value,
            set_subgraph_inputs="flatten_manual",
            should_flatten_outputs=True,
        )

        subgraph_example_value = [
            proxy.node.meta["example_value"] for proxy in body_r.as_proxy()
        ]

        with tx.output.fake_mode:
            # We need to expand the example output from map() so that it has
            # the same first dimension as the mapped input.
            # We also do a clone with contiguous_format. This is to be consistent with
            # eager semantic of map, which stacks the outputs. The result is contiguous
            # as a result of the stack operation.
            map_example_out = [
                t.expand(sample_shape[0], *t.size()).clone(
                    memory_format=torch.contiguous_format
                )
                for t in subgraph_example_value
            ]

        body_nn_modules = dict(tx.output.nn_modules)

        body_name = add_subgraph(
            tx,
            "map_body",
            torch.fx.GraphModule(body_nn_modules, body_graph),
        )

        body_node = make_attr(tx, body_name)

        p_args = (
            body_node,
            [args[1].as_proxy()],
            [arg.as_proxy() for arg in args[2:]] + list(body_lifted_freevars.keys()),
        )

        return _call_function_and_unflatten_output(
            tx, torch.ops.higher_order.map_impl, p_args, {}, map_example_out, body_spec
        )


class ExecutorchCallDelegateHigherOrderVariable(TorchHigherOrderOperatorVariable):
    def call_function(
        self,
        tx: "InstructionTranslator",
        args: "List[VariableTracker]",
        kwargs: "Dict[str, VariableTracker]",
    ) -> "VariableTracker":
        from .builder import wrap_fx_proxy

        # This is operator for delegation within Executorch which calls a
        # specific function in the given lowered module with the given
        # operators. The actual operator is defined in the Executorch codebase.
        # This is a bad hierarchical violation since
        # executorch_call_delegate sits at a higher level than dynamo, but
        # there's no real solution to this issue yet.
        if len(kwargs) > 0:
            unimplemented(
                "executorch_call_delegate: kwargs arguments were not enabled."
            )
        lowered_module = tx.output.get_submodule(args[0].module_key)

        lowered_node = make_attr(tx, args[0].module_key)

        p_args = tuple(arg.as_proxy() for arg in args[1:])
        real_sub_args = pytree.tree_map_only(
            torch.fx.Proxy, lambda a: get_fake_value(a.node, tx), p_args
        )

        with tx.fake_mode:
            example_value = lowered_module.original_module.module()(*real_sub_args)

        # NOTE [Guaranteeing the 1-1 correspondence of FakeTensors and real tensors]:
        # executorch modules promise not to alias inputs and outputs.
        # Thus, output FakeTensors will correctly not alias input FakeTensors.
        _assert_tensors_nonaliasing(real_sub_args, example_value)

        p_args = (lowered_node,) + p_args

        # Store the invocation as a call
        return wrap_fx_proxy(
            tx=tx,
            proxy=tx.output.create_proxy(
                "call_function",
                self.value,
                args=tuple(p_args),
                kwargs={},
            ),
            example_value=example_value,
        )


class FunctorchHigherOrderVariable(UserFunctionVariable):
    def call_function(
        self,
        tx: "InstructionTranslator",
        args: "List[VariableTracker]",
        kwargs: "Dict[str, VariableTracker]",
    ) -> "VariableTracker":
        return super().call_function(tx, args, kwargs)


class FunctionalCallVariable(FunctorchHigherOrderVariable):
    def call_function(
        self, tx, args: List[VariableTracker], kwargs: Dict[str, VariableTracker]
    ) -> VariableTracker:
        if not torch._dynamo.config.inline_inbuilt_nn_modules:
            unimplemented(
                "torch.func.functional_call capture is disabled, "
                "it can be turned on by setting "
                "`torch._dynamo.config.inline_inbuilt_nn_modules=True`"
            )
        return super().call_function(tx, args, kwargs)


class WrapHigherOrderVariable(TorchHigherOrderOperatorVariable):
    def create_wrapped_node(
        self,
        tx: "InstructionTranslator",
        args,
        kwargs,
        description,
<<<<<<< HEAD
        under_checkpoint=False,
=======
        under_activation_checkpoint=False,
>>>>>>> a9197421
    ):
        # See NOTE [HigherOrderOperator tracing design] for more details

        (
            (body_r, treespec),
            body_graph,
            body_lifted_freevars,
        ) = speculate_subgraph(
            tx,
            args[0],  # function
            [*args[1:]],
            kwargs,
            description,
            source_target=self.value,
            should_flatten_outputs=True,
<<<<<<< HEAD
            under_checkpoint=under_checkpoint,
=======
            under_activation_checkpoint=under_activation_checkpoint,
>>>>>>> a9197421
        )

        body_gmod = torch.fx.GraphModule(tx.output.nn_modules, body_graph)
        body_name = add_subgraph(
            tx,
            "wrap_body",
            body_gmod,
        )

        body_node = make_attr(tx, body_name)

        # Since, we call `speculate_subgraph` with `set_subgraph_inputs="automatic`,
        # all the arguments are lifted.
        lifted_args = tuple(arg for arg in body_lifted_freevars.keys())

        proxy_args = (body_node,) + lifted_args
        example_value = pytree.tree_map_only(
            torch.fx.Proxy,
            lambda a: a.node.meta["example_value"],
            body_r.as_proxy(),
        )

        return proxy_args, {}, example_value, body_r, treespec, body_gmod

    def call_function(
        self,
        tx: "InstructionTranslator",
        args: "List[VariableTracker]",
        kwargs: "Dict[str, VariableTracker]",
    ) -> "VariableTracker":
        # This flattens the kwargs into lifted args
        p_args, p_kwargs, example_value, body_r, treespec, _ = self.create_wrapped_node(
            tx, args, kwargs, "wrap"
        )

        if len(p_kwargs) > 0:
            unimplemented("kwargs should have been flattened into lifted args")

        flat_example_value = pytree.tree_map_only(
            torch.fx.Proxy,
            lambda a: a.node.meta["example_value"],
            body_r.as_proxy(),
        )

        return _call_function_and_unflatten_output(
            tx, self.value, tuple(p_args), p_kwargs, flat_example_value, treespec
        )


class WrapWithSetGradEnabledHigherOrderVariable(TorchHigherOrderOperatorVariable):
    """
    This hop is not exposed to users but is inserted into the graph
    after export as a post-processing step.
    """

    def call_function(
        self,
        tx: "InstructionTranslator",
        args: "List[VariableTracker]",
        kwargs: "Dict[str, VariableTracker]",
    ) -> "VariableTracker":
        args, kwargs = LazyVariableTracker.realize_all((args, kwargs))

        if kwargs:
            unimplemented(
                f"wrap_with_set_grad_enabled: Got unexpected kwargs: {list(kwargs.keys())}"
            )

        grad_enabled, fn_var, *rest_args = args

        if not isinstance(grad_enabled, ConstantVariable):
            unimplemented("grad_enabled must be a constant")

        _check_supported_callable_arg(tx, fn_var, "enable_grad_fn")

        with torch.set_grad_enabled(grad_enabled.as_python_constant()):
            (
                (body_r, treespec),
                body_graph,
                body_lifted_freevars,
            ) = speculate_subgraph(
                tx,
                fn_var,
                [*rest_args],
                {},
                "torch.ops.higher_order.wrap_with_set_grad_enabled",
                source_target=self.value,
                set_subgraph_inputs="manual",
                should_flatten_outputs=True,
            )

        if len(body_lifted_freevars) > 0:
            unimplemented(
                f"wrap_with_set_grad_enabled: Got unexpected freevars {body_lifted_freevars}"
            )

        body_gmod = torch.fx.GraphModule(tx.output.nn_modules, body_graph)
        body_name = add_subgraph(
            tx,
            "wrap_body",
            body_gmod,
        )

        body_node = make_attr(tx, body_name)

        proxy_args = tuple(
            [
                grad_enabled.as_python_constant(),
                body_node,
            ]
            + [operand.as_proxy() for operand in rest_args]
        )
        example_value = pytree.tree_map_only(
            torch.fx.Proxy,
            lambda a: a.node.meta["example_value"],
            body_r.as_proxy(),
        )
        return _call_function_and_unflatten_output(
            tx, self.value, proxy_args, {}, example_value, treespec
        )


class HintsWrapperHigherOrderVariable(TorchHigherOrderOperatorVariable):
    @raise_hard_error_if_graph_break(
        reason="Hints_wrapper doesn't work unless it is captured completely with torch.compile."
    )
    def call_function(
        self, tx, args: "List[VariableTracker]", kwargs: "Dict[str, VariableTracker]"
    ) -> "VariableTracker":
        _check_supported_callable_arg(tx, args[0], "body_fn")

        # inputs
        if len(args) != 3:
            unimplemented(
                f"Expected 3 arguments but got {len(args)}.\n"
                f"Usage: hints_wrapper(body_fn, args, kwargs, hints).\n"
                f"kwargs required to be provided explicitly."
            )

        if not isinstance(args[1], (ListVariable, TupleVariable)):
            unimplemented(
                f"Expected a tuple but got {args[1].python_type()}",
            )
        operands = args[1].unpack_var_sequence(tx)

        if not isinstance(args[2], ConstDictVariable):
            unimplemented(
                f"Expected a dict but got {args[2].python_type()}",
            )

        if "hints" not in kwargs:
            raise IncorrectUsage("hints_wrapper - key hints not provided")

        (
            (body_r, treespec),
            body_graph,
            body_lifted_freevars,
        ) = speculate_subgraph(
            tx,
            args[0],  # function
            operands,
            args[2].as_python_constant(),
            "hints_wrapper",
            source_target=self.value,
            should_flatten_outputs=True,
        )

        body_gmod = torch.fx.GraphModule(tx.output.nn_modules, body_graph)
        body_name = add_subgraph(
            tx,
            "hints_wrapper_body",
            body_gmod,
        )

        body_node = make_attr(tx, body_name)

        # Since, we call `speculate_subgraph` with `set_subgraph_inputs="automatic`,
        # all the arguments are lifted.
        lifted_args = tuple(arg for arg in body_lifted_freevars.keys())
        p_args = (body_node, lifted_args, {})

        p_kwargs = {}
        # add hints into p_kwargs
        p_kwargs["hints"] = kwargs["hints"].as_python_constant()

        flat_example_value = pytree.tree_map_only(
            torch.fx.Proxy,
            lambda a: a.node.meta["example_value"],
            body_r.as_proxy(),
        )

        return _call_function_and_unflatten_output(
            tx, self.value, p_args, p_kwargs, flat_example_value, treespec
        )


class OutDtypeHigherOrderVariable(TorchHigherOrderOperatorVariable):
    def call_function(
        self,
        tx: "InstructionTranslator",
        args: "List[VariableTracker]",
        kwargs: "Dict[str, VariableTracker]",
    ) -> "VariableTracker":
        from .builder import wrap_fx_proxy

        if len(kwargs) > 0:
            unimplemented("out_dtype does not handle kwargs")

        p_args = tuple(arg.as_proxy() for arg in args)
        op = p_args[0]
        output_dtype = p_args[1]
        fake_sub_args = pytree.tree_map_only(
            torch.fx.Proxy, lambda a: a.node.meta["example_value"], p_args[2:]
        )
        # This is a simplified implementation of this operator just for tracing.
        # Actual implementation may also first promote the arguments
        example_value = op(*fake_sub_args).to(dtype=output_dtype)

        # Store the invocation as a call
        return wrap_fx_proxy(
            tx=tx,
            proxy=tx.output.create_proxy(
                "call_function",
                self.value,
                args=tuple(p_args),
                kwargs={},
            ),
            example_value=example_value,
        )


class StrictModeHigherOrderVariable(TorchHigherOrderOperatorVariable):
    @raise_hard_error_if_graph_break(
        reason="strict_mode HOO doesn't work unless it is captured completely with torch.compile."
    )
    def call_function(
        self,
        tx: "InstructionTranslator",
        args: "List[VariableTracker]",
        kwargs: "Dict[str, VariableTracker]",
    ) -> "VariableTracker":
        callable = args[0]

        unpacked_sequence = args[1].unpack_var_sequence(tx)
        # TODO (tmanlaibaatar) support pytree here
        for arg in unpacked_sequence:
            if isinstance(arg, (ListVariable, TupleVariable, ConstDictVariable)):
                unimplemented("strict_mode HOO only works for flat inputs for now")

        if kwargs:
            unimplemented(
                f"strict_mode HOO received unexpected kwargs: {list(kwargs.keys())}"
            )

        (
            (ret_val, ret_treespec),
            ret_graph,
            ret_lifted_freevars,
        ) = speculate_subgraph(
            tx,
            args[0],
            unpacked_sequence,
            {},
            "strict_mode",
            source_target=self.value,
            should_flatten_outputs=True,
        )

        strict_mode_nn_modules = dict(tx.output.nn_modules)

        strict_mode_name = add_subgraph(
            tx,
            "strict_mode_body",
            torch.fx.GraphModule(strict_mode_nn_modules, ret_graph),
        )

        strict_mode_node = make_attr(tx, strict_mode_name)
        p_args = (
            strict_mode_node,
            tuple(arg for arg in ret_lifted_freevars.keys()),
        )

        flat_example_value = pytree.tree_map_only(
            torch.fx.Proxy,
            lambda a: a.node.meta["example_value"],
            ret_val.as_proxy(),
        )

        return _call_function_and_unflatten_output(
            tx,
            torch.ops.higher_order.strict_mode,
            p_args,
            {},
            flat_example_value,
            ret_treespec,
        )


class CheckpointHigherOrderVariable(WrapHigherOrderVariable):
    def call_function(
        self,
        tx: "InstructionTranslator",
        args: List[VariableTracker],
        kwargs: Dict[str, VariableTracker],
    ) -> VariableTracker:
        from torch._higher_order_ops.wrap import TagActivationCheckpoint
        from torch.utils.checkpoint import noop_context_fn

        from .builder import wrap_fx_proxy

        context_fn = None
        if "context_fn" in kwargs and kwargs["context_fn"] != noop_context_fn:
            ctx = kwargs.pop("context_fn")
            if isinstance(ctx, torch._dynamo.variables.UserFunctionVariable):
                context_fn = ctx.fn
            elif isinstance(
                ctx, torch._dynamo.variables.functions.FunctoolsPartialVariable
            ):
                context_fn = ctx.as_python_constant()
            else:
                raise NotImplementedError(
                    f"checkpoint not implemented for {type(ctx)} context_fn"
                )

        checkpoint_kwargs, gmod_kwargs = TagActivationCheckpoint.divide_kwargs(kwargs)

        # Here we use checkpoint_kwargs (and not gmod kwargs). gmod_kwargs are
        # already flattened above and managed inside the fx graph.
        (
            p_args,
            _,
            example_value,
            body_r,
            treespec,
            checkpointed_gmod,
        ) = self.create_wrapped_node(
            tx,
            args,
            gmod_kwargs,
            "torch.utils.checkpoint.checkpoint",
<<<<<<< HEAD
            under_checkpoint=True,
=======
            under_activation_checkpoint=True,
>>>>>>> a9197421
        )
        if context_fn is not None:
            checkpointed_gmod.meta["_checkpoint_context_fn"] = context_fn

        _, checkpoint_kwargs = proxy_args_kwargs([], checkpoint_kwargs)

        # Store the invocation as a call
        variable = wrap_fx_proxy(
            tx=tx,
            proxy=tx.output.create_proxy(
                "call_function",
                self.value,
                args=tuple(p_args),
                kwargs=checkpoint_kwargs,
            ),
            example_value=example_value,
        )

        if treespec is None:
            return variable

        # Transform variable back into a list (previously made into a tuple by
        # speculate_subgraph function) so as to respect the pytree API typing.
        variable = BuiltinVariable(list).call_function(tx, [variable], {})

        return _make_inlined(tx, pytree.tree_unflatten)(variable, treespec)


class ExportTracepointHigherOrderVariable(TorchHigherOrderOperatorVariable):
    def call_function(
        self,
        tx: "InstructionTranslator",
        args: "List[VariableTracker]",
        kwargs: "Dict[str, VariableTracker]",
    ) -> "VariableTracker":
        from .builder import wrap_fx_proxy

        p_args = tuple(arg.as_proxy() for arg in args)
        p_kwargs = {key: arg.as_proxy() for key, arg in kwargs.items()}
        return wrap_fx_proxy(
            tx=tx,
            proxy=tx.output.create_proxy(
                "call_function",
                self.value,
                args=p_args,
                kwargs=p_kwargs,
            ),
            example_value=None,
        )


class RunWithRNGStateHigherOrderVariable(TorchHigherOrderOperatorVariable):
    def call_function(
        self,
        tx: "InstructionTranslator",
        args: "List[VariableTracker]",
        kwargs: "Dict[str, VariableTracker]",
    ) -> "VariableTracker":
        from .builder import wrap_fx_proxy

        p_args = tuple(arg.as_proxy() for arg in args)
        p_kwargs = {key: arg.as_proxy() for key, arg in kwargs.items()}
        return wrap_fx_proxy(
            tx=tx,
            proxy=tx.output.create_proxy(
                "call_function",
                self.value,
                args=p_args,
                kwargs=p_kwargs,
            ),
            example_value=None,
        )


class AutoFunctionalizeHigherOrderVariable(TorchHigherOrderOperatorVariable):
    def call_function(
        self, tx, args: "List[VariableTracker]", kwargs: "Dict[str, VariableTracker]"
    ) -> "VariableTracker":
        from .builder import wrap_fx_proxy

        p_args = tuple(arg.as_proxy() for arg in args)
        p_kwargs = {key: arg.as_proxy() for key, arg in kwargs.items()}
        return wrap_fx_proxy(
            tx=tx,
            proxy=tx.output.create_proxy(
                "call_function",
                self.value,
                args=p_args,
                kwargs=p_kwargs,
            ),
            example_value=None,
        )


class TraceWrappedHigherOrderOperatorVariable(TorchHigherOrderOperatorVariable):
    """
    Handles torch._dynamo._trace_wrapped_higher_order_op.inner_trace
    by unwrapping the higher order op and inlining through it.  This op
    is created by dynamo to survive through AotAutograd, then unwrapped
    here in the call to dynamo from compiled autograd.
    """

    def call_function(
        self,
        tx: "InstructionTranslator",
        args: "List[VariableTracker]",
        kwargs: "Dict[str, VariableTracker]",
    ) -> "VariableTracker":
        kwargs = dict(kwargs)
        fn = kwargs.pop("fn")
        return fn.call_function(tx, args, kwargs)


class FlexAttentionHigherOrderVariable(TorchHigherOrderOperatorVariable):
    @staticmethod
    def normalize_to_args(args, kwargs):
        # input signature is (query, key, value, score_mod, block_mask, *other_buffers),
        # block_mask is a tuple, and we don't want to flatten it.
        # only flatten kwargs into lists
        flat_kwargs = pytree.tree_flatten(kwargs)[0]

        # Combine the flattened lists
        all_args = args + flat_kwargs
        return all_args

    def create_wrapped_node(
        self,
        tx: "InstructionTranslator",
        query: "VariableTracker",
        fn: "VariableTracker",
        fn_name: str,
    ):
        from .._trace_wrapped_higher_order_op import TransformGetItemToIndex
        from .builder import SourcelessBuilder

        tx: InstructionTranslator = tx

        def create_scalar():
            return query.call_method(
                tx,
                "new_empty",
                (SourcelessBuilder.create(tx, []),),
                {
                    "dtype": SourcelessBuilder.create(tx, torch.int32),
                },
            )

        bhmn = [create_scalar() for _ in range(4)]
        if fn_name == "score_mod":
            scores_require_grad: bool = query.requires_grad
            score = query.call_method(
                tx,
                "new_empty",
                (SourcelessBuilder.create(tx, []),),
                {"requires_grad": SourcelessBuilder.create(tx, scores_require_grad)},
            )
            new_args = [score, *bhmn]
        else:
            assert fn_name == "mask_fn", "Illegal function name: " + fn_name
            new_args = [*bhmn]

        with TransformGetItemToIndex():
            (
                (body_output, body_treespec),
                body_graph,
                body_lifted_freevars,
            ) = speculate_subgraph(
                tx,
                fn,
                new_args,
                {},  # expect only args no kwargs for now
                description=fn_name,
                source_target=self.value,
                set_subgraph_inputs="flatten_manual",
            )

        body_name = add_subgraph(
            tx,
            fn_name,
            torch.fx.GraphModule(tx.output.nn_modules, body_graph),
        )

        body_node = make_attr(tx, body_name)

        # It is possible that the score-mod function captures some free variables that are not
        # passed in as arguments. In this case, we need to lift them, which is handled by speculate_subgraph.
        # We then need to create proxies for this + the inputs.

        lifted_args = tuple(arg for arg in body_lifted_freevars.keys())

        proxy_args = (body_node, lifted_args)

        return proxy_args

    def call_function(
        self,
        tx: "InstructionTranslator",
        args: "List[VariableTracker]",
        kwargs: "Dict[str, VariableTracker]",
    ) -> "VariableTracker":
        from .builder import wrap_fx_proxy

        (
            query,
            key,
            value,
            score_mod,
            block_mask,
            scale,
            kernel_options,
        ) = self.normalize_to_args(args, kwargs)

        score_mod_node, score_mod_lifted_args = self.create_wrapped_node(
            tx, query, score_mod, "score_mod"
        )
        mask_fn = block_mask.items[-1]
        if isinstance(mask_fn, ConstantVariable):
            mask_fn = UserFunctionVariable(torch.nn.attention._flex_attention._no_mask)
        mask_fn_node, mask_fn_lifted_args = self.create_wrapped_node(
            tx, query, mask_fn, "mask_fn"
        )

        proxied_args = [
            query,
            key,
            value,
            TupleVariable(block_mask.items[:-1], source=block_mask.source),
            scale,
            kernel_options,
        ]

        # Store the invocation as a call
        # Norm_kwargs contains the score_function and we dont want to proxy this because
        # Proxying user defined functions is not supported.
        inp_args, _ = proxy_args_kwargs(proxied_args, {})

        query_meta = query.as_proxy().node.meta["example_value"]
        logsumexp_shape = query_meta.size()[:-1]  # [B, H, M]
        with torch._guards.TracingContext.try_get().fake_mode:
            out_meta = torch.empty_like(
                query_meta, memory_format=torch.contiguous_format
            )
            lse_meta = query_meta.new_empty(logsumexp_shape, dtype=torch.float32)
        example_value = (out_meta, lse_meta)

        # Compose the ordered HOO args:
        # - inp_args: [query, key, value, block_mask, scale, kernel_options]
        # - subgraph node: [score_mod, mask_fn_node]
        # - lifted args from tracing subgraph: [score_mod_other_buffers, mask_fn_other_buffers]
        _, _, _, inp_arg_block_mask, inp_arg_scale, inp_arg_kernel_options = inp_args
        block_mask = tuple(inp_arg_block_mask + (mask_fn_node,))
        return wrap_fx_proxy(
            tx=tx,
            proxy=tx.output.create_proxy(
                "call_function",
                self.value,
                args=inp_args[:3]
                + (
                    score_mod_node,
                    block_mask,
                    inp_arg_scale,
                    inp_arg_kernel_options,
                    score_mod_lifted_args,
                    mask_fn_lifted_args,
                ),
                kwargs={},
            ),
            example_value=example_value,
        )


class AutogradFunctionApplyVariable(VariableTracker):
    def __init__(self, fwd_graph, bwd_graph, parent_source, **kwargs) -> None:
        super().__init__(**kwargs)
        self.fwd_graph = fwd_graph
        self.bwd_graph = bwd_graph
        self.parent_source = parent_source

    def call_function(
        self,
        tx: "InstructionTranslator",
        args: "List[VariableTracker]",
        kwargs: "Dict[str, VariableTracker]",
    ) -> "VariableTracker":
        from . import (
            AutogradFunctionContextVariable,
            UserDefinedClassVariable,
            UserFunctionVariable,
            UserMethodVariable,
        )
        from .builder import wrap_fx_proxy

        """
        Consider the following:
        class MySin(torch.autograd.Function):
            @staticmethod
            def forward(ctx, x):
                ctx.save_for_backward(x)
                return x.sin()
            @staticmethod
            def backward(ctx, grad):
                x, = ctx.saved_tensors
                return grad * x.cos()
        We want the resulting graphs to look like:
        def fwd(ctx, x):
            # (output, saved tensors / attrs)
            return (x.sin(), [x])
        # bwd(ctx, grad0, grad1, ..., gradn, *saved_tensors_or_attrs)
        def bwd(ctx, grad, x):
            return grad * x.cos()
        To accomplish this, we're going to:
        1. Construct a ctx object
        2. (fwd_out, _), fwd_graph, fwd_freevars = speculate_subgraph on MySin.forward (manually_set_inputs=True)
        3. (bwd_out, _), bwd_graph, bwd_freevars = speculate_subgraph on MySin.backward, while manually setting
        the ctx and grad inputs.
        4. Manually rewriting the fwd graph's output to be (output, stuff_that_gets_used in bwd_graph)
        Getting from 3 to 4 is pretty elegant: stuff_that_gets_used in bwd graph is
        just the bwd_freevars returned from speculate_subgraph, assuming MySin.backward
        doesn't capture any arguments.
        All these steps work if MySin.backward doesn't capture any values. This is a
        limitation in general that we should check for.
        """

        prev_side_effects = tx.output.side_effects.clone()
        fwd_tracer = torch._dynamo.output_graph.SubgraphTracer(
            tx.output,
            parent=tx.output.current_tracer,
            source_target="autograd.Function",
        )

        fwd_src = AttrSource(self.parent_source, member="forward")
        ctx = AutogradFunctionContextVariable.create(tx, args, kwargs)
        if isinstance(self.fwd_graph, types.FunctionType):
            fwd_fn = UserFunctionVariable(self.fwd_graph)
            fwd_args = [ctx, *args]
        elif isinstance(self.fwd_graph, types.MethodType):
            fwd_fn = UserMethodVariable(
                self.fwd_graph.__func__,
                UserDefinedClassVariable(self.fwd_graph.__class__),
            )
            fwd_args = [fwd_fn.obj, ctx, *args]
        else:
            unimplemented("non-function or method")

        # Speculate subgraph on the fwd
        (fwd_out, _), fwd_graph, fwd_freevars = speculate_subgraph(
            tx,
            fwd_fn,
            fwd_args,
            kwargs,
            "autograd.Function",
            enable_grad=False,
            set_subgraph_inputs="semi_automatic",
            restore_side_effects=False,
            tracer=fwd_tracer,
        )

        if ctx.mutable_local in tx.output.side_effects.store_attr_mutations:
            if (
                "_materialize_non_diff_grads"
                in tx.output.side_effects.store_attr_mutations[ctx.mutable_local]
            ):
                unimplemented("NYI")

        bwd_tracer = torch._dynamo.output_graph.SubgraphTracer(
            tx.output,
            parent=fwd_tracer,
            source_target="autograd.Function",
        )

        # Speculate subgraph on the backward. We make the
        # bwd tracer a child of the fwd tracer, because backward may rely on
        # tensors/attrs created in the fwd tracer.

        if isinstance(fwd_out, variables.BaseListVariable):
            bwd_args = [ctx, *fwd_out.items]
        else:
            bwd_args = [ctx, fwd_out]

        bwd_src = AttrSource(self.parent_source, member="backward")
        if isinstance(self.bwd_graph, types.FunctionType):
            bwd_fn = UserFunctionVariable(self.bwd_graph, source=bwd_src)
        elif isinstance(self.bwd_graph, types.MethodType):
            bwd_fn = UserMethodVariable(
                self.bwd_graph.__func__,
                UserDefinedClassVariable(self.bwd_graph.__class__),
                source=bwd_src,
            )
            bwd_args = [bwd_fn.obj, *bwd_args]
        else:
            unimplemented("non-function or method")

        def is_strict_for(v: VariableTracker):
            if isinstance(v, variables.TensorVariable):
                # we can be more lax for stuff from forward
                return v.proxy.tracer is not fwd_tracer
            return True

        with tx.output.subtracer(fwd_fn, fwd_tracer), tx.strict_translation_mode(
            is_strict_for
        ):
            (bwd_out, _), bwd_graph, bwd_freevars = speculate_subgraph(
                tx,
                bwd_fn,
                bwd_args,
                kwargs,
                "autograd.Function",
                enable_grad=False,
                set_subgraph_inputs="manual",
                restore_side_effects=False,
                tracer=bwd_tracer,
            )

        # TODO: assert that bwd_graph didn't capture values that were
        # not created inside fwd_graph.

        # TODO(oulgen): Ideally, we would not do a linear search for output
        # node but as things currently are there could be nodes after the
        # output node
        # This is bug prone as if there's code after the output node, then
        # graph.output will append the output at the very end
        # This might be a behavior difference

        # If users call ctx.mark_non_differentiable, we should capture these output tensors who
        # are marked as non-differentiable and pass them to ApplyTemplate
        # at torch._functorch.autograd_function.AutogradFunctionApply for reconstruction.
        non_differentiable_idx = []
        if ctx.non_differentiable is not None:
            non_differentiable_set = set(ctx.non_differentiable)
            assert isinstance(fwd_out, variables.BaseListVariable)
            for i, x in enumerate(fwd_out.items):
                if (
                    isinstance(x, variables.TensorVariable)
                    and x.as_proxy() in non_differentiable_set
                ):
                    non_differentiable_idx.append(i)

        # Rewrite the output of fwd_graph to (output, stuff_necessary_for_bwd)
        for node in fwd_graph.find_nodes(op="output"):
            fwd_graph.erase_node(node)
            break

        # Because we lift the bwd_freevars as inputs of the bwd_graph,
        # we have to manually add the bwd_freevars as output of fwd_graph.
        # However, the bwd_freevars got from speculate_subgraph use the Proxies in the bwd_graph,
        # we need to convert them to Proxies in the fwd_graph and then generate new fwd_graph output.
        fwd_proxy_of_bwd_freevars = []
        for k in bwd_freevars.keys():
            if k in fwd_freevars:
                fwd_proxy_of_bwd_freevars.append(fwd_freevars[k])
            else:
                fwd_proxy_of_bwd_freevars.append(k)

        new_fwd_graph_outputs = (fwd_out.as_proxy(), fwd_proxy_of_bwd_freevars)
        new_fwd_graph_outputs = pytree.tree_map(lambda x: x.node, new_fwd_graph_outputs)
        fwd_graph.output(new_fwd_graph_outputs)
        fwd_graph.lint()

        # Store fwd_body
        fwd_nn_modules = tx.output.tracing_context.module_context.copy_graphstate()
        fwd_name = add_subgraph(
            tx,
            "fwd_body",
            torch.fx.GraphModule(fwd_nn_modules.nn_modules, fwd_graph),
        )

        fwd_node = make_attr(tx, fwd_name)

        # The type of original args can be arbitrary, but we only support basic type in FX graph.
        # So the speculated subgraph input includes original tensor args and the lifted freevars.
        # We need to filter out the original tensor args and concat them with the lifted freevars
        # to generate the proxy args for the FX call_function node.
        filtered_args = []
        # A boolean list to mark if the type of corresponding argument is tensor.
        # This is used to determine if a FX node's argument should be an argument of
        # ApplyTemplate.forward and if we should skip the output from ApplyTemplate.backward
        # at torch._functorch.autograd_function.AutogradFunctionApply.
        args_tensor_mask = [False] * len(args)
        for i, arg in enumerate(args):
            if isinstance(arg, (variables.TensorVariable, variables.SymNodeVariable)):
                filtered_args.append(arg)
                args_tensor_mask[i] = True

        # Rewrite the output of bwd_graph to remove the grad output for the non-Tensor args.
        new_bwd_graph_outputs = None
        for node in bwd_graph.find_nodes(op="output"):
            bwd_graph.erase_node(node)
            break

        # The same as the above fwd proxies, we need to use the bwd proxies in the bwd_graph
        # if some of the output is from fwd_freevars.
        bwd_out_proxy = bwd_out.as_proxy()
        bwd_proxy_of_fwd_freevars = []
        if isinstance(bwd_out_proxy, (tuple, list)):
            for k in bwd_out_proxy:
                if k in bwd_freevars:
                    bwd_proxy_of_fwd_freevars.append(bwd_freevars[k])
                else:
                    bwd_proxy_of_fwd_freevars.append(k)
        else:
            if bwd_out_proxy in bwd_freevars:
                bwd_proxy_of_fwd_freevars = bwd_freevars[bwd_out_proxy]
            else:
                bwd_proxy_of_fwd_freevars = bwd_out_proxy

        # Remove bwd output for non-Tensor args.
        output_proxy = bwd_proxy_of_fwd_freevars
        if isinstance(output_proxy, (tuple, list)):
            new_bwd_graph_outputs = ()
            for x, mask in zip(output_proxy, args_tensor_mask):
                if mask:
                    new_bwd_graph_outputs = new_bwd_graph_outputs + (x,)
                else:
                    assert x is None, f"Grad of non-Tensor arg {x} is not None."
        else:
            new_bwd_graph_outputs = output_proxy

        # Update the bwd graph output.
        new_bwd_graph_outputs = pytree.tree_map(
            lambda x: None if x is None else x.node, new_bwd_graph_outputs
        )
        bwd_graph.output(new_bwd_graph_outputs)
        bwd_graph.lint()

        # Store bwd_body
        bwd_nn_modules = tx.output.tracing_context.module_context.copy_graphstate()
        bwd_name = add_subgraph(
            tx,
            "bwd_body",
            torch.fx.GraphModule(bwd_nn_modules.nn_modules, bwd_graph),
        )

        bwd_node = make_attr(tx, bwd_name)

        tx.output.side_effects = prev_side_effects

        p_args = (
            fwd_node,
            bwd_node,
            *([arg.as_proxy() for arg in filtered_args] + list(fwd_freevars.keys())),
        )
        example_value = pytree.tree_map_only(
            torch.fx.Proxy,
            lambda a: a.node.meta["example_value"],
            fwd_out.as_proxy(),
        )

        # Store the invocation as a call
        from torch._functorch.autograd_function import autograd_function_apply

        return wrap_fx_proxy(
            tx=tx,
            proxy=tx.output.create_proxy(
                "call_function",
                autograd_function_apply,
                args=p_args,
                kwargs={
                    "args_tensor_mask": args_tensor_mask,
                    "non_differentiable_idx": non_differentiable_idx,
                },
            ),
            example_value=example_value,
        )


def maybe_positional_arg_names(func):
    result = []
    if not hasattr(func, "get_function"):
        return None
    try:
        fn = func.get_function()
    except (Unsupported, NotImplementedError):
        return None
    try:
        sig = inspect.signature(func.get_function())
    except ValueError:
        return None
    for name, param in sig.parameters.items():
        if param.kind is inspect.Parameter.VAR_POSITIONAL:
            return None
        if (
            param.kind is inspect.Parameter.POSITIONAL_ONLY
            or param.kind is inspect.Parameter.POSITIONAL_OR_KEYWORD
        ):
            if name == "self":
                # FX graphs can't have a placeholder named self
                result.append("self_")
            else:
                result.append(name)
    return result<|MERGE_RESOLUTION|>--- conflicted
+++ resolved
@@ -71,15 +71,6 @@
 
 
 @contextlib.contextmanager
-<<<<<<< HEAD
-def dynamo_under_checkpoint(tx: "InstructionTranslator"):
-    orig_val = tx.output.current_tracer.under_checkpoint
-    try:
-        tx.output.current_tracer.under_checkpoint = True
-        yield
-    finally:
-        tx.output.current_tracer.under_checkpoint = orig_val
-=======
 def dynamo_under_activation_checkpoint(tx: "InstructionTranslator"):
     orig_val = tx.output.current_tracer.under_activation_checkpoint
     try:
@@ -87,7 +78,6 @@
         yield
     finally:
         tx.output.current_tracer.under_activation_checkpoint = orig_val
->>>>>>> a9197421
 
 
 def only_consist_of(var, types, allow_none=False):
@@ -407,11 +397,7 @@
     set_subgraph_inputs="automatic",
     restore_side_effects=True,
     should_flatten_outputs=False,
-<<<<<<< HEAD
-    under_checkpoint=False,
-=======
     under_activation_checkpoint=False,
->>>>>>> a9197421
     # Pass in an originating tracer - this is needed for preserving context
     # across fwd-bwd for autograd.Function
     tracer=None,
@@ -464,13 +450,8 @@
                 else contextlib.nullcontext()
             )
             checkpoint_ctx = (
-<<<<<<< HEAD
-                dynamo_under_checkpoint(tx)
-                if under_checkpoint
-=======
                 dynamo_under_activation_checkpoint(tx)
                 if under_activation_checkpoint
->>>>>>> a9197421
                 else contextlib.nullcontext()
             )
 
@@ -1527,11 +1508,7 @@
         args,
         kwargs,
         description,
-<<<<<<< HEAD
-        under_checkpoint=False,
-=======
         under_activation_checkpoint=False,
->>>>>>> a9197421
     ):
         # See NOTE [HigherOrderOperator tracing design] for more details
 
@@ -1547,11 +1524,7 @@
             description,
             source_target=self.value,
             should_flatten_outputs=True,
-<<<<<<< HEAD
-            under_checkpoint=under_checkpoint,
-=======
             under_activation_checkpoint=under_activation_checkpoint,
->>>>>>> a9197421
         )
 
         body_gmod = torch.fx.GraphModule(tx.output.nn_modules, body_graph)
@@ -1892,11 +1865,7 @@
             args,
             gmod_kwargs,
             "torch.utils.checkpoint.checkpoint",
-<<<<<<< HEAD
-            under_checkpoint=True,
-=======
             under_activation_checkpoint=True,
->>>>>>> a9197421
         )
         if context_fn is not None:
             checkpointed_gmod.meta["_checkpoint_context_fn"] = context_fn
