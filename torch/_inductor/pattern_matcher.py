# mypy: allow-untyped-decorators
"""
# Inductor Pattern Matcher

The pattern matcher enables search/replace within an FX graph.

The main entrypoint to the pattern matcher is register_replacement(). Given a
search function and a replacement function this will register a replacement with
a pass (such as torch._inductor.fx_passes.joint_graph.patterns).

Internally the pattern matcher represents patterns as a graph (a DAG). Creating
new patterns manually as a graph is cumbersome and error-prone so the standard
way to create patterns (using register_replacement()) is to provide a search
function and a replacement function which is traced and converted into a graph.

Because the search functions are built somewhat generic (they tend to ignore
tensor sizes, for example) register_replacement() allows you to specify an
`extra_check` function which performs additional checks to verify that the
matched pattern fully matches before returning it.

## Precompiled Patterns

New patterns are added using register_replacement(). Patterns added in this way
can have a compile-time overhead because they need to be traced before
use. Patterns can be precompiled and added using gen_register_replacement()
instead. To do this you call gen_register_replacement() instead of
register_replacement(). The arguments are the same except for an additional
unique name which is used as a lookup key.

## Internals

The match DAG is represented by a graph of `PatternExpr` nodes. Each PatternExpr
implements a `_match` method which returns either a `Match` object for a
successful match or a `FailedMatch` object for a failure to match.
"""

from __future__ import annotations

import contextlib
import dataclasses
import functools
import importlib
import inspect
import itertools
import logging
import operator
import os
import re
import textwrap
import typing
from abc import ABC, abstractmethod
from collections import defaultdict
from pathlib import Path
from typing import (
    Any,
    Callable,
    DefaultDict,
    Dict,
    Generator,
    Iterable,
    List,
    Mapping,
    NoReturn,
    Optional,
    Protocol,
    Sequence,
    Set,
    Tuple,
    Type,
    TypeVar,
    Union,
)
from typing_extensions import Self, TypeGuard

import torch
import torch._guards
import torch.fx
import torch.utils._pytree as pytree
from torch._dispatch.python import enable_python_dispatcher
from torch._dynamo.utils import counters
from torch._inductor.config import trace as trace_config
from torch._prims_common import is_integer_dtype
from torch._subclasses.fake_tensor import unset_fake_temporarily
from torch.fx.experimental.proxy_tensor import make_fx
from torch.fx.experimental.symbolic_shapes import guard_size_oblivious
from torch.fx.immutable_collections import immutable_dict, immutable_list
from torch.fx.passes.graph_transform_observer import GraphTransformObserver

from .._functorch import config as functorch_config
from .._functorch.aot_autograd import aot_function, make_boxed_func
from .._functorch.partitioners import default_partition
from .._subclasses import FakeTensor, FakeTensorMode
from ..fx import Transformer
from . import config
from .decomposition import select_decomp_table
from .lowering import fallback_node_due_to_unsupported_type


log = logging.getLogger(__name__)
aten = torch.ops.aten
prims = torch.ops.prims

Constant = Any
NodeOrConstant = Union[Constant, torch.fx.Node]


class SearchFn(Protocol):
    __name__: str

    def __call__(self, *args: Any, **kwargs: Any) -> Any:
        ...


class ReplaceFn(Protocol):
    def __call__(self, *args: Any, **kwargs: Any) -> Any:
        ...


class TraceFn(Protocol):
    def __call__(
        self, fn: Union[SearchFn, ReplaceFn], *args: Any, **kwargs: Any
    ) -> torch.fx.GraphModule:
        ...


T = TypeVar("T")

# What's a better name for this?
FnsType = Union[torch.fx.node.Target, str]


class Multiple:
    def __init__(self) -> None:
        # Ensure we're really a singleton.
        assert "MULTIPLE" not in globals() or self is MULTIPLE


# Sentinel indicating multiple quantities can be matched
MULTIPLE = Multiple()


class Match:
    """
    Represents a successfully matched pattern.

    The `Match` object is returned to represent a successfully matched
    pattern. Included in the Match are the pattern that was matched, the graph
    nodes matched, and any args that were used during the matching.

    The args and kwargs are specific to the type of pattern that was matched and
    provide hints about what was matched.
    """

    pattern: PatternExpr
    args: List[Any]
    kwargs: Dict[str, Any]
    nodes: List[torch.fx.Node]
    targets: Dict[_TargetExpr, torch.fx.node.Target]
    ctx: MatchContext
    replacement_graph: Optional[torch.fx.Graph]

    def __init__(
        self,
        ctx: MatchContext,
        pattern: PatternExpr,
        args: Optional[Sequence[Any]] = None,
        kwargs: Optional[Dict[str, Any]] = None,
    ) -> None:
        super().__init__()
        self.pattern = pattern
        # The input nodes that must be passed in to the result
        self.args = list(args or [])
        self.kwargs = kwargs or {}
        # The nodes matched in this expression
        self.nodes = []
        # Mapping CallFunction to the node.target
        self.targets = {}
        self.ctx = ctx
        self.replacement_graph = None

    @property
    def graph(self) -> torch.fx.Graph:
        return self.ctx.graph

    def extend(self, other: Match) -> None:
        if self.kwargs:
            for key in set(self.kwargs.keys()) & set(other.kwargs.keys()):
                if self.kwargs[key] != other.kwargs[key]:
                    raise FailedMatch("kwarg mismatch: {}", key)
        self.args.extend(other.args)
        self.nodes.extend(other.nodes)
        self.kwargs.update(other.kwargs)
        self.targets.update(other.targets)

    def bundle(self) -> Match:
        # Wrap args in an extra list
        self.args = [tuple(self.args)] if self.args else []
        return self

    def __repr__(self) -> str:
        return f"Match(..., {self.args}, {self.kwargs})"

    def erase_nodes(self) -> None:
        graph = self.graph
        for n in reversed(self.nodes):
            if not n._erased and not n.users:
                graph.erase_node(n)

    def output_nodes(self) -> List[Optional[torch.fx.Node]]:
        return [
            (self.ctx.pattern_to_node[p] if p is not None else None)
            for p in self.ctx.outputs
        ]

    def output_node(self) -> torch.fx.Node:
        return next(p for p in self.output_nodes() if p)

    def replace_with_graph(
        self, replacement_graph: torch.fx.Graph, args: Sequence[Any]
    ) -> None:
        ReplacementPatternEntry.replace_with_graph(
            self, self.ctx.graph, replacement_graph, args
        )

    def replace_by_example(
        self,
        replacement_fn: ReplaceFn,
        args: Sequence[Any],
        trace_fn: Optional[TraceFn] = None,
        run_functional_passes: bool = True,
    ) -> None:
        """Replace with a graph generated by tracing the replacement_fn.

        Args:
            run_functional_passes (bool). If we should run passes that
                assume functional IR (like DCE, remove_noop_ops), on the
                replacement graph.

        """
        from torch._inductor.virtualized import NullHandler, V

        context = (
            V.fake_mode
            if (not isinstance(V.fake_mode, NullHandler) or (V.fake_mode is None))
            else contextlib.nullcontext()
        )

        with context:
            if trace_fn is None:
                trace_fn = functools.partial(
                    fwd_only, run_functional_passes=run_functional_passes
                )
            replacement = trace_fn(
                replacement_fn, torch.fx.map_arg(args, lambda arg: arg.meta["val"])  # type: ignore[arg-type]
            )
            ReplacementPatternEntry.replace_with_graph(
                self,
                self.ctx.graph,
                replacement,
                args,
            )


class FailedMatch(RuntimeError):
    """
    Represents a unsuccessful match.

    The `FailedMatch` object is returned to represent a failure to match a
    pattern.
    """

    format_string: str

    def __init__(self, format_string: str, *args: Any, **kwargs: Any) -> None:
        self.format_string = format_string
        # We want to construct error messages lazily instead of eagerly, as
        # constructing them eagerly can significantly worsen compile times.
        if len(format_string) > 200:
            raise RuntimeError(
                f"Format string too long - use lazy construction of strings instead. Format string is\n {format_string}"
            )
        self.args = args
        self.kwargs = kwargs

    def __str__(self) -> str:
        return self.format_string.format(*self.args, **self.kwargs)

    def __bool__(self) -> bool:
        return False


MatchResult = Union[Match, FailedMatch]


def is_match(m: MatchResult) -> TypeGuard[Match]:
    """
    TypeGuards cannot act on `self`. Thus this function exists to let mypy
    recognize FailedMatch.__bool__ as a TypeGuard.
    """
    return bool(m)


class MatchContext:
    """
    Internal state needed while running PatternExpr._match().
    """

    outputs: List[Optional[PatternExpr]]
    pattern_to_node: Dict[PatternExpr, Optional[torch.fx.Node]]
    graph: torch.fx.Graph
    exclusive_node_set: List[NodeOrConstant]

    def __init__(
        self,
        outputs: List[Optional[PatternExpr]],
        pattern_to_node: Optional[Dict[PatternExpr, torch.fx.Node]] = None,
        *,
        graph: torch.fx.Graph,
    ) -> None:
        self.outputs = outputs
        self.pattern_to_node = {} if pattern_to_node is None else dict(pattern_to_node)
        self.graph = graph
        self.exclusive_node_set = []

    def match(self, pattern: PatternExpr, node: NodeOrConstant) -> MatchResult:
        """wrapper to check reused nodes in patterns"""
        if pattern in self.pattern_to_node:
            if self.pattern_to_node[pattern] == node:
                return Match(self, pattern)  # already checked this node
            else:
                return FailedMatch("repeated pattern differs")
        m = pattern._match(node, self)
        assert pattern not in self.pattern_to_node
        self.pattern_to_node[pattern] = node if m else None
        return m

    def filter_multi_user_patterns(self) -> Dict[PatternExpr, torch.fx.Node]:
        return {
            pattern: node
            for pattern, node in self.pattern_to_node.items()
            if pattern.has_multiple_users() and node is not None
        }


class PatternExpr(ABC):
    """
    Base class for types of patterns.
    """

    @abstractmethod
    def _match(self, node: torch.fx.Node, ctx: MatchContext) -> MatchResult:
        ...

    def match(self, node: torch.fx.Node) -> MatchResult:
        try:
            return MatchContext([self], graph=node.graph).match(self, node)
        except FailedMatch as e:
            return e

    def has_multiple_users(self) -> bool:
        return False

    def __repr__(self) -> str:
        return self.__class__.__name__ + "()"

    def find_anchor_nodes(
        self, ctx: MatchContext, searched: Set[torch.fx.Node]
    ) -> Generator[Optional[torch.fx.Node], None, None]:
        if self in ctx.pattern_to_node:
            yield ctx.pattern_to_node[self]

    def pattern_eq(self, other: Any) -> bool:
        """
        Compare two `PatternExpr`s and return true if they are the
        same. Note this is NOT matching a pattern - it is comparing the pattern
        structures (for debugging).
        """
        return isinstance(other, self.__class__)


class Arg(PatternExpr):
    """
    Capture an arg which will become an input to the handler.  Args are
    passed in depth first order.
    """

    def _match(self, node: NodeOrConstant, ctx: MatchContext) -> MatchResult:
        return Match(ctx, self, args=[node])  # matches anything


class Ignored(PatternExpr):
    """
    Match an arg, but don't pass it to handler
    """

    def _match(self, node: NodeOrConstant, ctx: MatchContext) -> MatchResult:
        return Match(ctx, self)  # matches anything

    def __repr__(self) -> str:
        return "*"

    def pretty_print(self, pp: PatternPrettyPrinter) -> str:
        return "Ignored()"


class KeywordArg(PatternExpr):
    """
    Capture a kwarg which will become an input to the handler.
    """

    def __init__(self, name: str) -> None:
        super().__init__()
        self.name = name

    def __repr__(self) -> str:
        return f"KeywordArg({self.name!r})"

    def _match(self, node: NodeOrConstant, ctx: MatchContext) -> MatchResult:
        return Match(ctx, self, kwargs={self.name: node})  # matches anything

    def pattern_eq(self, other: Any) -> bool:
        other = typing.cast(Self, other)  # super makes sure this is true
        return super().pattern_eq(other) and self.name == other.name


class ExclusiveKeywordArg(PatternExpr):
    """
    Capture a kwarg which will become an input to the handler.
    """

    name: str

    def __init__(self, name: str) -> None:
        super().__init__()
        self.name = name

    def __repr__(self) -> str:
        return f"ExclusiveKeywordArg({self.name!r})"

    def _match(self, node: NodeOrConstant, ctx: MatchContext) -> MatchResult:
        if node in ctx.exclusive_node_set:
            return FailedMatch("exclusive arg appears twice")

        ctx.exclusive_node_set.append(node)
        return Match(ctx, self, kwargs={self.name: node})  # matches anything

    def pattern_eq(self, other: Any) -> bool:
        other = typing.cast(Self, other)  # super makes sure this is true
        return super().pattern_eq(other) and self.name == other.name


class _TargetExpr(PatternExpr):
    """
    Base class for filtering match by node.target
    """

    fns: List[FnsType]
    fns_set: Set[FnsType]

    def __init__(
        self, fns: Union[FnsType, Sequence[FnsType]], users: Union[Multiple, int] = 1
    ) -> None:
        super().__init__()
        fns = [fns] if callable(fns) or isinstance(fns, str) else list(fns)
        for fn in fns:
            if isinstance(fn, torch._ops.OpOverloadPacket):
                fns.extend(getattr(fn, overload) for overload in fn.overloads())

        self.fns = fns
        self.fns_set = set(fns)
        self.users = users

    @property
    @abstractmethod
    def op(self) -> str:
        ...

    def fns_repr(self) -> str:
        first_repr = self.fns[0]
        if not isinstance(first_repr, str):
            first_repr = first_repr.__name__

        if len(self.fns) > 1:
            return f"[{first_repr}, ...]"
        elif self.fns[0] is getattr(torch, first_repr, None):
            return f"torch.{first_repr}"
        elif isinstance(self.fns[0], torch._ops.OpOverload):
            return str(self.fns[0])
        else:
            return first_repr

    def __repr__(self) -> str:
        if self.users is MULTIPLE:
            comma_users = ", MULTIPLE"
        elif self.users != 1:
            comma_users = f", {self.users})"
        else:
            comma_users = ""
        return f"{self.__class__.__name__}({self.fns_repr()}{comma_users})"

    def has_multiple_users(self) -> bool:
        return isinstance(self.users, Multiple) or self.users > 1

    def find_anchor_nodes(
        self, ctx: MatchContext, searched: Set[torch.fx.Node]
    ) -> Generator[Optional[torch.fx.Node], None, None]:
        raise NotImplementedError

    def _match_fns(self, node: torch.fx.Node) -> bool:
        return (
            isinstance(node, torch.fx.Node)
            and node.op == self.op
            and extract_target(node) in self.fns_set
        )

    def _match_users(self, node: torch.fx.Node, ctx: MatchContext) -> bool:
        return (
            self in ctx.outputs
            or self.users is MULTIPLE
            or len(node.users) == self.users
        )

    def pattern_eq(self, other: Any) -> bool:
        other = typing.cast(Self, other)  # super makes sure this is true
        return (
            super().pattern_eq(other)
            and self.op == other.op
            and self.fns == other.fns
            and self.users == other.users
        )


_SimpleSpec = Tuple[Any, ...]


class _TargetArgsExpr(_TargetExpr):
    """
    Base class for filtering match by node.{target,args,kwargs}
    """

    def __init__(
        self,
        fns: Union[torch.fx.node.Target, str, Sequence[Any]],
        *args: Any,
        _users: Union[int, Multiple] = 1,
        **kwargs: Any,
    ) -> None:
        super().__init__(fns, _users)
        self.args = tuple(args)
        self.kwargs = dict(kwargs)
        if any(
            isinstance(x, (dict, list, tuple))
            for x in itertools.chain(args, kwargs.values())
        ):
            self.flatten = self.pytree_flatten
        else:
            self.flatten = self.simple_flatten
        self.flat_args_kwargs = self.flatten(self.args, self.kwargs)

    @staticmethod
    def simple_flatten(
        args: Sequence[Any], kwargs: Mapping[Any, Any]
    ) -> Tuple[Sequence[Any], Union[_SimpleSpec, pytree.TreeSpec]]:
        values = (*args, *kwargs.values())
        spec = (len(args), *kwargs.keys())
        return values, spec

    @staticmethod
    def pytree_flatten(
        args: Sequence[Any], kwargs: Mapping[Any, Any]
    ) -> Tuple[Sequence[Any], Union[_SimpleSpec, pytree.TreeSpec]]:
<<<<<<< HEAD
        def norm_spec(s: pytree.TreeSpec) -> pytree.TreeSpec:
            if s.type is None:
                return s
            mapping = {immutable_list: list, tuple: list, immutable_dict: dict}
            return pytree.TreeSpec(
                mapping.get(s.type, s.type),
                s.context,
                list(map(norm_spec, s.children())),
            )

        flat, spec = pytree.tree_flatten([args, kwargs])
        spec = norm_spec(spec)
=======
        type_mapping = {immutable_list: tuple, list: tuple, immutable_dict: dict}

        def replace_type(x: Any) -> Any:
            cls = type(x)
            new_cls = type_mapping.get(cls, cls)
            if new_cls is not cls:
                return new_cls(pytree.tree_map(replace_type, x))
            return x

        normalized_args_tree = pytree.tree_map(
            replace_type,
            (args, kwargs),
            is_leaf=lambda x: type(x) in type_mapping,
        )
        flat, spec = pytree.tree_flatten(normalized_args_tree)
>>>>>>> 670c493c
        return flat, spec

    def __repr__(self) -> str:
        args = [
            self.fns_repr(),
            *map(repr, self.args),
            *[f"{k}={v}" for k, v in self.kwargs.items()],
        ]
        if self.users is MULTIPLE:
            args.append("_users=MULTIPLE")
        elif self.users != 1:
            args.append(f"_users={self.users}")
        return f"{self.__class__.__name__}({', '.join(args)})"

    def pretty_print(self, pp: PatternPrettyPrinter) -> str:
        args = [
            self.fns_repr(),
            *(pp.pretty_print(x) for x in self.args),
            *[f"{k}={pp.pretty_print(v)}" for k, v in self.kwargs.items()],
        ]
        if self.users is MULTIPLE:
            args.append("_users=MULTIPLE")
        elif self.users != 1:
            args.append(f"_users={self.users}")

        joiner_str = ", "
        return f"{self.__class__.__name__}({joiner_str.join(args)})"

    def _match(self, node: torch.fx.Node, ctx: MatchContext) -> MatchResult:
        if not self._match_fns(node) or len(node.args) != len(self.args):
            return FailedMatch("function_mismatch: node={}, pattern={}", node, self)

        if not self._match_users(node, ctx):
            return FailedMatch("multiple_users {}", self)

        _args = node.args
        _kwargs = node.kwargs
        if len(_kwargs) < len(self.kwargs):
            from torch.fx.operator_schemas import normalize_function

            normalized_args_and_kwargs = normalize_function(
                node.target, node.args, node.kwargs  # type: ignore[arg-type]
            )

            if normalized_args_and_kwargs is None:
                return FailedMatch("function_mismatch: node={}, pattern={}", node, self)
            else:
                _args, _kwargs = normalized_args_and_kwargs
                if len(_args) == len(self.args) and len(_kwargs) >= len(self.kwargs):
                    _kwargs = {i: _kwargs[i] for i in _kwargs if i in self.kwargs}
                else:
                    return FailedMatch(
                        "function_mismatch: node={}, pattern={}", node, self
                    )
        else:
            _kwargs = {i: _kwargs[i] for i in _kwargs if i in self.kwargs}

        node_items, node_spec = self.flatten(_args, _kwargs)
        self_items, self_spec = self.flat_args_kwargs
        if node_spec != self_spec:
            return FailedMatch("args_structure {} {}", node_spec, self_spec)
        assert len(node_items) == len(self_items)

        m = Match(ctx, self)
        for i, pattern, child_node in zip(itertools.count(), self_items, node_items):
            if isinstance(pattern, PatternExpr):
                child_match = ctx.match(pattern, child_node)
                if not is_match(child_match):
                    return child_match
                m.extend(child_match)
            elif isinstance(child_node, torch.fx.Node) or child_node != pattern:
                return FailedMatch(
                    "constant_args: {} {!r}!={pattern!r}", node, child_node
                )
        m.nodes.append(node)
        m.targets[self] = node.target
        return m

    def find_anchor_nodes(
        self, ctx: MatchContext, searched: Set[torch.fx.Node]
    ) -> Generator[Optional[torch.fx.Node], None, None]:
        """
        This is used when we are matching a pattern with multiple outputs.
        There is a partial match (stored in ctx) and we want to walk
        this pattern to find a connection to an already-matched node.

        Yields candidate nodes that `self._match` might like.
        """
        if self in ctx.pattern_to_node:
            yield ctx.pattern_to_node[self]
            return

        for pattern in self.flat_args_kwargs[0]:
            if isinstance(pattern, PatternExpr):
                for other_node in pattern.find_anchor_nodes(ctx, searched):
                    if not isinstance(other_node, torch.fx.Node):
                        continue
                    for node in other_node.users:
                        if node not in searched:
                            if self._match_fns(node):
                                yield node
                                searched.add(node)

    def pattern_eq(self, other: Any) -> bool:
        other = typing.cast(Self, other)  # super makes sure this is true
        return (
            super().pattern_eq(other)
            and self.flat_args_kwargs[1] == other.flat_args_kwargs[1]
            and all(
                a.pattern_eq(b) if isinstance(a, PatternExpr) else a == b
                for a, b in zip(self.flat_args_kwargs[0], other.flat_args_kwargs[0])
            )
        )


class CallFunction(_TargetArgsExpr):
    """
    Matches a call_function node in the FX graphs: `fns[i](*args, **kwargs)`
    """

    op = "call_function"


class CallMethod(_TargetArgsExpr):
    """
    Matches a call_method node in the FX graphs: `fns[i].method(*args, **kwargs)`
    """

    op = "call_method"


class CallModule(_TargetArgsExpr):
    """
    Matches a call_module node in the FX graphs: `module(*args, **kwargs)`
    """

    op = "call_module"


class _TargetExprVarArgs(_TargetExpr):
    """
    Matches a call_function node with any arguments which are passed into the pattern
    """

    def _match(self, node: torch.fx.Node, ctx: MatchContext) -> MatchResult:
        if not self._match_fns(node):
            return FailedMatch("function_mismatch")

        if not self._match_users(node, ctx):
            return FailedMatch("multiple_users")

        m = Match(ctx, self)
        m.nodes.append(node)
        m.targets[self] = node.target
        m.args.extend(node.args)
        m.kwargs.update(node.kwargs)
        return m


class CallFunctionVarArgs(_TargetExprVarArgs):
    op = "call_function"


class CallMethodVarArgs(_TargetExprVarArgs):
    op = "call_method"


class CallModuleVarArgs(_TargetExprVarArgs):
    op = "call_module"


class ListOf(PatternExpr):
    """
    Matches a repeated pattern
    """

    def __init__(self, pattern: PatternExpr, partial: bool = False) -> None:
        super().__init__()
        assert isinstance(pattern, PatternExpr)
        self.pattern = pattern
        self.partial = partial

    def __repr__(self) -> str:
        return f"{self.__class__.__name__}({self.pattern})"

    def _match(self, node: List[torch.fx.Node], ctx: MatchContext) -> MatchResult:  # type: ignore[override]
        if not isinstance(node, (list, tuple)) or len(node) == 0:
            return FailedMatch("non_list")
        m = Match(ctx, self)
        # Propagating patterns with multiple users will ensure we don't revisit
        # the same nodes
        pattern_to_node = ctx.filter_multi_user_patterns()
        matched = False
        for i, child_node in enumerate(node):
            child_ctx = MatchContext(
                ctx.outputs, pattern_to_node, graph=child_node.graph
            )
            child_match = child_ctx.match(self.pattern, child_node)
            pattern_to_node = child_ctx.filter_multi_user_patterns()
            if not is_match(child_match):
                if not self.partial:
                    return FailedMatch("list[{}]: {}", i, child_match)
                continue
            matched = True
            m.extend(child_match.bundle())
        if not matched:
            return FailedMatch("list: no_match")
        return m.bundle()

    def pattern_eq(self, other: Any) -> bool:
        other = typing.cast(Self, other)  # super makes sure this is true
        return (
            super().pattern_eq(other)
            and self.pattern.pattern_eq(other.pattern)
            and self.partial == other.partial
        )


class MultiOutputPattern(PatternExpr):
    outputs: List[Optional[PatternExpr]]

    def __init__(self, outputs: Sequence[Optional[PatternExpr]]) -> None:
        super().__init__()
        assert isinstance(outputs[0], _TargetExpr)
        assert all(x is None or isinstance(x, PatternExpr) for x in outputs), outputs
        self.outputs = list(outputs)
        self.op = outputs[0].op

    @property
    def fns(self) -> Union[Callable[..., Any], str, Sequence[Any]]:
        # This cast is checked above in __init__()
        output = typing.cast(_TargetExpr, self.outputs[0])
        return output.fns

    def __repr__(self) -> str:
        return f"{self.__class__.__name__}({self.outputs})"

    def pretty_print(self, pp: PatternPrettyPrinter) -> str:
        args = [pp.pretty_print(x) for x in self.outputs]
        joiner_str = f",\n{'  '}"
        str_out = f"{self.__class__.__name__}([{joiner_str.join(args)}"
        str_out = f"{str_out}\n])"
        return str_out

    def _match(self, node: torch.fx.Node, ctx: MatchContext) -> MatchResult:
        output = typing.cast(_TargetExpr, self.outputs[0])
        m = ctx.match(output, node)
        if not is_match(m):
            return m

        for pattern in self.outputs[1:]:
            if pattern is None:
                continue
            child_match = self._match_from_anchors(pattern, ctx)
            if not is_match(child_match):
                return child_match
            m.extend(child_match)

        return m

    def _match_from_anchors(
        self, pattern: PatternExpr, ctx: MatchContext
    ) -> MatchResult:
        prior = dict(ctx.pattern_to_node)
        m: MatchResult = FailedMatch("no anchor found")
        for node in pattern.find_anchor_nodes(ctx, set()):
            m = ctx.match(pattern, node)
            if is_match(m):
                return m
            # revert any partial matches
            ctx.pattern_to_node = dict(prior)
        return m

    def match(self, node: torch.fx.Node) -> MatchResult:
        try:
            return MatchContext(self.outputs, graph=node.graph).match(self, node)
        except FailedMatch as e:
            return e

    def pattern_eq(self, other: Any) -> bool:
        other = typing.cast(Self, other)  # super makes sure this is true
        return (
            super().pattern_eq(other)
            and len(self.outputs) == len(other.outputs)
            and all(
                a.pattern_eq(b) if isinstance(a, PatternExpr) else a == b
                for a, b in zip(self.outputs, other.outputs)
            )
        )


class RepeatedExpr(PatternExpr):
    """
    Checks for a repeated pattern. Useful for repeated operations after a node such as `split` or `unbind`
    """

    def __init__(self, inner_pattern: _TargetExpr) -> None:
        super().__init__()
        self.inner_pattern = inner_pattern
        self.op = inner_pattern.op

    @property
    def fns(self) -> Sequence[FnsType]:
        return self.inner_pattern.fns

    def _match(self, node: torch.fx.Node, ctx: MatchContext) -> MatchResult:
        m = ctx.match(self.inner_pattern, node)
        if not is_match(m):
            return m
        ctx.pattern_to_node.pop(
            self.inner_pattern,
        )
        # Check all anchor nodes match the pattern
        for anchor_node in self.inner_pattern.find_anchor_nodes(ctx, set()):
            anchor_m = MatchContext([self], graph=node.graph).match(
                self.inner_pattern, anchor_node
            )
            if not is_match(anchor_m):
                return anchor_m
            m.extend(anchor_m)
        return m

    def pattern_eq(self, other: Any) -> bool:
        other = typing.cast(Self, other)  # super makes sure this is true
        return super().pattern_eq(other) and self.inner_pattern.pattern_eq(
            other.inner_pattern
        )


class PatternPrettyPrinter:
    """
    Serializes Patterns to executable python.
    XXX: currently only used and tested for fuse attention patterns. May not cover
    all patterns.
    """

    def __init__(self) -> None:
        self.namespace = torch.fx.graph._Namespace()
        self.memoized_objs_names: Dict[PatternExpr, str] = {}
        self.memoized_objs_pp: Dict[PatternExpr, str] = {}

    @staticmethod
    @functools.lru_cache(None)
    def run(obj: PatternExpr, output_name: str = "output") -> str:
        """
        Serializes obj to python code with obj written out to `output_name`
        """

        pp = PatternPrettyPrinter()
        assert hasattr(obj, "pretty_print")
        out_str = obj.pretty_print(pp=pp)

        output = []
        for key in pp.memoized_objs_names:
            output.append(f"{pp.memoized_objs_names[key]} = {pp.memoized_objs_pp[key]}")

        output.append(f"{output_name} = {out_str}")

        return "\n".join(output)

    def pretty_print(self, obj: Any) -> str:
        if isinstance(obj, _TargetArgsExpr):
            if memoized_name := self.memoized_objs_names.get(obj):
                return memoized_name
            else:
                return self.memoize(obj)
        if hasattr(obj, "pretty_print"):
            return obj.pretty_print(self)

        return repr(obj)

    def memoize(self, obj: _TargetArgsExpr) -> str:
        obj_str = obj.pretty_print(self)
        obj_name = obj.fns_repr()
        for prefix in ("aten.", "torch.", "prims."):
            obj_name = obj_name.replace(prefix, "")

        tmp_name = self.namespace.create_name(obj_name, None)
        self.memoized_objs_names[obj] = tmp_name
        self.memoized_objs_pp[obj] = obj_str
        return tmp_name


class _PassDictsType(Protocol):
    def __getitem__(self, k: Tuple[str, torch.fx.node.Target]) -> List[PatternEntry]:
        ...


@dataclasses.dataclass
class PatternEntry:
    pattern: PatternExpr
    extra_check: Callable[[Match], bool]

    def apply(self, match: Match, graph: torch.fx.Graph, node: torch.fx.Node) -> None:
        raise NotImplementedError

    def register(
        self,
        pass_dicts: Union[_PassDictsType, Sequence[_PassDictsType]],
        target: Union[torch.fx.node.Target, None] = None,
        prepend: bool = False,
    ) -> None:
        if target is None:
            assert hasattr(self.pattern, "fns")
            for fn in self.pattern.fns:
                self.register(pass_dicts, fn, prepend=prepend)
        elif isinstance(pass_dicts, (dict, PatternMatcherPass)):
            assert hasattr(self.pattern, "op")
            if prepend:
                pass_dicts[(self.pattern.op, target)].insert(0, self)
            else:
                pass_dicts[(self.pattern.op, target)].append(self)
        else:
            pass_dicts = typing.cast(Sequence[_PassDictsType], pass_dicts)
            for x in pass_dicts:
                self.register(x, target, prepend=prepend)


@dataclasses.dataclass
class LoweringPatternEntry(PatternEntry):
    handler: Callable[..., Any]

    def apply(self, match: Match, graph: torch.fx.Graph, node: torch.fx.Node) -> None:
        handler = functools.wraps(self.handler)(functools.partial(self.handler, match))
        with graph.inserting_before(node):
            replacement = graph.call_function(handler, tuple(match.args), match.kwargs)
            replacement.meta.update(node.meta)
            node.replace_all_uses_with(replacement)
        assert match.nodes[-1] is node
        match.erase_nodes()


@dataclasses.dataclass
class GraphPatternEntry(PatternEntry):
    """
    A pattern that runs a function on the FX graph
    """

    handler: Callable[..., Any]

    def apply(self, match: Match, graph: torch.fx.Graph, node: torch.fx.Node) -> None:
        with graph.inserting_before(node):
            self.handler(match, *match.args, **match.kwargs)


@dataclasses.dataclass
class ReplacementPatternEntry(PatternEntry):
    normalize_args: Callable[..., List[Any]]

    @staticmethod
    def replace_with_graph(
        match: Match,
        graph: torch.fx.Graph,
        replacement_graph: Union[torch.fx.Graph, torch.fx.GraphModule],
        args: Sequence[torch.fx.Node],
    ) -> None:
        class Replacer(torch.fx.Interpreter):
            call_method = None  # type: ignore[assignment]
            call_module = None  # type: ignore[assignment]
            get_attr = None  # type: ignore[assignment]

            def run_node(self, node: torch.fx.Node) -> Any:
                if node.op in ("placeholder", "output"):
                    return super().run_node(node)
                if node.op == "call_function":
                    target = node.target
                    args, kwargs = self.fetch_args_kwargs_from_env(node)
                    result = graph.call_function(target, args, kwargs)  # type: ignore[arg-type]
                    if "val" in node.meta and "val" not in result.meta:
                        result.meta["val"] = node.meta["val"]
                        if isinstance(node.meta["val"], torch.Tensor):
                            assert "tensor_meta" in node.meta
                            result.meta["tensor_meta"] = node.meta["tensor_meta"]
                    return result
                raise NotImplementedError(f"unhandled {node}")

        output_nodes = match.output_nodes()

        if len(output_nodes) == 1:
            last_node = output_nodes[0]
        else:
            assert output_nodes[0]
            nodes = list(output_nodes[0].graph.nodes)
            indices = [
                (nodes.index(n), n)
                for n in output_nodes
                if isinstance(n, torch.fx.Node)
            ]
            last_node = min(indices, key=operator.itemgetter(0))[1]

        def percolate_tags(
            node: torch.fx.Node,
            tag_name: str,
            tag_value: str,
            input_stops: Set[torch.fx.Node],
        ) -> None:
            queue = [node]
            visited = set()

            while queue:
                arg = queue.pop()
                if (
                    arg not in visited
                    and arg not in input_stops
                    and hasattr(arg, "meta")
                ):
                    visited.add(arg)
                    arg.meta[tag_name] = tag_value
                    queue.extend(arg.all_input_nodes)

        with graph.inserting_before(last_node):
            replacement = Replacer(replacement_graph).run(*args)  # type: ignore[arg-type]
            if isinstance(replacement, torch.fx.Node):
                replacement = [replacement]

            def maybe_getitem(node: torch.fx.Node) -> Any:
                if node.op != "call_function":
                    return None
                if node.target != operator.getitem:
                    return None
                assert len(node.args) == 2
                return node.args[1]

            def replace(
                old: Union[torch.fx.Node, None],
                new: Union[torch.fx.Node, Sequence[torch.fx.Node], None],
            ) -> None:
                if old is None:
                    assert new is None
                    return
                assert isinstance(old, torch.fx.Node)
                if new is None:
                    old.replace_all_uses_with(None)  # type: ignore[arg-type]
                    graph.erase_node(old)
                    return
                if isinstance(new, torch.fx.Node):
                    if "val" not in new.meta:
                        new.meta.update(old.meta)

                    # Preserve the recompute tags in the replacement graph. We
                    # look at the recompute tags of the original output node to
                    # propagate the tag from the output all the way to the input
                    # args (named as args in the replace_with_graph).
                    # Note that this is best effort. Since patterns are from
                    # many to many, there is no easy way to correctly map the
                    # recomputable tags. It is possible in some scenarios that we
                    # incorrectly tag some nodes as recomputables.
                    for tag_name in ["recompute", "ac_graph_id"]:
                        if tag_name in old.meta:
                            percolate_tags(new, tag_name, old.meta[tag_name], set(args))

                    old.replace_all_uses_with(new)
                    graph.erase_node(old)
                    return

                # `new` is not a node: it's a list of nodes.
                #
                # This happens when we want to replace a node that has a single
                # packed return with multiple unpacked returns. We need to do
                # some graph surgery here.
                #
                # Example:
                #   def original_graph(x):
                #      a = op(x)
                #      b = a[0]
                #      c = a[1]
                #      ...
                #
                # Assume that we want to replace op(x) with the graph
                #   def new_op(x):
                #      w = x + 1
                #      z = x + 2
                #      return (w, z)
                #
                # We need to replace `op` with the contents of `new_op`,
                # and then rewrite a[0] to be w and a[1] to be z, as so:
                #   def new_graph(x):
                #     w = x + 1
                #     z = x + 2
                #     b = w
                #     c = z
                #     ...
                old_uses = list(old.users.keys())
                for user in old_uses:
                    idx = maybe_getitem(user)
                    if idx is None:
                        raise AssertionError("can't handle")
                    replace(user, new[idx])  # type: ignore[index]
                graph.erase_node(old)

            if len(output_nodes) == len(replacement):
                for old, new in zip(output_nodes, replacement):
                    replace(old, new)
            else:
                assert len(output_nodes) == 1
                replace(output_nodes[0], replacement)

        match.erase_nodes()

    def apply(self, match: Match, graph: torch.fx.Graph, node: torch.fx.Node) -> None:
        assert match.replacement_graph is not None
        self.replace_with_graph(
            match,
            graph,
            match.replacement_graph,
            self.normalize_args(*match.args, **match.kwargs),
        )


def _return_true(match: Match) -> bool:
    return True


def log_trace_failure(search_fn: Callable[..., Any], e: RuntimeError) -> None:
    log.info(
        "Replacement pattern %s failed to apply due to shape mismatch: %s",
        search_fn.__name__,
        e,
    )


def register_replacement(
    search_fn: SearchFn,
    replace_fn: ReplaceFn,
    example_inputs: Iterable[Any],
    trace_fn: TraceFn,
    pass_dicts: Union[_PassDictsType, Sequence[_PassDictsType]],
    extra_check: Callable[[Match], bool] = _return_true,
    scalar_workaround: Union[Dict[str, Union[float, int]], None] = None,
    exclusive_arg_names: Sequence[str] = (),
    search_fn_pattern: Union[PatternExpr, None] = None,
) -> bool:
    """
    Create a replacement rule based on example functions that get traced
    to create patterns.  This supports both training and inference when
    run on a joint forward+backward graph.

    Args:
        search_fn: traced to give original pattern
        replace_fn: traced to give replacement graph
        example_inputs: example inputs for initial trace
        trace_fn: fwd_only or joint_fwd_bwd
        pass_dict: dict of passes to register to
        extra_check: additional check to run on match(using real shapes)
    """
    argnames_static = [*inspect.signature(search_fn).parameters.keys()]

    def check_fn(match: Match) -> bool:
        """
        Often shapes get burned into the pattern, so our initial match ran with
        `ignore_types=(int, ...)`.

        Recheck the match with the correct shapes.
        """
        argnames = list(argnames_static)
        for name in argnames:
            if name not in match.kwargs:
                raise RuntimeError(
                    f"Not all inputs to pattern found in match.kwargs. Perhaps one "
                    f"of the inputs is unused? argnames={argnames}, match.kwargs={match.kwargs}"
                )

        args = list(
            torch.fx.map_arg(  # type: ignore[arg-type]
                [match.kwargs[name] for name in argnames], lambda n: n.meta["val"]
            )
        )
        sym_args: List[torch.SymInt] = []
        with torch._dynamo.utils.detect_fake_mode(args):
            for i, grad in enumerate(requires_grad):
                if isinstance(args[i], torch.Tensor):
                    if grad and is_integer_dtype(args[i].dtype):
                        return False

                    args[i] = torch.empty_strided(
                        args[i].size(),
                        args[i].stride(),
                        dtype=args[i].dtype,
                        device=args[i].device,
                        requires_grad=grad,
                    )
                    for v in itertools.chain(args[i].shape, args[i].stride()):
                        if isinstance(v, torch.SymInt) and all(
                            guard_size_oblivious(v != a) for a in sym_args
                        ):
                            sym_args.append(v)

            # If we were given a pre-traced pattern then use that instead of
            # retracing. Note that this means the pattern has to be independent
            # of its args.
            specific_pattern = search_fn_pattern

            if not specific_pattern:
                if sym_args:
                    # AOT Autograd and make fx will dedupe symbolic shape size
                    # accesses of sym ints that appear as inputs
                    # We don't want the sym_size uses to interfere with pattern matching
                    # so we provide them as inputs.
                    # Later, when we actually do the replacement, the symbolic shape
                    # sizes will get re-traced and added to the graph.

                    def search_fn_new(*args_new: Any) -> Any:
                        return search_fn(*args_new[len(args_new) - len(args) :])

                    try:
                        specific_graph = trace_fn(search_fn_new, sym_args + args)
                    except RuntimeError as e:
                        log_trace_failure(search_fn, e)
                        return False

                    # correct argnames in the graph
                    sym_arg_names = []
                    for i, placeholder in zip(
                        range(len(sym_args) + len(args)),
                        specific_graph.graph.nodes,
                    ):
                        if i < len(sym_args):
                            sym_arg_names.append(placeholder.target)
                            continue

                        with specific_graph.graph.inserting_after(placeholder):
                            new_node = specific_graph.graph.placeholder(
                                argnames[i - len(sym_args)]
                            )
                            new_node.target = new_node.name
                            placeholder.replace_all_uses_with(new_node)
                            specific_graph.graph.erase_node(placeholder)

                    argnames = sym_arg_names + argnames
                else:
                    try:
                        specific_graph = trace_fn(search_fn, args)
                    except RuntimeError as e:
                        log_trace_failure(search_fn, e)
                        return False

                specific_pattern = fx_to_pattern(
                    specific_graph,
                    argnames=argnames,
                    exclusive_arg_names=exclusive_arg_names,
                    scalar_workaround=scalar_workaround,
                )

            node = match.output_nodes()[0]
            assert node is not None
            specific_pattern_match = specific_pattern.match(node)

            if is_match(specific_pattern_match) and extra_check(specific_pattern_match):
                # trace the pattern using the shapes from the user program
                match.replacement_graph = trace_fn(replace_fn, args)  # type: ignore[assignment]
                return True
            return False

    def normalize_args(**kwargs: Any) -> List[Any]:
        args = []
        for name in argnames_static:
            args.append(kwargs.pop(name))
        for i in range(1, len(kwargs) + 1):
            if f"tangents_{i}" not in kwargs:
                break
            args.append(kwargs.pop(f"tangents_{i}"))
        assert not kwargs, f"leftover kwargs: {kwargs!r}"
        return args

    if trace_fn is joint_fwd_bwd:
        # If inference mode is enabled during compilation, assume that we don't
        # want to match on any training graph patterns
        if torch.is_inference_mode_enabled():
            return False

    # TODO: Revisit the functionalize_rng_ops for lowmem dropout
    with functorch_config.patch(functionalize_rng_ops=False):
        requires_grad: List[bool] = [
            isinstance(x, torch.Tensor) and x.requires_grad for x in example_inputs
        ]
        if search_fn_pattern is None:
            pattern = gen_pattern(
                search_fn,
                example_inputs,
                trace_fn,
                scalar_workaround,
                exclusive_arg_names,
            )
        else:
            pattern = search_fn_pattern

        pattern_repr = PatternPrettyPrinter.run(pattern)
        assert pattern_repr not in _seen_patterns
        _seen_patterns.add(pattern_repr)
        pattern = ReplacementPatternEntry(
            pattern=pattern,
            extra_check=check_fn,
            normalize_args=normalize_args,
        )
        pattern.register(pass_dicts)
        return pattern.pattern


_serialized_patterns: Set[str] = set()


def _serialize_pattern(
    unique_name: str,
    search_fn: SearchFn,
    example_inputs: Iterable[Any],
    trace_fn: TraceFn,
    scalar_workaround: Union[Dict[str, Union[float, int]], None],
) -> PatternExpr:
    def get_file_template() -> str:
        auto_generated_msg = textwrap.dedent(
            """\
            # This is an auto-generated file. Please do not modify it by hand.
            # To re-generate, run:
            # cd ~/pytorch && python torchgen/fuse/gen_patterns.py
            """
        )

        file_template = textwrap.dedent(
            """\
            # mypy: ignore-errors

            # noqa: F401, E501
            {msg}
            import torch
            import torch._inductor

            aten = torch.ops.aten
            prims = torch.ops.prims

            """
        ).format(msg=auto_generated_msg)

        pattern_matcher_imports = []
        for name in dir(torch._inductor.pattern_matcher):
            attr = getattr(torch._inductor.pattern_matcher, name)
            if isinstance(attr, type) and issubclass(attr, (PatternExpr, _TargetExpr)):
                pattern_matcher_imports.append(name)

        formatted_imports = ",\n   ".join(pattern_matcher_imports)
        formatted_imports = f"from torch._inductor.pattern_matcher import (\n   {formatted_imports},\n)\n"
        return f"{file_template}{formatted_imports}"

    if not SERIALIZED_PATTERN_PATH.is_dir():
        raise RuntimeError(
            f"Could not find serialized patterns directory at {SERIALIZED_PATTERN_PATH}"
        )

    pattern_name = search_fn.__name__

    from torch._functorch import config as functorch_config

    with functorch_config.patch(functionalize_rng_ops=False):
        pattern = gen_pattern(search_fn, example_inputs, trace_fn, scalar_workaround)

    serialized_pattern = PatternPrettyPrinter.run(pattern, output_name=unique_name)
    if pattern_name not in _serialized_patterns:
        write_mode = "w"
        _serialized_patterns.add(pattern_name)
    else:
        write_mode = "a"

    file_template = get_file_template()

    with open(SERIALIZED_PATTERN_PATH / f"{pattern_name}.py", write_mode) as f:
        if write_mode == "w":
            f.write(file_template)
        else:
            f.write("\n\n")
        f.write(serialized_pattern)
        f.write("\n")

    return pattern


SERIALIZED_PATTERN_PATH = Path(__file__).parent / "fx_passes" / "serialized_patterns"

# This is the set of serialized patterns that we've registered.  Used by
# test_serialized_patterns_up_to_date() to ensure the patterns are up
# to date.
_known_precompiled_patterns: List[
    Tuple[
        Any,
        Iterable[Any],
        Callable[[Callable[..., Any], Iterable[Any]], torch.fx.GraphModule],
        Any,
        PatternExpr,
    ]
] = []


def gen_register_replacement(
    unique_name: str,
    search_fn: SearchFn,
    replace_fn: ReplaceFn,
    example_inputs: Iterable[Any],
    trace_fn: TraceFn,
    pass_dicts: Union[_PassDictsType, Sequence[_PassDictsType]],
    extra_check: Callable[[Match], bool] = _return_true,
    scalar_workaround: Union[Dict[str, Union[float, int]], None] = None,
    exclusive_arg_names: Sequence[str] = (),
    skip_duplicates: bool = False,
) -> None:
    # Make sure the example_inputs is materialized.
    example_inputs = tuple(example_inputs)

    if "PYTORCH_GEN_PATTERNS" in os.environ:
        pat = _serialize_pattern(
            unique_name, search_fn, example_inputs, trace_fn, scalar_workaround
        )
    else:
        pattern_name = search_fn.__name__
        m = importlib.import_module(
            f"torch._inductor.fx_passes.serialized_patterns.{pattern_name}"
        )
        if not m or not hasattr(m, unique_name):
            log.warning(
                "Precompiled pattern %r not found. Run torchgen/fuse/gen_patterns.py.",
                unique_name,
            )
        pat = getattr(m, unique_name)

    for arg in pytree.tree_iter(example_inputs):
        if isinstance(arg, FakeTensor) and arg.constant is not None:
            # This can be a problem - small fake tensors (e.g. `tensor(2)`) will
            # hold onto their original constant value - and by stashing it here
            # will cause a memory leak if the constant value is on GPU.
            # Since this is just an optimization we can clear it out.
            arg.constant = None

    if PatternPrettyPrinter.run(pat) in _seen_patterns and skip_duplicates:
        return
    _known_precompiled_patterns.append(
        (search_fn, example_inputs, trace_fn, scalar_workaround, pat)
    )
    register_replacement(
        search_fn,
        replace_fn,
        example_inputs,
        trace_fn,
        pass_dicts,
        extra_check,
        scalar_workaround,
        exclusive_arg_names,
        search_fn_pattern=pat,
    )


@functorch_config.patch(functionalize_rng_ops=False)
def gen_pattern(
    search_fn: SearchFn,
    example_inputs: Sequence[Any],
    trace_fn: TraceFn,
    scalar_workaround: Union[Dict[str, Union[float, int]], None] = None,
    exclusive_arg_names: Sequence[str] = (),
) -> PatternExpr:
    argnames = [*inspect.signature(search_fn).parameters.keys()]

    if scalar_workaround is None:
        scalar_workaround = {}
    flat_inputs = []
    input_idx = 0  # Positional arguments index

    for argname in argnames:
        if argname in scalar_workaround:
            flat_inputs.append(scalar_workaround[argname])
        else:
            flat_inputs.append(example_inputs[input_idx])
            input_idx += 1

    search_gm = trace_fn(search_fn, flat_inputs)
    return fx_to_pattern(
        search_gm,
        ignore_types=(int, float, list, torch.device, torch.dtype),
        argnames=argnames,
        scalar_workaround=scalar_workaround,
        exclusive_arg_names=exclusive_arg_names,
    )


def register_lowering_pattern(
    pattern: PatternExpr,
    extra_check: Callable[[Match], bool] = _return_true,
    *,
    pass_dict: _PassDictsType,
    prepend: bool = False,
) -> Callable[[Callable[..., Any]], Callable[..., Any]]:
    """
    Register an aten to inductor IR replacement pattern.  The decorated
    function is saved and then called a lowering time allowing direct
    pattern to inductor IR conversion.
    """

    def decorator(handler: Callable[..., Any]) -> Callable[..., Any]:
        assert callable(handler)
        LoweringPatternEntry(
            pattern=pattern, extra_check=extra_check, handler=handler
        ).register(pass_dict, prepend=prepend)
        handler._inductor_lowering_function = True  # type: ignore[attr-defined]
        return handler

    return decorator


def register_graph_pattern(
    pattern: PatternExpr,
    extra_check: Callable[[Match], bool] = _return_true,
    *,
    pass_dict: _PassDictsType,
    prepend: bool = False,
) -> Callable[[Callable[..., Any]], Callable[..., Any]]:
    """
    Register a pattern that runs a function on the FX graph, allowing
    custom transformation code.
    """

    def decorator(handler: Callable[..., Any]) -> Callable[..., Any]:
        assert callable(handler)
        GraphPatternEntry(
            pattern=pattern, extra_check=extra_check, handler=handler
        ).register(pass_dict, prepend=prepend)
        return handler

    return decorator


def is_start_of_fx_graph(graph: torch.fx.Graph, node: torch.fx.Node) -> bool:
    # first node in the graph
    return node is next(iter(graph.nodes))


# match: copy_, relu_, _set_grad_enabled, manual_seed, _enter_autocast, etc
# doesn't match: __rshift__, etc
_mutation_op_re = re.compile(r"(?<!_)(_$|_[.]|(\b|_)(set|enter|exit|seed)(\b|_))(?!_)")


def fixme_incorrect_inductor_schema_op(op: torch._ops.OpOverload) -> bool:
    if op.namespace != "inductor":
        return False

    # TODO - fix schema
    # Dont add any more !
    return op in (
        torch.ops.inductor.accumulate_grad_.default,
        torch.ops.inductor.resize_storage_bytes_.default,
    )


def is_mutation_op(node: torch.fx.Node) -> bool:
    if isinstance(
        node.target, torch._ops.OpOverload
    ) and not fixme_incorrect_inductor_schema_op(node.target):
        return node.target._schema.is_mutable
    elif isinstance(
        node.target, torch._higher_order_ops.auto_functionalize.AutoFunctionalized
    ):
        return False
    if node.op == "call_function":
        if _mutation_op_re.search(node.target.__name__):  # type: ignore[union-attr]
            return True
    elif node.op == "call_method":
        if _mutation_op_re.search(node.target):  # type: ignore[union-attr, arg-type]
            return True
    return node.kwargs.get("out") is not None


def same_mutation_regions(a: torch.fx.Node, b: torch.fx.Node) -> bool:
    assert "mutation_region_id" in a.meta
    assert "mutation_region_id" in b.meta
    return a.meta["mutation_region_id"] == b.meta["mutation_region_id"]


def get_mutation_region_id(graph: torch.fx.Graph, node: torch.fx.Node) -> int:
    n = node
    while "mutation_region_id" not in n.meta and not is_start_of_fx_graph(graph, n):
        n = n.prev
    mutation_region_id = n.meta.get("mutation_region_id", 0)
    while n is not node:
        n = n.next
        if is_mutation_op(n):
            mutation_region_id += 1
        n.meta["mutation_region_id"] = mutation_region_id
    return mutation_region_id


def should_compute_mutation_region_ids(graph: torch.fx.GraphModule) -> bool:
    return "mutation_region_id" not in next(iter(graph.nodes)).meta


def compute_mutation_region_ids(graph: torch.fx.GraphModule) -> None:
    mutation_region_id = 0
    for nd in graph.nodes:
        if is_mutation_op(nd):
            mutation_region_id += 1
        nd.meta["mutation_region_id"] = mutation_region_id


class PatternMatcherPass:
    def __init__(
        self,
        pass_name: Optional[str] = None,
    ) -> None:
        super().__init__()
        self.patterns: DefaultDict[
            Tuple[str, torch.fx.node.Target], List[PatternEntry]
        ] = defaultdict(list)
        self.pass_name = pass_name

    def __getitem__(self, item: Tuple[str, torch.fx.node.Target]) -> List[PatternEntry]:
        return self.patterns[item]

    def apply(self, gm: torch.fx.GraphModule) -> int:
        if not self.patterns:
            return 0
        if isinstance(gm, torch.fx.GraphModule):
            graph = gm.graph
        elif isinstance(gm, torch.fx.Graph):
            graph = gm
            gm = graph.owning_module
        else:
            raise RuntimeError(
                f"The input to PatternMatcherPass must be a GraphModule or a Graph, but got {type(gm)}"
            )
        if should_compute_mutation_region_ids(graph):  # type: ignore[arg-type]
            compute_mutation_region_ids(graph)  # type: ignore[arg-type]
        get_mutation_region_id_partial = functools.partial(
            get_mutation_region_id, graph
        )
        count = 0
        nodes = []
        has_call_module = False
        for op, target in self.patterns:
            if op == "call_module":
                has_call_module = True
            else:
                nodes.append(graph.find_nodes(op=op, target=target, sort=False))
        if has_call_module:
            nodes.append(graph.find_nodes(op="call_module", sort=False))
        pass_name = self.pass_name if self.pass_name is not None else "pattern_matcher"
        with GraphTransformObserver(
            gm, pass_name, trace_config.log_url_for_graph_xform
        ):
            for node in sorted(itertools.chain.from_iterable(nodes), reverse=True):
                target = extract_target(node)
                if node.op == "call_module":
                    if (node.op, target) not in self.patterns:
                        continue

                # conservatively not applying pattern for cpu input,
                # since some of the patterns induce codegen and split nodes.
                # Note: we will only skip cpu compute if disable_cpp_codegen=True
                if fallback_node_due_to_unsupported_type(node, allow_cpu_inputs=False):
                    continue

                for entry in self.patterns[(node.op, target)]:
                    if node._erased:
                        break
                    m = entry.pattern.match(node)
                    # pattern match crosses mutation barrier - discard
                    if (
                        is_match(m)
                        and len(set(map(get_mutation_region_id_partial, m.nodes))) != 1  # type: ignore[possibly-undefined]
                    ):
                        continue
                    if os.environ.get("TORCHINDUCTOR_PATTERN_MATCH_DEBUG") == node.name:
                        log.warning("%s%s %s %s", node, node.args, m, entry.pattern)
                    if is_match(m) and entry.extra_check(m):
                        count += 1
                        entry.apply(m, graph, node)  # type: ignore[arg-type]
                        counters["inductor"]["pattern_matcher_count"] += 1
                        counters["inductor"]["pattern_matcher_nodes"] += len(m.nodes)
        return count

    def clear(self) -> None:
        self.patterns.clear()


def _not_implemented(*args: Any, **kwargs: Any) -> NoReturn:
    raise NotImplementedError


def fx_to_pattern(
    gm: Union[torch.fx.GraphModule, torch.fx.Graph],
    ignore_types: Sequence[Type[Any]] = (),
    argnames: Sequence[str] = (),
    scalar_workaround: Union[Dict[str, Union[float, int]], None] = None,
    exclusive_arg_names: Sequence[str] = (),
) -> PatternExpr:
    """
    Convert an FX graph into a PatternExpr.  This is useful for simple
    patterns that can only match single functions and fixed-length lists.
    """
    # scalar_workaround is a hack to capture dropout_p
    # see https://github.com/pytorch/pytorch/issues/97894
    scalar_workaround = scalar_workaround or {}
    inv_scalar_workaround = {v: k for k, v in scalar_workaround.items()}
    assert len(inv_scalar_workaround) == len(scalar_workaround)

    def process_arg(x: T) -> Union[T, KeywordArg, Ignored]:
        if isinstance(x, (float, int)) and x in inv_scalar_workaround:
            return KeywordArg(inv_scalar_workaround[x])
        if type(x) in ignore_types:
            return Ignored()
        if isinstance(x, list) and all(isinstance(y, Ignored) for y in x) and x:
            return Ignored()
        return x

    argnum = itertools.count()

    class Converter(torch.fx.Interpreter):
        call_method = _not_implemented
        call_module = _not_implemented
        get_attr = _not_implemented

        def placeholder(
            self, target: str, args: Sequence[Any], kwargs: Mapping[str, Any]  # type: ignore[override]
        ) -> Union[ExclusiveKeywordArg, KeywordArg]:
            n = next(argnum)
            if n < len(argnames):
                name = argnames[n]
            elif argnames:
                assert target.startswith("tangent")
                name = target
            else:
                target = re.sub(r"_\d+$", "", target)  # de-mangle arg name
                name = target
            if name in exclusive_arg_names:
                return ExclusiveKeywordArg(name)
            else:
                return KeywordArg(name)

        def call_function(
            self, target: str, args: Sequence[Any], kwargs: Mapping[str, Any]  # type: ignore[override]
        ) -> PatternExpr:
            args, kwargs = pytree.tree_map(process_arg, (args, kwargs))
            if list in ignore_types:
                # Handle a burned in tensor size which are now [Ignored(), Ignored(), ...]
                args = [process_arg(a) for a in args]
                kwargs = {k: process_arg(a) for k, a in kwargs.items()}
            return CallFunction(target, *args, **kwargs)

        def run_node(self, n: torch.fx.Node) -> Any:
            rv = super().run_node(n)
            if n.op == "output" and isinstance(rv, tuple):
                assert len(rv) == len(n.args[0])  # type: ignore[arg-type]
                for r, arg in zip(rv, n.args[0]):  # type: ignore[arg-type]
                    r.users = len(arg.users)
            else:
                rv.users = len(n.users)
            return rv

    pattern = Converter(gm).run()  # type: ignore[arg-type]
    if not isinstance(pattern, PatternExpr):
        return MultiOutputPattern(pytree.tree_leaves(pattern))
    return pattern


@torch.no_grad()
def fwd_only(
    fn: Callable[..., Any],
    args: Sequence[Any],
    *,
    run_functional_passes: bool = True,
    get_decomp_fn: Optional[Callable[..., Any]] = None,
) -> torch.fx.GraphModule:
    """Build a normalized inference graph, for use with fx_to_pattern"""
    # TODO - look into using aot autograd, asserting no mutating ops here
    with enable_python_dispatcher():
        decompositions = (
            get_decomp_fn() if get_decomp_fn is not None else select_decomp_table()
        )
        gm = make_fx(fn, decompositions, tracing_mode="real")(*args)

    from .fx_passes.post_grad import remove_noop_ops

    if run_functional_passes:
        remove_noop_ops(gm.graph)
        gm.graph.eliminate_dead_code()

    gm.recompile()
    return gm


@torch.enable_grad()
def joint_fwd_bwd(fn: Callable[..., Any], args: Sequence[Any]) -> torch.fx.GraphModule:
    """Build a normalized training graph, for use with fx_to_pattern"""
    gm: Optional[torch.fx.GraphModule] = None

    def record_joint_graph(
        joint_graph: torch.fx.GraphModule, inputs: Sequence[Any], **kwargs: Any
    ) -> Tuple[torch.fx.GraphModule, torch.fx.GraphModule]:
        nonlocal gm
        assert not gm
        gm = clone_graph(joint_graph)
        return default_partition(joint_graph, inputs, **kwargs)

    with torch._guards.tracing(None):
        aot_function(
            fn,
            lambda g, i: make_boxed_func(g),
            partition_fn=record_joint_graph,
            decompositions=select_decomp_table(),
            keep_inference_input_mutations=True,
            enable_log=False,
        )(*args)
    assert gm

    from .fx_passes.post_grad import remove_noop_ops

    remove_noop_ops(gm.graph)

    from .fx_passes.joint_graph import pointless_view

    matcher_pass = PatternMatcherPass()

    pattern = CallFunction(
        torch.ops.aten.view.default, KeywordArg("arg"), KeywordArg("size")
    )
    GraphPatternEntry(
        pattern=pattern, handler=pointless_view, extra_check=_return_true
    ).register(matcher_pass.patterns)
    matcher_pass.apply(gm.graph)  # type: ignore[arg-type]

    # remove in/out specs
    gm.graph._codegen = torch.fx.graph.CodeGen()
    gm.graph.eliminate_dead_code()
    gm.recompile()
    return gm


def _args(n: torch.fx.Node) -> List[torch.fx.node.Argument]:
    args: List[torch.fx.node.Argument] = []
    torch.fx.map_arg((n.args, n.kwargs), args.append)
    return args


def stable_topological_sort(graph: torch.fx.Graph) -> None:
    # Nodes are in exactly one of these three collections:

    # - Nodes in `pending` are waiting to be processed (in reverse order):
    pending = list(reversed(graph.nodes))

    # - Nodes in `ready` have been processed and are already in the correct
    #   order.
    ready = set()

    # - `waiting` is a mapping from a dependency to nodes which depend on that
    #   dependency.
    waiting = defaultdict(list)

    # The cursor indicates the last processed node so we can add new nodes
    # after it.
    cursor = None
    while pending:
        node = pending.pop()
        waiting_for = [x for x in _args(node) if x not in ready]
        if waiting_for:
            # We have unprocessed input nodes. Might as well wait for the last
            # arg so an already sorted list will only recheck this node once.
            waiting[waiting_for[-1]].append(node)
        else:
            ready.add(node)
            if cursor and cursor.next is not node:
                cursor.append(node)
            cursor = node
            # Mark the nodes that have been waiting for this node to finish as
            # ready to check again.
            pending.extend(reversed(waiting.pop(node, ())))

    assert not waiting and len(ready) == len(graph.nodes)


def init_once_fakemode(fn: Callable[..., Any]) -> Callable[[], Any]:
    """Wrapper around lazy init functions in fx_passes/"""

    @functools.lru_cache(None)
    @functools.wraps(fn)
    def lazy_init() -> Any:
        counters_ref = counters["inductor"].copy()

        with torch._guards.tracing(None), unset_fake_temporarily(), FakeTensorMode():
            result = fn()

        # clear view matches encountered during tracing
        counters["inductor"] = counters_ref

        return result

    return lazy_init


def config_flag(name: str) -> Callable[[Match], Any]:
    """Function for extra_check to put pass behind a flag"""

    def flag_check(match: Match) -> Any:
        return getattr(config, name)

    return flag_check


def clone_graph(input_graph: torch.fx.GraphModule) -> torch.fx.GraphModule:
    class CopyGraph(Transformer):
        def run_node(self, old_node: torch.fx.Node) -> torch.fx.Node:
            new_node = super().run_node(old_node)
            if isinstance(new_node, torch.fx.Proxy):
                new_node.node.meta.update(old_node.meta)
                new_node.node.name = self.new_graph._graph_namespace.create_name(
                    old_node.name, None
                )
            return new_node

    return CopyGraph(input_graph).transform()


_seen_patterns: Set[str] = set()


def get_arg_value(
    node: torch.fx.Node, arg_number: int, kwarg_name: Optional[str] = None
) -> Any:
    return (
        node.args[arg_number]
        if len(node.args) > arg_number
        else node.kwargs.get(kwarg_name)  # type: ignore[arg-type]
    )


def filter_nodes(nodes: Iterable[torch.fx.Node], fn: Any) -> List[torch.fx.Node]:
    fns = [fn]
    if isinstance(fn, torch._ops.OpOverloadPacket):
        fns.extend([getattr(fn, overload) for overload in fn.overloads()])

    return [node for node in nodes if node.target in fns]


def extract_target(node: torch.fx.Node) -> torch.fx.node.Target:
    """For call_function and call_method, we directly use the target function;
    For call_module, the target is string, and we treat the module class
     as a function.
    """
    if node.op == "call_module":
        return getattr(node.graph.owning_module, node.target).__class__  # type: ignore[arg-type]
    return node.target<|MERGE_RESOLUTION|>--- conflicted
+++ resolved
@@ -569,20 +569,6 @@
     def pytree_flatten(
         args: Sequence[Any], kwargs: Mapping[Any, Any]
     ) -> Tuple[Sequence[Any], Union[_SimpleSpec, pytree.TreeSpec]]:
-<<<<<<< HEAD
-        def norm_spec(s: pytree.TreeSpec) -> pytree.TreeSpec:
-            if s.type is None:
-                return s
-            mapping = {immutable_list: list, tuple: list, immutable_dict: dict}
-            return pytree.TreeSpec(
-                mapping.get(s.type, s.type),
-                s.context,
-                list(map(norm_spec, s.children())),
-            )
-
-        flat, spec = pytree.tree_flatten([args, kwargs])
-        spec = norm_spec(spec)
-=======
         type_mapping = {immutable_list: tuple, list: tuple, immutable_dict: dict}
 
         def replace_type(x: Any) -> Any:
@@ -598,7 +584,6 @@
             is_leaf=lambda x: type(x) in type_mapping,
         )
         flat, spec = pytree.tree_flatten(normalized_args_tree)
->>>>>>> 670c493c
         return flat, spec
 
     def __repr__(self) -> str:
