# mypy: allow-untyped-defs
from __future__ import annotations

import dataclasses
import functools
import itertools
import logging
import re
from collections import defaultdict
from math import inf
from typing import (
    Any,
    Callable,
    Dict,
    List,
    Optional,
    Sequence,
    Tuple,
    TYPE_CHECKING,
    Union,
)

import sympy

import torch
import torch._logging

from ..._prims_common import is_integer_dtype
from ...utils._sympy.functions import FloorDiv, ModularIndexing
from ...utils._sympy.symbol import symbol_is_type, SymT
from ...utils._sympy.value_ranges import ValueRanges
from .. import config, ir
from ..codecache import HalideCodeCache
from ..ir import get_reduction_combine_fn
from ..metrics import is_metric_table_enabled, log_kernel_metadata
from ..ops_handler import AddParenHandler, MockHandler
from ..runtime.hints import HalideInputSpec, HalideMeta, ReductionHint
from ..utils import (
    get_bounds_index_expr,
    get_kernel_metadata,
    parallel_num_threads,
    sympy_index_symbol,
    sympy_subs,
)
from ..virtualized import _ops as ops, OpsHandler, V
from .common import (
    BackendFeature,
    CSEVariable,
    DeferredLine,
    IndentedBuffer,
    OpOverrides,
    PythonPrinter,
    SizeArg,
    TensorArg,
)
from .cpp import DTYPE_TO_CPP
from .cpp_utils import cexpr
from .simd import constant_repr, SIMDKernel, SIMDScheduling


if TYPE_CHECKING:
    from torch.utils._ordered_set import OrderedSet

    from ..ops_handler import ReductionType, StoreMode

log = logging.getLogger(__name__)


def halide_constant(val):
    if isinstance(val, int) and not (-2147483648 <= val <= 2147483647):
        info = torch.iinfo(torch.int64)
        if val == info.min:
            return "hl.Int(64).min()"
        if val == info.max:
            return "hl.Int(64).max()"
        return f"hl.i64({val!r})"
    if isinstance(val, float):
        return f"hl.f64({constant_repr(val)})"
    return repr(val)


class Unsupported(RuntimeError):
    def __init__(self, thing) -> None:
        super().__init__(f"halide backend does not support: {thing}")


class HalidePrinter(PythonPrinter):
    @staticmethod
    def cast_index(expr):
        return f"hl.cast({V.kernel.index_dtype}, {expr})"

    @staticmethod
    def cast_float(expr):
        return f"hl.cast(hl.Float(32), {expr})"

    def _print_Float(self, expr):
        return f"hl.f32({expr})"

    def _print_ToFloat(self, expr):
        assert len(expr.args) == 1
        return f"hl.f32({self._print(expr.args[0])})"

    def _print_floor(self, expr):
        assert len(expr.args) == 1
        return self.cast_index(f"hl.floor({self._print(expr.args[0])})")

    def _print_Trunc(self, expr):
        assert len(expr.args) == 1
        return self.cast_index(f"hl.trunc({self._print(expr.args[0])})")

    _print_TruncToInt = _print_Trunc

    def _print_ceiling(self, expr):
        assert len(expr.args) == 1
        return self.cast_index(f"hl.ceil({self._print(expr.args[0])})")

    def _helper_sqrt(self, expr):
        return f"hl.sqrt({self.cast_float(self._print(expr))})"

    def _print_Where(self, expr):
        c = self.doprint(expr.args[0])
        p = self.doprint(expr.args[1])
        q = self.doprint(expr.args[2])
        return f"hl.select({c}, {p}, {q})"

    def _print_Min(self, expr):
        if len(expr.args) == 1:
            return self._print(expr.args[0])

        mid = len(expr.args) // 2
        a = self._print(sympy.Min(*expr.args[:mid]))
        b = self._print(sympy.Min(*expr.args[mid:]))
        return f"hl.min({a}, {b})"

    def _print_Max(self, expr):
        if len(expr.args) == 1:
            return self._print(expr.args[0])

        mid = len(expr.args) // 2
        a = self._print(sympy.Max(*expr.args[:mid]))
        b = self._print(sympy.Max(*expr.args[mid:]))

        return f"hl.max({a}, {b})"

    def _print_Abs(self, expr):
        assert len(expr.args) == 1
        return self.cast_index(f"hl.abs({self._print(expr.args[0])})")

    def _print_OpaqueUnaryFn_cos(self, expr):
        assert len(expr.args) == 1
        return f"hl.cos(({self._print(expr.args[0])})"

    def _print_OpaqueUnaryFn_cosh(self, expr):
        assert len(expr.args) == 1
        return f"hl.cosh(({self._print(expr.args[0])})"

    def _print_OpaqueUnaryFn_acos(self, expr):
        assert len(expr.args) == 1
        return f"hl.acos(({self._print(expr.args[0])})"

    def _print_OpaqueUnaryFn_sin(self, expr):
        assert len(expr.args) == 1
        return f"hl.sin(({self._print(expr.args[0])})"

    def _print_OpaqueUnaryFn_sinh(self, expr):
        assert len(expr.args) == 1
        return f"hl.sinh(({self._print(expr.args[0])})"

    def _print_OpaqueUnaryFn_asin(self, expr):
        assert len(expr.args) == 1
        return f"hl.asin(({self._print(expr.args[0])})"

    def _print_OpaqueUnaryFn_tan(self, expr):
        assert len(expr.args) == 1
        return f"hl.tan(({self._print(expr.args[0])})"

    def _print_OpaqueUnaryFn_tanh(self, expr):
        assert len(expr.args) == 1
        return f"hl.tanh(({self._print(expr.args[0])})"

    def _print_OpaqueUnaryFn_atan(self, expr):
        assert len(expr.args) == 1
        return f"hl.atan(({self._print(expr.args[0])})"

    def _print_FloorDiv(self, expr):
        if expr.is_integer:
            return super()._print_FloorDiv(expr)

        x, div = expr.args
        x = self.cast_float(self.paren(self.doprint(x)))
        div = self.cast_float(self.paren(self.doprint(div)))
        return self.cast_index(f"hl.floor({x} / {div})")

    def _print_Round(self, expr):
        assert len(expr.args) == 1
        return self.cast_index(f"hl.round({self._print(expr.args[0])})")

    _print_RoundToInt = _print_Round

    def _print_IntTrueDiv(self, expr):
        a, b = expr.args
        # force a cast to float
        return f"({a}) / ({b}+hl.f32(0))"

    def _print_RoundDecimal(self, expr):
        val, n = expr.args
        val = self._print(val)
        n = int(n)
        return f"hl.f32({10.**(-n)!r})*hl.round(({val})*hl.f32({10.**n!r}))"


texpr = HalidePrinter().doprint
pexpr = PythonPrinter().doprint


_halide_type = {
    torch.bool: "hl.Bool()",
    torch.bfloat16: "hl.BFloat(16)",
    torch.float16: "hl.Float(16)",
    torch.float32: "hl.Float(32)",
    torch.float64: "hl.Float(64)",
    torch.int8: "hl.Int(8)",
    torch.int16: "hl.Int(16)",
    torch.int32: "hl.Int(32)",
    torch.int64: "hl.Int(64)",
    torch.uint8: "hl.UInt(8)",
    torch.uint16: "hl.UInt(16)",
    torch.uint32: "hl.UInt(32)",
    torch.uint64: "hl.UInt(64)",
}


def halide_type(dtype):
    return _halide_type[dtype]


def halide_acc_type(dtype):
    if is_integer_dtype(dtype) and dtype.is_signed and dtype != torch.int64:
        dtype = torch.int32
    if dtype in (torch.float16, torch.bfloat16):
        dtype = torch.float32
    return halide_type(dtype)


class HalideOverrides(OpOverrides):
    @staticmethod
    def to_dtype(
        x,
        dtype: torch.dtype,
        src_dtype: Optional[torch.dtype] = None,
        use_compute_types=True,
    ):
        if dtype == torch.bool:
            return f"({x} != 0)"
        return f"hl.cast({halide_type(dtype)}, {x})"

    @staticmethod
    def to_dtype_bitcast(x, dtype: torch.dtype, src_dtype: torch.dtype):
        if src_dtype in (torch.float16, torch.bfloat16):
            x = f"hl.cast({halide_type(src_dtype)}, {x})"  # body compute is upcast to fp32
        line = f"hl.reinterpret({halide_type(dtype)}, {x})"
        if dtype in (torch.float16, torch.bfloat16):
            line = f"hl.cast(hl.Float(32), {line})"
        return line

    @classmethod
    def constant(cls, value, dtype):
        return cls.to_dtype(halide_constant(value), dtype)

    @staticmethod
    def abs(x):
        return f"hl.abs({x})"

    @staticmethod
    def exp(x):
        if not hasattr(x, "name"):
            return f"hl.exp({x})"
        return f"hl.fast_exp(hl.cast(hl.Float(32), {x})) if {x.name}.type().bits() <= 32 else hl.exp({x})"

    @staticmethod
    def libdevice_exp(x):
        return f"hl.exp({x})"  # higher precision that ops.exp

    @staticmethod
    def sqrt(x):
        return f"hl.sqrt({x})"

    @staticmethod
    def minimum(a, b):
        # return f"hl.min({a}, {b})"  <== handles nan wrong
        if not hasattr(a, "name"):
            return f"hl.min({a}, {b})"
        b = f"hl.cast({a.name}.type(), {b})"
        return f"hl.select(({a}<{b})|hl.is_nan({a}), {a}, {b}) if {a.name}.type().is_float() else hl.min({a}, {b})"

    @staticmethod
    def maximum(a, b):
        # return f"hl.max({a}, {b})"  <== handles nan wrong
        if not hasattr(a, "name"):
            return f"hl.max({a}, {b})"
        b = f"hl.cast({a.name}.type(), {b})"
        return f"hl.select(({a}>{b})|hl.is_nan({a}), {a}, {b}) if {a.name}.type().is_float() else hl.max({a}, {b})"

    @staticmethod
    def where(a, b, c):
        if hasattr(b, "name"):
            c = f"hl.cast({b.name}.type(), {c})"
        return f"hl.select({a}, {b}, {c})"

    @staticmethod
    def cos(x):
        return f"hl.cos({x})"

    @staticmethod
    def sin(x):
        return f"hl.sin({x})"

    @staticmethod
    def lgamma(x):
        raise Unsupported("lgamma")

    @staticmethod
    def erf(x):
        return f"hl.erf({x})"

    @staticmethod
    def cosh(x):
        return f"hl.cosh({x})"

    @staticmethod
    def sinh(x):
        return f"hl.sinh({x})"

    @staticmethod
    def acos(x):
        return f"hl.acos({x})"

    @staticmethod
    def acosh(x):
        return f"hl.acosh({x})"

    @staticmethod
    def asin(x):
        return f"hl.asin({x})"

    @staticmethod
    def asinh(x):
        return f"hl.asinh({x})"

    @staticmethod
    def atan2(x, y):
        return f"hl.atan2({x}, {y})"

    @staticmethod
    def atan(x):
        return f"hl.atan({x})"

    @staticmethod
    def atanh(x):
        return f"hl.atanh({x})"

    @staticmethod
    def copysign(x, y):
        raise Unsupported("copysign")

    @staticmethod
    def erfinv(x):
        raise Unsupported("erfinv")

    @staticmethod
    def hypot(x, y):
        return f"hl.hypot({x}, {y})"

    @staticmethod
    def nextafter(x, y):
        raise Unsupported("nextafter")

    @staticmethod
    def logical_and(a, b):
        return f"{a} & {b}"

    @staticmethod
    def logical_not(a):
        return f"{a} == 0"

    @staticmethod
    def logical_or(a, b):
        return f"{a} | {b}"

    @staticmethod
    def logical_xor(a, b):
        return f"({a} ^ {b})"

    @staticmethod
    def bitwise_and(a, b):
        return f"{a} & {b}"

    @staticmethod
    def bitwise_not(a):
        return f"~{a}"

    @staticmethod
    def bitwise_or(a, b):
        return f"{a} | {b}"

    @staticmethod
    def bitwise_xor(a, b):
        return f"{a} ^ {b}"

    @staticmethod
    def bitwise_left_shift(a, b):
        return f"{a} << {b}"

    @staticmethod
    def bitwise_right_shift(a, b):
        return f"{a} >> {b}"

    @staticmethod
    def rand(seed, offset):
        return f"halide_helpers.rand({seed}, {offset})"

    @staticmethod
    def randn(seed, offset):
        return f"halide_helpers.randn({seed}, {offset})"

    @staticmethod
    def randint64(seed, offset, low, high):
        return f"halide_helpers.randint64({seed}, {offset}, {low}, {high})"

    @staticmethod
    def load_seed(name, offset):
        return f"{ops.load(name, 0)} + {V.kernel.args.seed_offset('load_seed_offset', offset)}"

    @staticmethod
    def rsqrt(x):
        # return f"hl.fast_inverse_sqrt({x})"  <== accuracy issues
        return f"1./hl.sqrt({x})"

    @staticmethod
    def tan(x):
        return f"hl.tan({x})"

    @staticmethod
    def tanh(x):
        return f"hl.tanh({x})"

    @staticmethod
    def signbit(x):
        return f"(hl.reinterpret(hl.UInt(32), hl.cast(hl.Float(32), {x})) >> 31) != 0"

    @staticmethod
    def fmod(a, b):
        # TODO(jansel): find a better way to do this, builtin % has wrong sign
        return f"{a} - hl.trunc({a}/{b})*{b}"

    @staticmethod
    def pow(a, b):
        return f"hl.pow({a}, {b})"  # hl.fast_pow fails accuracy

    @staticmethod
    def log(x):
        return f"hl.log({x})"  # hl.fast_log fails accuracy

    @staticmethod
    def isinf(x):
        # workaround https://github.com/halide/Halide/issues/8309
        return f"hl.is_inf(hl.cast(hl.Float(32), {x}))"

    @staticmethod
    def isnan(x):
        # workaround https://github.com/halide/Halide/issues/8309
        return f"hl.is_nan(hl.cast(hl.Float(32), {x}))"

    @staticmethod
    def round(x):
        return f"hl.round({x})"

    @staticmethod
    def floor(x):
        return f"hl.floor({x})"

    @staticmethod
    def int_truediv(a, b):
        return f"({a}) / ({b} + hl.f32(0))"

    @staticmethod
    def floordiv(a, b):
        # TODO(jansel): find a better ways to do this, the select-based trick from triton.py didn't work
        return (
            f"hl.floor(hl.cast(hl.Float(max(32, {a.name}.type().bits())), {a}) / {b})"
        )

    @classmethod
    def sign(cls, x):
        left = ops.to_dtype(ops.lt("0", x), torch.int8)
        right = ops.to_dtype(ops.lt(x, "0"), torch.int8)
        sub = ops.sub(left, right)
        return f"hl.cast({x.name}.type(), {sub})"

    @staticmethod
    def trunc(x):
        return f"hl.trunc({x})"

    @staticmethod
    def truncdiv(a, b):
        # this causes crashes with floating point exception, see test_div_zero_dim_cpu
        # return f"hl.div_round_to_zero({a}, {b})"
        return (
            f"hl.trunc(hl.cast(hl.Float(max(32, {a.name}.type().bits())), {a}) / {b})"
        )

    @staticmethod
    def ceil(x):
        return f"hl.ceil({x})"

    @staticmethod
    def relu(x):
        return f"hl.max({x}, 0)"

    @classmethod
    def index_expr(cls, expr, dtype):
        index = V.kernel.prepare_indexing(expr)
        var = V.kernel.genfunc(
            V.kernel.index_to_str(index),
            V.kernel.used_dims_from_index(index),
            bounds=get_bounds_index_expr(expr),
        )
        if dtype not in {torch.int32, torch.int64}:
            return ops.to_dtype(var, dtype)
        return var

    @classmethod
    def indirect_indexing(cls, index_var, size, check=True, wrap_neg=True):
        # TODO(jansel): Halide only supports 32-bit indexing, we should error on overflow
        index_var = ops.to_dtype(index_var, torch.int32)
        index_var = ops.halide_clamp(index_var, size, check)
        index_var.indirect_indexing_size = size
        return sympy_index_symbol(str(index_var))

    @classmethod
    def halide_clamp(cls, value, size, check):
        end = V.kernel.kexpr(V.kernel.rename_indexing(size) - 1)
        if not isinstance(size, (int, sympy.Integer)):
            end = f"hl.cast({value.name}.type(), {end})"
        # Skip unsafe_promise_clamped to workaround: https://github.com/halide/Halide/issues/8261#issuecomment-2148835692
        # return f"hl.unsafe_promise_clamped({value}, 0, {end})"
        return f"hl.clamp({value}, 0, {end})"

    @staticmethod
    def masked(mask, body, other):
        with V.kernel.mask_loads(mask, other) as new_mask:
            result = body()

        if result.bounds.is_bool:
            other = bool(other)

        # Take dtype from result to prevent accidental promotion
        other = V.kernel.genfunc(
            f"hl.cast({result.name}.type(), {halide_constant(other)})",
            [],
            bounds=ValueRanges.wrap(other),
        )
        # TODO(jansel): look into removing the where in the same places triton does
        return ops.where(new_mask, result, other)


# Use mypy to check protocol implemented correctly
def _typecheck_HalideOverrides(h: HalideOverrides) -> OpsHandler[str]:
    return h


class HalideCSEVariable(CSEVariable):
    undefined_re = re.compile(r"\b(tmp\d+)\[\?\]")

    def __init__(self, name, bounds: ValueRanges[Any]) -> None:
        super().__init__(name, bounds)
        self.used_dims: Optional[List[sympy.Symbol]] = None

    def update_on_args(self, name, args, kwargs):
        used = set(self.used_dims or ())
        for arg in itertools.chain(args, kwargs.values()):
            if isinstance(arg, HalideCSEVariable):
                assert arg.used_dims is not None, (name, arg, args)
                used.update(arg.used_dims)
        self.used_dims = V.kernel.sort_used_dims(used)

    def index_str(self, dims):
        if len(dims) == 0:
            return f"{self.name}[()]"
        # Reversed since Halide is column major
        return f"{self.name}[{', '.join(map(str, dims))}]"

    def __str__(self) -> str:
        if self.used_dims is None:
            # This will get recomputed and replaced in codegen_kernel()
            return f"{self.name}[?]"
        return self.index_str(self.used_dims)

    def subs_str(self, replacements):
        assert self.used_dims is not None and all(
            isinstance(x, sympy.Expr) for x in self.used_dims
        )
        return self.index_str([replacements.get(n, n) for n in self.used_dims])


@dataclasses.dataclass
class DimensionInfo:
    expr: Optional[sympy.Expr]
    size: sympy.Expr
    stride: sympy.Expr

    def __init__(self, expr, size, stride) -> None:
        super().__init__()
        if V.graph.sizevars.statically_known_lt(stride, 0):
            stride = -stride
            expr = -expr
        self.expr = expr
        self.size = size
        self.stride = stride

    def index_str(self, replacements=None, zero_vars=False):
        assert self.expr is not None
        expr = self.expr
        if zero_vars and expr == 0:
            return "hl.Var()"
        if replacements:
            replacements = {**replacements}
            for sym in expr.free_symbols:
                if symbol_is_type(sym, SymT.TMP):
                    assert isinstance(sym, sympy.Symbol)
                    var = V.kernel.lookup_cse_var(sym.name)
                    assert isinstance(var, HalideCSEVariable)
                    replacements[sym] = sympy_index_symbol(var.subs_str(replacements))
            expr = sympy_subs(expr, replacements)
        return V.kernel.index_to_str(expr)


def eq(left, right):
    if V.graph.sizevars.statically_known_equals(left, right):
        return True
    try:
        a = V.graph.sizevars.size_hint(left)
        b = V.graph.sizevars.size_hint(right)
    except TypeError:  # unbacked symints
        return False
    if a == b:
        V.graph.sizevars.guard_equals(left, right)
    return a == b


def lt(left, right):
    if V.graph.sizevars.statically_known_lt(left, right):
        return True
    try:
        a = V.graph.sizevars.size_hint(left)
        b = V.graph.sizevars.size_hint(right)
    except TypeError:  # unbacked symints
        gcd = sympy.gcd(left, right)
        if gcd == left:
            return left != right
        return False
    if a < b:
        V.graph.sizevars.guard_lt(left, right)
    return a < b


class HalideKernel(SIMDKernel):
    overrides = HalideOverrides  # type: ignore[assignment]
    kexpr: Callable[[sympy.Expr], str] = texpr

    def __init__(
        self,
        *groups,
        index_dtype: str,
        mutations: Optional[OrderedSet[str]] = None,
        pid_cache=None,
        reduction_hint=ReductionHint.DEFAULT,
        override_persistent_reduction=None,
    ) -> None:
        super().__init__(
            *groups,
            index_dtype=index_dtype,
            mutations=mutations,
            reduction_hint=reduction_hint,
            pid_cache=pid_cache,
            override_persistent_reduction=override_persistent_reduction,
        )
        # For halide, we just write directly to the body
        self.compute = self.body
        self.loads = self.body
        self.stores = self.body
        self.indexing_code_dom = IndentedBuffer()
        self.needs_dom_indexing = self.inside_reduction
        self.has_reduction = self.inside_reduction
        self.buffer_dimensions: Dict[str, List[DimensionInfo]] = {}
        self.buffer_offsets: Dict[str, sympy.Expr] = {}
        # {h0: size1, h1: size2, ...}
        self.halide_vars: Dict[sympy.Symbol, sympy.Expr] = {}
        # {x0: h0, x1: h1+10*h2, ...}
        self.index_replacements: Dict[sympy.Expr, sympy.Expr] = {}
        # {h1: hr1, ...}
        self.reduction_renames: Dict[sympy.Symbol, sympy.Symbol] = {}
        # {"i": {h0: hi0}, "o": ...}
        self.dom_renames: Dict[str, Dict[sympy.Symbol, sympy.Symbol]] = {}
        # {"in_ptr0": ["in_ptr0_view0"], ...}
        self.buffer_aliases: Dict[str, List[str]] = defaultdict(list)
        self.has_indirect_indexing = False

    def create_cse_var(self, name, bounds=None):
        self.body.writeline(f"{name} = hl.Func({name!r})")
        return HalideCSEVariable(name, bounds)

    def finalize_indexing(self, indices: Sequence[sympy.Expr]):
        """
        Hook called right before codegen with every index that will be
        used in the fused kernel.

        This populates self.halide_vars/index_replacements/reduction_renames which is an alternate indexing
        scheme that avoids using divide and modulus.  Instead of xindex/yindex/rindex
        we base indexing on a larger number of vars whose product combines to those.

        This function populates self.halide_vars, self.index_replacements, and self.reduction_renames
        """
        assert not (
            self.index_replacements or self.halide_vars or self.reduction_renames
        )
        size_hint = functools.partial(V.graph.sizevars.size_hint, fallback=inf)  # type: ignore[arg-type]
        indices = dict.fromkeys(map(super().prepare_indexing, indices))
        all_used_symbols = set()
        sym_to_node = {
            n.symbol(): n
            for n in itertools.chain.from_iterable(
                [tree.nodes.values() for tree in self.range_trees]
            )
        }

        def simplify(expr):
            return sympy.simplify(
                V.graph.sizevars.remove_precomputed_replacements(expr)
            )

        def visit_modular_indexing(base, divisor, modulus):
            if base in sym_to_node:
                node = sym_to_node[base]
                all_used_symbols.add(
                    node.root.lookup(
                        node.divisor * divisor,
                        V.graph.sizevars.evaluate_min(
                            modulus, FloorDiv(node.length, divisor)
                        ),
                    ).symbol()
                )

        def visit_floor_div(base, divisor):
            if base in sym_to_node:
                node = sym_to_node[base]
                all_used_symbols.add(
                    node.root.lookup(
                        node.divisor * divisor,
                        FloorDiv(node.length, divisor),
                    ).symbol()
                )

        # first figure out all_used_symbols to do dead symbol elimination
        for index in indices:
            if index.has(ModularIndexing):
                index.replace(
                    ModularIndexing(
                        sympy.Wild("base"),
                        sympy.Wild("divisor"),
                        sympy.Wild("modulus"),
                    ),
                    visit_modular_indexing,
                )
            if index.has(FloorDiv):
                index.replace(
                    FloorDiv(
                        sympy.Wild("base"),
                        sympy.Wild("divisor"),
                    ),
                    visit_floor_div,
                )
            all_used_symbols.update(super().prepare_indexing(index).free_symbols)

        self.has_indirect_indexing = any(
            symbol_is_type(sym, SymT.INDIRECT) for sym in all_used_symbols
        )

        had_fallback = False
        for tree in reversed(self.range_trees):
            nodes = [n for n in tree.nodes.values() if n.symbol() in all_used_symbols]
            nodes.sort(key=lambda n: size_hint(n.divisor))
            if not nodes:
                nodes.append(tree.lookup(1, tree.numel))
            handled_count = 0
            divisor = sympy.Integer(1)
            added_sym_size = []
            # decide on a minimal set of symbols and put them in self.halide_vars
            while handled_count < len(nodes) and not eq(tree.numel, divisor):
                sizes_to_add = [
                    simplify(n.length) for n in nodes if eq(n.divisor, divisor)
                ]
                handled_count += len(sizes_to_add)
                assert sizes_to_add, nodes
                end = divisor * functools.reduce(
                    V.graph.sizevars.evaluate_max, sizes_to_add
                )
                sizes_to_add.extend(
                    [
                        simplify(n.divisor / divisor)
                        for n in nodes
                        if lt(divisor, n.divisor) and lt(n.divisor, end)
                    ]
                )
                while sizes_to_add:
                    next_size = functools.reduce(sympy.gcd, sizes_to_add)
                    if eq(next_size, 1):
                        # sizes share no common factors, e.g [2, 21, 42, 441, 889056]
                        # TODO(jansel): we should just prevent fusion in cases that hit this
                        next_size = simplify(tree.numel / divisor)
                        assert not eq(next_size, 1)
                        sizes_to_add = []
                        handled_count = len(nodes)
                        had_fallback = True
                    sym = sympy_index_symbol(f"h{len(self.halide_vars)}")
                    if tree.prefix == "r":
                        self.reduction_renames[sym] = sympy_index_symbol(
                            f"hr{len(self.halide_vars)}"
                        )
                    self.halide_vars[sym] = next_size
                    added_sym_size.append((sym, next_size))
                    divisor *= next_size
                    new_sizes = [n.length for n in nodes if eq(n.divisor, divisor)]
                    handled_count += len(new_sizes)
                    prior_len = len(sizes_to_add)
                    sizes_to_add = [
                        sympy.simplify(s / next_size)
                        for s in sizes_to_add
                        if not eq(s, next_size)
                    ]
                    assert len(sizes_to_add) < prior_len or prior_len == 0
                    sizes_to_add.extend(new_sizes)

            # create a mapping to the new set of symbols in self.index_replacements
            for node in nodes:
                try:
                    idx = 0
                    divisor = 1
                    while not eq(node.divisor, divisor):
                        sym, size = added_sym_size[idx]
                        idx += 1
                        divisor *= size
                    length = 1
                    expr = sympy.Integer(0)
                    while not eq(node.length, length):
                        sym, size = added_sym_size[idx]
                        idx += 1
                        expr += length * sym
                        length *= size
                    self.index_replacements[node.symbol()] = expr
                except IndexError:
                    assert had_fallback
                    full_index = sympy.Integer(0)
                    stride = sympy.Integer(1)
                    for sym, size in added_sym_size:
                        full_index += stride * sym
                        stride *= size
                    self.index_replacements[
                        node.symbol()
                    ] = V.graph.sizevars.simplify_with_ranges(
                        ModularIndexing(full_index, node.divisor, node.length),
                        self.halide_vars,  # type: ignore[arg-type]
                    )

        # codegen the variable definitions
        for sym in self.halide_vars:
            self.indexing_code.writeline(f"{sym} = hl.Var({sym.name!r})")
        if self.reduction_renames:
            self.codegen_rdom(
                "rdom",
                {rv: self.halide_vars[v] for v, rv in self.reduction_renames.items()},
            )

    def setup_dom_indexing(self):
        """RDom based indexing uses explicit iteration ranges for Func updates"""
        prefix = "i" if self.inside_reduction else "o"
        if prefix in self.dom_renames:
            return self.dom_renames[prefix]

        renames = {}
        for var in self.halide_vars.keys():
            if not self.inside_reduction and var in self.reduction_renames:
                continue
            m = re.match(r"^h(\d+)$", var.name)
            assert m
            renames[var] = sympy_index_symbol(f"h{prefix}{m.group(1)}")

        self.codegen_rdom(
            f"{prefix}dom", {rv: self.halide_vars[v] for v, rv in renames.items()}
        )

        self.dom_renames[prefix] = renames
        return renames

    def codegen_rdom(self, name, vars):
        rsizes = [
            f"hl.Range(0, {self.kexpr(self.rename_indexing(size))})"
            for size in vars.values()
        ]
        self.indexing_code.writeline(f"{name} = hl.RDom([{', '.join(rsizes)}])")
        for i, rsym in enumerate(vars.keys()):
            self.indexing_code.writeline(f"{rsym} = {name}[{i}]")

    def prepare_indexing(
        self,
        index: sympy.Expr,
    ):
        index = super().prepare_indexing(index)
        index = sympy_subs(index, self.index_replacements)
        return V.graph.sizevars.simplify_with_ranges(index, self.halide_vars)  # type: ignore[arg-type]

    def sym_size(self, sym):
        """The size of an index symbol"""
        if symbol_is_type(sym, SymT.TMP):
            return self.lookup_cse_var(sym.name).indirect_indexing_size
        return self.halide_vars[sym]

    def indexing_to_dimensions(self, var: str, index: sympy.Expr, is_store: bool):
        """Convert address-based indexing into dimensions using self.halide_vars"""
        symbols = []
        for sym in sorted(index.free_symbols, key=lambda x: x.name):  # type: ignore[attr-defined]
            if symbol_is_type(sym, (SymT.HALIDE, SymT.TMP)):
                symbols.append(sym)
            else:
                assert symbol_is_type(
                    sym,
                    (
                        SymT.UNBACKED_INT,
                        SymT.SIZE,
                        SymT.PRECOMPUTED_SIZE,
                    ),
                ), sym

        # group the expression by variables used
        offset = sympy.Integer(0)
        split_expr = {s: sympy.Integer(0) for s in symbols}
        split_failed: List[Tuple[List[sympy.Symbol], sympy.Expr]] = []
        index = sympy.expand(self.rename_indexing(index))
        for part in index.args if isinstance(index, sympy.Add) else [index]:
            part_vars = [v for v in part.free_symbols if v in split_expr]
            if len(part_vars) == 0:
                offset += part
            elif len(part_vars) == 1:
                split_expr[part_vars[0]] += part
            else:
                new_split_failed = []
                for i in range(len(split_failed)):
                    assert split_failed[i] is not None
                    other_vars, other_part = split_failed[i]
                    if set(other_vars) & set(part_vars):
                        part_vars.extend([v for v in other_vars if v not in part_vars])
                        part += other_part
                    else:
                        new_split_failed.append((other_vars, other_part))
                split_failed = [*new_split_failed, (part_vars, part)]

        def expr_to_dimension(expr, syms):
            expr = sympy.factor(expr)
            if len(syms) == 1:
                stride_wild = sympy.Wild("wild", exclude=symbols)
                m = expr.match(stride_wild * syms[0])
                if m:
                    return DimensionInfo(
                        syms[0], self.sym_size(syms[0]), m[stride_wild]
                    )
            assert not is_store, expr
            length = sympy.simplify(
                sympy_subs(expr, {sym: self.sym_size(sym) - 1 for sym in syms}) + 1
            )
            stride = sympy.Integer(1)
            if isinstance(expr, sympy.Mul):
                for term in expr.args:
                    if isinstance(term, sympy.Integer):
                        stride *= term
                        expr = sympy.simplify(expr / term)
                        length = sympy.simplify(sympy.ceiling(length / term))
            return DimensionInfo(expr, length, stride)

        # try to turn each group into a strided access
        dims = []
        for syms, expr in split_failed:
            for v in syms:
                expr += split_expr.pop(v)
            dims.append(expr_to_dimension(expr, syms))
        for sym, expr in split_expr.items():
            dims.append(expr_to_dimension(expr, [sym]))
        dims.sort(key=lambda d: V.graph.sizevars.size_hint(d.stride, fallback=inf))  # type: ignore[arg-type]

        if not dims:  # scalar load/store
            if self.has_indirect_indexing:
                # workaround https://github.com/halide/Halide/issues/8338
                dims.append(DimensionInfo(sympy.Integer(0), 1, 1))
        elif not V.graph.sizevars.statically_known_equals(dims[0].stride, 1):
            # Halide assumes dimension 0 is stride == 1, so add a dummy dimension
            dims.insert(
                0, DimensionInfo(sympy.Integer(0), 1 if is_store else dims[0].stride, 1)
            )

        if dims and not is_store:
            if var in self.buffer_offsets and V.graph.sizevars.statically_known_geq(
                offset, self.buffer_offsets[var]
            ):
                # reuse the existing offset to avoid needing an input alias
                self.apply_offset_to_dimension(dims, offset - self.buffer_offsets[var])
                offset = self.buffer_offsets[var]
            elif V.graph.sizevars.statically_known_gt(
                offset, 0
            ):  # TODO(jansel): negative offsets
                # roll the offset into the dimensions for cleaner indexing
                self.apply_offset_to_dimension(dims, offset)
                offset = 0

        orig_var = var
        for i in itertools.count():
            if self.install_dims(var, dims, offset, is_store):
                return var, dims
            assert not is_store
            var = f"{orig_var}_view{i}"
            if var not in self.buffer_aliases[orig_var]:
                self.buffer_aliases[orig_var].append(var)

    def install_dims(self, var, dims, offset, is_store):
        """Try to set self.buffer_dimensions[var], return True on success"""
        if var not in self.buffer_dimensions:
            self.buffer_dimensions[var] = dims
            self.buffer_offsets[var] = offset
            return True
        if self.buffer_offsets[var] != offset or len(
            self.buffer_dimensions[var]
        ) != len(dims):
            return False
        if is_store:
            return self.buffer_dimensions[var] == dims
        for old, new in zip(self.buffer_dimensions[var], dims):
            if old.stride != new.stride:
                return False
            if old.size != new.size or old.expr != new.expr:
                old.size = V.graph.sizevars.evaluate_max(old.size, new.size)
                old.expr = None
        return True

    def apply_offset_to_dimension(self, dims, offset):
        if offset == 0:
            return
        for i in reversed(range(len(dims))):
            if dims[i].stride == 1 or V.graph.sizevars.statically_known_geq(
                offset, dims[i].stride
            ):
                part = FloorDiv(offset, dims[i].stride)
                offset -= part * dims[i].stride
                dims[i].expr += part
        assert offset == 0

    def used_dims_from_index(self, index: sympy.Expr):
        """Detect which range trees are used to populate HalideCSEVariable.used_dims"""
        used_dims = set()
        for sym in index.free_symbols:
            assert isinstance(sym, sympy.Symbol)
            if symbol_is_type(sym, SymT.TMP):
                # indirect indexing
                cse_var = self.lookup_cse_var(sym.name)
                assert (
                    isinstance(cse_var, HalideCSEVariable)
                    and cse_var.used_dims is not None
                )
                used_dims.update(cse_var.used_dims)
            elif symbol_is_type(sym, SymT.HALIDE):
                used_dims.add(sym)
            elif symbol_is_type(
                sym, (SymT.UNBACKED_INT, SymT.SIZE, SymT.PRECOMPUTED_SIZE, SymT.INDEX)
            ):
                pass
            else:
                raise NotImplementedError(f"unhandled symbol {sym}")
        return self.sort_used_dims(used_dims)

    def sort_used_dims(self, used_dims):
        assert all(isinstance(x, sympy.Expr) for x in used_dims)
        ordered = [
            sym
            for sym in itertools.chain(
                self.halide_vars, self.reduction_renames.values()
            )
            if sym in used_dims
        ]
        assert len(ordered) == len(used_dims)
        return ordered

    def make_index_str(self, dims, replacements=None, zero_vars=False):
        index_str = ", ".join(d.index_str(replacements, zero_vars) for d in dims)
        if len(dims) == 0:
            index_str = "()"
        elif len(dims) == 1:
            # workaround for https://github.com/halide/Halide/issues/8299
            index_str = f"{index_str},"
        return index_str

    def load(self, name: str, index: sympy.Expr):
        """Codegen a load from an InputBuffer"""
        var = self.args.input(name)
        index = self.prepare_indexing(index)
        var, dims = self.indexing_to_dimensions(var, index, False)
        line = f"{var}[{self.make_index_str(dims)}]"
        dtype = V.graph.get_dtype(name)
        if dtype in (torch.float16, torch.bfloat16):
            dtype = torch.float32
            line = f"hl.cast(hl.Float(32), {line})"

        if self._load_mask:
            assert (
                isinstance(self._load_mask, HalideCSEVariable)
                and self._load_mask.used_dims is not None
            )
            used_dims = {*self.used_dims_from_index(index), *self._load_mask.used_dims}
            result = self.newfunc(self.sort_used_dims(used_dims))
            if result.used_dims:
                self.body.writeline(f"{result.name}_mask = hl.RDom([hl.Range(0, 1)])")
                self.body.writeline(f"{result.name}_mask.where({self._load_mask})")
                other = self.kexpr(self._load_other or 0)  # type: ignore[arg-type]
                self.body.writeline(
                    f"{result} = hl.cast({halide_type(dtype)}, {other})"
                )
                self.body.writeline(
                    f"{result} = {line} + hl.cast({halide_type(dtype)}, {result.name}_mask)"
                )
            else:
                # scalar case
                self.body.writeline(
                    f"{result} = hl.select({self._load_mask}, {line}, hl.cast({halide_type(dtype)}, 0))"
                )
            return result
        else:
            return self.genfunc(line, self.used_dims_from_index(index))

    def lookup_cse_var(self, name: str):
        return self.cse.varname_map[re.sub(r"\[.*", "", name)]

    def store(
        self, name: str, index: sympy.Expr, value: CSEVariable, mode: StoreMode = None
    ) -> None:
        """Codegen a store to an OutputBuffer"""
        assert isinstance(value, HalideCSEVariable)
        var = self.args.output(name)
        index = self.prepare_indexing(index)
        var, dims = self.indexing_to_dimensions(var, index, True)
        if self.is_indirect_indexing(index) or mode is not None:
            replacements = self.setup_dom_indexing()
            index_str = self.make_index_str(dims, replacements)
            value_str = value.subs_str(replacements)
            undef_dims = (", ".join(["hl.Var()"] * len(dims))) or "()"
            self.body.writeline(
                DeferredLine(name, f"{var}[{undef_dims}] = hl.undef({var}.type())")
            )
        else:
            index_str = self.make_index_str(dims, zero_vars=True)
            value_str = str(value)

        dtype = V.graph.get_dtype(name)
        if mode is None:
            line = f"{var}[{index_str}] = hl.cast({halide_type(dtype)}, {value_str})"
        elif mode == "atomic_add":
            line = f"{var}[{index_str}] += hl.cast({halide_type(dtype)}, {value_str})"
        else:
            raise NotImplementedError(f"store mode={mode}")
        self.body.writeline(DeferredLine(name, line))

    def reduction(
        self,
        dtype: torch.dtype,
        src_dtype: torch.dtype,
        reduction_type: ReductionType,
        value: Union[CSEVariable, Tuple[CSEVariable, ...]],
    ) -> Union[CSEVariable, Tuple[CSEVariable, ...]]:
        """Codegen a reduction operation"""
        assert self.inside_reduction
        assert not self._load_mask
        cache_key = (src_dtype, reduction_type, value)
        if cache_key in self.cse.reduction_cache:
            return self.cse.reduction_cache[cache_key]

        if isinstance(value, tuple):
            assert reduction_type == "welford_combine"
            self.cse.reduction_cache[
                cache_key
            ] = result_tuple = self.welford_combine_impl(*value)
            return result_tuple

        assert isinstance(value, HalideCSEVariable) and value.used_dims is not None
        reduction_vars = {*self.reduction_renames}
        result_var = self.newfunc(
            [v for v in value.used_dims if v not in reduction_vars]
        )
        if reduction_vars - {*value.used_dims}:
            value = self.genfunc(
                f"{value}", self.sort_used_dims({*value.used_dims, *reduction_vars})
            )
        value_str = value.subs_str(self.reduction_renames)
        default = ir.Reduction.default_accumulator(reduction_type, src_dtype)
        acc_type = halide_acc_type(dtype)

        if reduction_type in ("argmax", "argmin"):
            index = f"{result_var.name}_{reduction_type}"
            self.body.writeline(f"{index} = hl.{reduction_type}(rdom, {value_str})")
            # turn the N-D argmax index into a 1-D one
            parts = []
            stride = 1
            for i, sym in enumerate(self.reduction_renames):
                parts.append(f"{index}[{i}]")
                if stride != 1:
                    parts[-1] += f"*{stride}"
                stride *= self.halide_vars[sym]
            self.body.writeline(f"{result_var} = {' + '.join(parts)}")
        elif reduction_type == "welford_reduce":
            # TODO(jansel): implement welford_reduce without fallback
            result_var = self.welford_reduce_fallback(dtype, value)
        else:
            combine_fn = get_reduction_combine_fn(reduction_type, acc_type)
            with V.set_ops_handler(AddParenHandler(HalideOverrides(MockHandler()))):
                combine_str = combine_fn(result_var, value_str)  # type: ignore[arg-type]
            default_str = f"hl.cast({acc_type}, {halide_constant(default)})"
            self.body.writeline(f"{result_var} = {default_str}")
            self.body.writeline(f"{result_var} = {combine_str}")

        self.cse.reduction_cache[cache_key] = result_var
        return result_var

    def welford_combine_impl(self, mean, m2, weight):
        assert isinstance(mean, HalideCSEVariable) and mean.used_dims is not None
        assert isinstance(m2, HalideCSEVariable) and m2.used_dims is not None
        assert isinstance(weight, HalideCSEVariable) and weight.used_dims is not None
        used_dims = {*mean.used_dims, *m2.used_dims, *weight.used_dims} or {
            *self.halide_vars
        }
        used_dims -= {*self.reduction_renames}
        result_var = self.newfunc(self.sort_used_dims(used_dims))
        default = [f"hl.cast({x.name}.type(), 0)" for x in (mean, m2, weight)]
        pfx = result_var.name
        self.body.writeline(f"{result_var} = hl.Tuple([{', '.join(default)}])")
        self.body.writeline(f"{pfx}_mean_1 = {result_var}[0]")
        self.body.writeline(f"{pfx}_m2_1 = {result_var}[1]")
        self.body.writeline(f"{pfx}_weight_1 = {result_var}[2]")
        self.body.writeline(f"{pfx}_mean_2 = {mean.subs_str(self.reduction_renames)}")
        self.body.writeline(f"{pfx}_m2_2 = {m2.subs_str(self.reduction_renames)}")
        self.body.writeline(
            f"{pfx}_weight_2 = {weight.subs_str(self.reduction_renames)}"
        )
        self.body.writeline(f"{pfx}_delta = {pfx}_mean_2 - {pfx}_mean_1")
        self.body.writeline(f"{pfx}_new_weight = {pfx}_weight_1 + {pfx}_weight_2")
        self.body.writeline(
            f"{pfx}_w2_over_w = hl.select({pfx}_new_weight == 0.0, 0.0, {pfx}_weight_2 / {pfx}_new_weight)"
        )
        update = [
            f"{pfx}_mean_1 + {pfx}_delta * {pfx}_w2_over_w",
            f"{pfx}_m2_1 + {pfx}_m2_2 + {pfx}_delta * {pfx}_delta * {pfx}_weight_1 * {pfx}_w2_over_w",
            f"{pfx}_new_weight",
        ]
        self.body.writeline(f"{result_var} = hl.Tuple([{', '.join(update)}])")

        unpacked = []
        for i in range(3):
            unpacked.append(self.newfunc(result_var.used_dims))
            self.body.writeline(f"{unpacked[-1]} = {result_var}[{i}]")
        return tuple(unpacked)

    def scan(
        self,
        dtypes: Tuple[torch.dtype, ...],
        combine_fn: Callable[
            [Tuple[CSEVariable, ...], Tuple[CSEVariable, ...]], Tuple[CSEVariable, ...]
        ],
        values_orig: Tuple[CSEVariable, ...],
    ) -> Tuple[CSEVariable, ...]:
        assert self.inside_reduction
        assert len(dtypes) == len(values_orig)
        values: List[HalideCSEVariable] = []
        all_used_dims = set()
        for value in values_orig:
            assert isinstance(value, HalideCSEVariable) and value.used_dims is not None
            if set(value.used_dims) & set(self.reduction_renames):
                values.append(value)
            else:
                values.append(
                    self.genfunc(
                        f"{value}", [*value.used_dims, [*self.reduction_renames][:1]]
                    )
                )
            all_used_dims.update(value.used_dims)
        result_var = self.newfunc(self.sort_used_dims(all_used_dims))
        assert result_var.used_dims and set(result_var.used_dims) & set(
            self.reduction_renames
        )
        initial = [
            f"hl.cast({halide_acc_type(dtype)}, {value})"
            for dtype, value in zip(dtypes, values)
        ]

        length = self.kexpr(self.rename_indexing(self.range_trees[-1].numel))
        scan_dom = f"{result_var.name}_rdom"
        scan = f"{scan_dom}.x"
        self.body.writeline(f"{scan_dom} = hl.RDom([hl.Range(1, {length})])")

        assert (
            len(self.reduction_renames) == 1
        ), "multi-dimensional scan not implemented"
        (scan_var,) = [*self.reduction_renames]  # type: ignore[misc]
        scan_renames_cur = {scan_var: sympy_index_symbol(scan)}
        scan_renames_pri = {scan_var: sympy_index_symbol(scan) - 1}

        if len(values) == 1:

            def maybe_tuple(x):
                return x[0]

            read_left = [result_var.subs_str(scan_renames_pri)]
            read_right = [result_var.subs_str(scan_renames_cur)]
        else:

            def maybe_tuple(x):
                return f"hl.Tuple([{', '.join(x)}])"

            read_left = [
                result_var.subs_str(scan_renames_pri) + f"[{i}]"
                for i in range(len(values))
            ]
            read_right = [
                result_var.subs_str(scan_renames_cur) + f"[{i}]"
                for i in range(len(values))
            ]

        self.body.writeline(f"{result_var} = {maybe_tuple(initial)}")

        # Disable CSE for update fn
        with V.set_ops_handler(AddParenHandler(HalideOverrides(MockHandler()))):
            combine_str = combine_fn(read_left, read_right)  # type: ignore[arg-type]
        self.body.writeline(
            f"{result_var.subs_str(scan_renames_cur)} = {maybe_tuple(combine_str)}"
        )

        if len(values) == 1:
            return (result_var,)

        unpack_vars = [self.newfunc(self.sort_used_dims(all_used_dims)) for _ in values]
        for i, v in enumerate(unpack_vars):
            self.body.writeline(f"{v} = {result_var}[{i}]")
        return tuple(unpack_vars)

    def genfunc(
        self, line, used_dims, *, bounds=ValueRanges.unknown()
    ) -> HalideCSEVariable:
        var = self.cse.generate(self.body, line, bounds=bounds)
        assert isinstance(var, HalideCSEVariable)
        var.used_dims = used_dims
        return var

    def newfunc(self, used_dims) -> HalideCSEVariable:
        var = self.cse.newvar()
        assert isinstance(var, HalideCSEVariable)
        var.used_dims = used_dims
        return var

    def halide_buffer_numel(self, name: str):
        """
        We map all tensors to 1D buffers in Halide since Halide has trouble representing some strides that PyTorch
        supports.  If there are gaps in the underlying layout the numel we pass to Halide includes the gaps while
        PyTorch's numel excludes them.
        """
        return V.graph.get_buffer(name).get_layout().storage_size()

    def halide_argdefs(self):
        """
        Halide requires scalar inputs before outputs, so need to reorder args.
        """

        def arg_order(arg_tuple):
            call_str, arg = arg_tuple
            if isinstance(arg, SizeArg):
                return 1  # this would normally be at the end, move it to middle
            elif "out_ptr" in arg.name:
                return 2
            else:
                assert "in_ptr" in arg.name
                return 0

        result = []
        _, a, b, _ = self.args.python_argdefs()
        for call_str, arg in sorted(zip(a, b), key=arg_order):
            result.append((call_str, arg))
            if isinstance(arg, TensorArg):
                assert arg.offset == 0 and arg.alias_of is None
                for alias in self.buffer_aliases.get(arg.name, ()):
                    result.append(
                        (
                            None,
                            TensorArg(
                                alias,
                                arg.buffer,
                                arg.dtype,
                                arg.offset,
                                alias_of=arg.name,
                            ),
                        )
                    )
        return result

    def halide_kernel_meta(self) -> HalideMeta:
        """Compute metadata required by codecache.py"""
        argtypes = []
        for _, arg in self.halide_argdefs():
            if isinstance(arg, SizeArg):
                shape = None
                stride = None
                offset = None
                dtype = "long"
            else:
                shape = [
                    cexpr(self.rename_indexing(x.size))
                    for x in self.buffer_dimensions[arg.name]
                ]
                stride = [
                    cexpr(self.rename_indexing(x.stride))
                    for x in self.buffer_dimensions[arg.name]
                ]
                assert len(shape) == len(stride)
                offset = cexpr(self.buffer_offsets[arg.name])
                dtype = f"{DTYPE_TO_CPP[arg.dtype]}*"
            argtypes.append(
                HalideInputSpec(
                    dtype,
                    arg.name,
                    shape=shape,
                    stride=stride,
                    offset=offset,
                    alias_of=arg.alias_of,
                )
            )

        current_device = V.graph.scheduler.get_current_device_or_throw()
        if current_device.type == "cpu":
            target = [config.halide.cpu_target]
            schduler = config.halide.scheduler_cpu
            scheduler_flags = {
                "parallelism": parallel_num_threads(),
            }
            cuda_device = None
        else:
            assert current_device.type == "cuda", "only cpu/cuda supported"
            assert current_device.index <= 0, "only default device supported"
            target = [config.halide.gpu_target]
            schduler = config.halide.scheduler_cuda
            capability = torch.cuda.get_device_properties(current_device)
            if "cuda_capability" not in target[0]:
                for major, minor in [(8, 6), (8, 0), (7, 5), (7, 0), (6, 1)]:
                    if capability.major >= major and capability.minor >= minor:
                        target.append(f"cuda_capability_{major}{minor}")
                        break
            target.append("user_context")
            scheduler_flags = {
                "parallelism": capability.multi_processor_count,
                # TODO(jansel): explore other flags, see:
                # grep parser.parse ~/Halide/src/autoschedulers/anderson2021/AutoSchedule.cpp
            }
            cuda_device = max(0, current_device.index)

        # strict_float is requires for correctness
        target.append("strict_float")

        # without this we will initialize cuda once per kernel and hit errors
        target.append("no_runtime")

        if not config.halide.asserts:
            target.append("no_asserts")

        if config.halide.debug:
            target.append("debug")

        if "64" in self.index_dtype:
            # TODO(jansel): it is unclear if this does anything, since input sizes are still int32
            target.append("large_buffers")

        return HalideMeta(
            argtypes,
            target="-".join(target),
            scheduler=schduler,
            scheduler_flags=scheduler_flags,
            cuda_device=cuda_device,
        )

    def codegen_kernel(self, name=None):
        """Called at the end to generate a final kernel string"""
        if self.args.inplace_buffers:
            raise Unsupported("inplace_buffers")
        meta = self.halide_kernel_meta()  # ensure needed args are added early
        code = IndentedBuffer()
        code.splice(
            """
            import halide as hl
            from torch._inductor.runtime import halide_helpers
            from math import inf, nan

            @hl.generator(name="kernel")
            class Kernel:
        """,
            strip=True,
        )
        code.do_indent()
        for _, arg in self.halide_argdefs():
            if isinstance(arg, SizeArg):
                code.writeline(f"{arg.name} = hl.InputScalar({self.index_dtype})")
            else:
                assert arg.buffer, arg
                argcls = "hl.OutputBuffer" if "out" in arg.name else "hl.InputBuffer"
                argtype = halide_type(arg.dtype)
                ndim = len(self.buffer_dimensions[arg.name])
                code.writeline(f"{arg.name} = {argcls}({argtype}, {ndim})")
        code.splice(
            """
            def generate(g):
        """
        )
        code.do_indent()
        for _, arg in self.halide_argdefs():
            code.writeline(f"{arg.name} = g.{arg.name}")
        for old, new in self.args.aliases():
            code.writeline(f"{old} = {new}")
        code.splice(self.indexing_code)

        def update_index(m):
            var = self.cse.varname_map[m.group(1)]
            assert var.used_dims is not None, var
            return str(var)

        for line in self.body._lines:
            if isinstance(line, str):
                # fill in missing indices
                line = HalideCSEVariable.undefined_re.sub(update_index, line)
            code.writeline(line)
        code.writeline("")
        code.writeline("assert g.using_autoscheduler()")

        for _, arg in self.halide_argdefs():
            # fallback=1 below because halide requires buffers to be at least as large as the estimates
            # This causes crashes if our estimate is greater than the vector length
            # https://github.com/halide/Halide/issues/3103
            if isinstance(arg, SizeArg):
                hint = V.graph.sizevars.size_hint(arg.expr, fallback=1)
                code.writeline(f"{arg.name}.set_estimate({hint})")
            else:
                dims = self.buffer_dimensions[arg.name]
                range_hints = []
                for i, dim in enumerate(dims):
                    hint = self._autoscheduler_workarounds(
                        V.graph.sizevars.size_hint(dim.size, fallback=1), dims
                    )
                    range_hints.append(f"hl.Range(0, {hint})")
                    if "out" not in arg.name:
                        code.writeline(f"{arg.name}.dim({i}).set_min(0)")
                        try:
                            code.writeline(
                                f"{arg.name}.dim({i}).set_stride({int(dim.stride)})"
                            )
                        except TypeError:
                            pass  # not integer
                        try:
                            code.writeline(
                                f"{arg.name}.dim({i}).set_extent({int(dim.size)})"
                            )
                        except TypeError:
                            pass  # not integer
                code.writeline(f"{arg.name}.set_estimates([{', '.join(range_hints)}])")

        code.do_unindent(2)
        code.splice(
            """
            if __name__ == "__main__":
                hl.main()
            """.rstrip(),
        )
        if meta.scheduler:
            code.splice(
                f"""
                else:
                    hl.load_plugin({HalideCodeCache.find_libautoschedule(meta.scheduler)!r})
                    target = hl.Target({meta.target!r})
                    autoscheduler = hl.AutoschedulerParams({meta.scheduler!r}, {meta.scheduler_flags!r})
                    with hl.GeneratorContext(target, autoscheduler):
                        gen = Kernel()
                        pipeline = gen._build_pipeline()
                        # gen.compile_to_callable() does not run the autoscheduler
                        pipeline.apply_autoscheduler(target, autoscheduler)
                        kernel = pipeline.compile_to_callable([
                                gen._get_input_parameter(a.name)._to_argument()
                                for a in gen._get_arginfos()
                                if a.dir == hl.ArgInfoDirection.Input
                            ], target)
                """,
                strip=True,
            )
        else:
            code.splice(
                f"""
                  else:
                      with hl.GeneratorContext(hl.Target({meta.target!r})):
                          kernel = Kernel().compile_to_callable()
                  """,
                strip=True,
            )
        return code.getvalue()

    @staticmethod
    def _autoscheduler_workarounds(n, dims):
        if (
            len(dims) == 1
            and config.halide.scheduler_cuda == "Anderson2021"
            and V.graph.scheduler.get_current_device_or_throw().type == "cuda"
        ):
            # workaround https://github.com/halide/Halide/issues/8246
            n = max(2, n)
        return n

    def call_kernel(self, name: str, node=None):
        """Codegen a call to this kernel"""
        wrapper = V.graph.wrapper_code
        call_args = [f"{n}" for n, arg in self.halide_argdefs() if arg.alias_of is None]
        current_device = V.graph.scheduler.get_current_device_or_throw()
        if current_device.type == "cuda":
            stream_name = wrapper.write_get_raw_stream(current_device.index, V.graph)
            call_args.append(stream_name)
        wrapper.generate_kernel_call(
            name,
            call_args,
<<<<<<< HEAD
            cuda=False,  # grid/stream is handled internally in halide
            triton=False,
=======
            gpu=False,  # grid/stream is handled internally in halide
>>>>>>> b8eef500
        )

    def generate_assert(self, check):
        return False  # TODO(jansel): support asserts

    def check_bounds(
        self, expr: sympy.Expr, size: sympy.Expr, lower: bool, upper: bool
    ):
        pass  # TODO(jansel): support asserts


class HalideScheduling(SIMDScheduling):
    int32_type = "hl.Int(32)"
    # TODO(jansel): Halide doesn't actually support 64 bit indexing...
    int64_type = "hl.Int(64)"
    kernel_type = HalideKernel  # type: ignore[arg-type]

    @classmethod
    def get_backend_features(cls, device: torch.device):
        result = dict.fromkeys(
            [
                BackendFeature.TUPLE_REDUCTION,
                BackendFeature.PREFER_STORE_LOOP_ORDER,
                BackendFeature.REDUCE_TO_SINGLE_ELEMENT,
            ]
        )
        if config.halide.scan_kernels:
            result[BackendFeature.SCAN] = None
        return result

    def define_kernel(self, src_code, node_schedule, kernel):
        """Codegen kernel definition to go in output wrapper code"""
        wrapper = V.graph.wrapper_code
        if src_code in wrapper.src_to_kernel:
            kernel_name = wrapper.src_to_kernel[src_code]
        else:
            kernel_name = f"halide_kernel_{wrapper.next_kernel_suffix()}"
            wrapper.src_to_kernel[src_code] = kernel_name
            wrapper.add_import_once(
                "from torch._inductor.runtime.hints import HalideMeta, HalideInputSpec"
            )

            compile_wrapper = IndentedBuffer()
            compile_wrapper.writeline(
                f"async_compile.halide({kernel.halide_kernel_meta()!r}, '''"
            )
            compile_wrapper.splice(src_code, strip=True)
            compile_wrapper.writeline("''')")

            origins, detailed_origins = get_kernel_metadata(node_schedule, wrapper)
            metadata_comment = f"{origins}\n{detailed_origins}"
            wrapper.define_kernel(
                kernel_name, compile_wrapper.getvalue(), metadata_comment
            )
            if is_metric_table_enabled("kernel_metadata"):
                log_kernel_metadata(kernel_name, "", src_code)

        return kernel_name<|MERGE_RESOLUTION|>--- conflicted
+++ resolved
@@ -1638,12 +1638,8 @@
         wrapper.generate_kernel_call(
             name,
             call_args,
-<<<<<<< HEAD
-            cuda=False,  # grid/stream is handled internally in halide
+            gpu=False,  # grid/stream is handled internally in halide
             triton=False,
-=======
-            gpu=False,  # grid/stream is handled internally in halide
->>>>>>> b8eef500
         )
 
     def generate_assert(self, check):
