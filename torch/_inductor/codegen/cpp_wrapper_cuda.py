--- conflicted
+++ resolved
@@ -18,17 +18,8 @@
 from .codegen_device_driver import cuda_kernel_driver, cuda_kernel_header
 from .cpp_utils import cexpr, DTYPE_TO_CPP
 from .cpp_wrapper_cpu import CppWrapperCpu
-<<<<<<< HEAD
-from .triton_utils import (
-    DeferredCudaDefaultGrid,
-    DeferredCudaGridLine,
-    DeferredCudaKernelLine,
-)
-from .wrapper import user_defined_kernel_grid_fn_code
-=======
 from .wrapper import SymbolicCallArg
 
->>>>>>> 2b4d12b9
 
 if TYPE_CHECKING:
     from ..graph import GraphLowering
@@ -86,6 +77,11 @@
         self.grid = grid
         self.grid_callable = grid_callable
         self.grid_extra_kwargs = grid_extra_kwargs
+
+    def __iter__(self):
+        # DeferredCudaDefaultGrid can be passed to the base class, WrapperCodeGen,
+        # to genrete the autotune code block, and thus we need this iterator
+        return iter(self.grid)
 
     def _process_grid(self, grid: Union[List[Any], Tuple[Any, ...]]):
         if isinstance(grid, (list, tuple)):
@@ -238,38 +234,32 @@
         triton_meta,
         constexprs,
     ):
+        # Call parent class to create the autotune code block
+        super().generate_user_defined_triton_kernel(
+            kernel_name,
+            raw_args,
+            grid,
+            configs,
+            triton_meta,
+            constexprs,
+            codegen_autotune_only=True,
+        )
+
         # in C++ wrapper, we don't pass constexpr args, as they don't
         # get added as parameters to the PTX code compiled from the
         # user-defined Triton kernel (only non-constexpr args do)
         raw_args = [
             raw_arg for i, raw_arg in enumerate(raw_args) if i not in constexprs
         ]
-        args = [self.val_to_arg_str(v) for v in raw_args]
         arg_types = [
             arg.get_dtype() if hasattr(arg, "get_dtype") else type(arg)
             for arg in raw_args
         ]
 
-        # Similar to WrapperCodeGen.generate_user_defined_triton_kernel but only insert
-        # into the autotune code block here
-        grid_fn, code = user_defined_kernel_grid_fn_code(
-            kernel_name, configs, grid, wrapper=self
-        )
-        super().generate_kernel_call(
-            kernel_name,
-            args,
-            grid_fn=grid_fn,
-            arg_types=arg_types,
-            raw_args=raw_args,
-            cuda=True,
-            triton=True,
-        )
-
-        # super().generate_kernel_call only generates the autotune code block.
-        # Calling self.generate_kernel_call generates the real kernel call in cpp.
+        # Call self.generate_kernel_call to generate the real kernel call in cpp
         self.generate_kernel_call(
             kernel_name,
-            args,
+            [self.val_to_arg_str(v) for v in raw_args],
             arg_types=arg_types,
             raw_args=raw_args,
             grid=grid,
@@ -356,34 +346,27 @@
 
         return ", ".join(new_args)
 
-<<<<<<< HEAD
-    def generate_default_grid(self, kernel_name: str, grid_args: List[Any]):
-=======
     def generate_default_grid(
         self,
         kernel_name: str,
-        grid: List[Any],
+        grid_args: List[Any],
         cuda: bool = True,
         grid_callable: Optional[Callable[..., Any]] = None,
         **grid_extra_kwargs,
     ):
->>>>>>> 2b4d12b9
         """
         Generate grid configs for launching a CUDA kernel using the grid
         function from triton_heuristics. Because its computation needs
         to read kernel config after autotune, it is done in a deferred way
         using DeferredCudaDefaultGrid.
         """
-<<<<<<< HEAD
-        super().generate_default_grid(kernel_name, grid_args)
-        return DeferredCudaDefaultGrid(kernel_name, grid_args)
-=======
-        if not cuda:
-            return grid
+        # Call parent class to create the default grid
+        super().generate_default_grid(
+            kernel_name, grid_args, cuda, grid_callable, **grid_extra_kwargs
+        )
         return DeferredCudaDefaultGrid(
-            kernel_name, grid, grid_callable, **grid_extra_kwargs
-        )
->>>>>>> 2b4d12b9
+            kernel_name, grid_args, grid_callable, **grid_extra_kwargs
+        )
 
     def generate_kernel_call(
         self,
@@ -400,33 +383,10 @@
         autotune_configs=None,
         grid_extra_kwargs="",
     ):
-<<<<<<< HEAD
         """
         Override the default value of argument 'cuda' to True here. generate_kernel_call can still be
         called with cuda=False because of a mix of cpu kernels and triton kernels.
         """
-        # Call parent class to create the autotune code block
-        super().generate_kernel_call(
-            kernel_name,
-            call_args,
-            grid,
-            device_index,
-            cuda,
-            triton,
-            arg_types,
-            raw_args,
-            grid_fn,
-            triton_meta,
-            autotune_configs,
-        )
-        if not cuda:
-            # Next steps are irrelevant for CPU kernels
-            return
-=======
-        assert arg_types is not None and len(call_args) == len(
-            arg_types
-        ), "call_args and arg_types do not match"
-
         if not cuda:
             # Even in CppWrapperCuda, we may see cpp kernels
             return super().generate_kernel_call(
@@ -443,7 +403,22 @@
                 autotune_configs,
                 grid_extra_kwargs,
             )
->>>>>>> 2b4d12b9
+
+        # Call parent class to create the autotune code block
+        self.generate_kernel_call_python(
+            kernel_name,
+            call_args,
+            grid,
+            device_index,
+            cuda,
+            triton,
+            arg_types,
+            raw_args,
+            grid_fn,
+            triton_meta,
+            autotune_configs,
+            grid_extra_kwargs,
+        )
 
         device_index, call_args = self.prepare_triton_kernel_call(
             device_index, call_args
