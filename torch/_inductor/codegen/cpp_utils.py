# mypy: allow-untyped-defs
import contextlib
import copy
import functools
import math
import sys
from collections import namedtuple
<<<<<<< HEAD
from typing import Any, Callable, Dict, List, Optional, Set, Tuple
=======
from typing import Any, Callable, Dict, List, Optional, Sequence, Set, Tuple
>>>>>>> 9629835b
from unittest.mock import patch

import sympy

import torch
from torch._prims_common import is_integer_dtype
<<<<<<< HEAD
=======
from torch.utils._ordered_set import OrderedSet
>>>>>>> 9629835b
from torch.utils._sympy.symbol import symbol_is_type, SymT
from torch.utils._sympy.value_ranges import ValueRanges

from .. import ir
<<<<<<< HEAD
from ..loop_body import LoopBody
=======
from ..dependencies import Dep
from ..loop_body import LoopBody
from ..scheduler import BaseSchedulerNode, SchedulerBuffer
>>>>>>> 9629835b
from ..utils import IndentedBuffer, sympy_index_symbol_with_prefix, sympy_subs
from ..virtualized import ops, OpsValue, V
from .common import (
    CSEVariable,
    deduce_output_dtype_by_name,
    ExprPrinter,
    Kernel,
    KernelArgs,
    OptimizationContext,
)


DTYPE_TO_CPP = {
    torch.float32: "float",
    torch.float64: "double",
    torch.float16: "half",
    torch.int64: "int64_t",
    torch.int32: "int32_t",
    torch.int16: "int16_t",
    torch.int8: "int8_t",
    torch.uint64: "uint64_t",
    torch.uint32: "uint32_t",
    torch.uint16: "uint16_t",
    torch.uint8: "uint8_t",
    torch.bool: "bool",
    torch.bfloat16: "bfloat16",
    torch.complex64: "c10::complex<float>",
    torch.float8_e4m3fn: "float8_e4m3fn",
    torch.float8_e5m2: "float8_e5m2",
    torch.float8_e4m3fnuz: "float8_e4m3fnuz",
    torch.float8_e5m2fnuz: "float8_e5m2fnuz",
}

DTYPE_TO_ATEN = {
    torch.float32: "at::kFloat",
    torch.float64: "at::kDouble",
    torch.float16: "at::kHalf",
    torch.int64: "at::kLong",
    torch.int32: "at::kInt",
    torch.int16: "at::kShort",
    torch.int8: "at::kChar",
    torch.uint64: "at::kUInt64",
    torch.uint32: "at::kUInt32",
    torch.uint16: "at::kUInt16",
    torch.uint8: "at::kByte",
    torch.uint32: "at::kUInt32",
    torch.uint64: "at::kUInt64",
    torch.bool: "at::kBool",
    torch.bfloat16: "at::kBFloat16",
    torch.complex32: "at::kComplexHalf",
    torch.complex64: "at::kComplexFloat",
    torch.complex128: "at::kComplexDouble",
    torch.float8_e4m3fn: "at::kFloat8_e4m3fn",
    torch.float8_e5m2: "at::kFloat8_e5m2",
    torch.float8_e4m3fnuz: "at::kFloat8_e4m3fnuz",
    torch.float8_e5m2fnuz: "at::kFloat8_e5m2fnuz",
}

DEVICE_TO_ATEN = {
    "cpu": "at::kCPU",
    "cuda": "at::kCUDA",
}

LAYOUT_TO_ATEN = {
    torch.strided: "at::kStrided",
    torch._mkldnn: "at::kMkldnn",  # type: ignore[attr-defined]
}

_IS_WINDOWS = sys.platform == "win32"

INDEX_TYPE = "int64_t"

GemmBlocking = namedtuple("GemmBlocking", ["block_m", "block_n", "block_k"])


def get_promote_dtype(args):
    return (
        functools.reduce(
            torch.promote_types,  # type: ignore[arg-type]
            [n.dtype for n in args if isinstance(n, CppCSEVariable)],
        )
        if all(n.dtype is not None for n in args if isinstance(n, CppCSEVariable))
        else None  # not enough info to calculate the promote dtype
    )


def promote_args(new_args):
    def promote_arg(arg, promote_type):
        if (
            isinstance(arg, CppCSEVariable)
            and arg.dtype
            and promote_type
            and arg.dtype != promote_type
        ):
            arg = ops.to_dtype(arg, promote_type)
            arg = arg.value if isinstance(arg, OpsValue) else arg
            arg.dtype = promote_type
        return arg

    promote_type = get_promote_dtype(new_args)
    promote_fn = functools.partial(
        promote_arg,
        promote_type=promote_type,
    )
    if (
        all(
            new_arg.dtype is not None
            for new_arg in new_args
            if isinstance(new_arg, CppCSEVariable)
        )
        and promote_type
    ):
        new_args = list(map(promote_fn, new_args))
    return new_args


def get_opt_ctx(node: torch.fx.Node) -> OptimizationContext:
    return node.meta.get(OptimizationContext.key, None)


def get_current_node_opt_ctx() -> OptimizationContext:
    assert V.interpreter.current_node
    return get_opt_ctx(V.interpreter.current_node)


def deduce_dtype_for_cpp_cse_variable(name, *args, **kwargs):
    if (
        output_dtype := deduce_output_dtype_by_name(
            name,
            *args,
            **kwargs,
        )
    ) is not None:
        return output_dtype
    elif name == "masked":
        # <TODO> Leslie: perhaps we can also deduce the masked dtype by
        # inputs' CppCseVariable like other. Let's check it if any
        # unexpected failures.
        assert (
            hasattr(V.interpreter, "current_node")
            and V.interpreter.current_node.target.startswith("masked_subblock")
            and get_current_node_opt_ctx() is not None
        )
        return get_current_node_opt_ctx().dtype
    else:
        # deduce output dtype by inputs' dtype
        assert all(
            arg.dtype is not None for arg in args if isinstance(arg, CppCSEVariable)
        )
        return functools.reduce(
            torch.promote_types,  # type: ignore[arg-type]
            [arg.dtype for arg in args if isinstance(arg, CppCSEVariable)],
        )


class CppCSEVariable(CSEVariable):
    def __init__(self, name, bounds: ValueRanges[Any]) -> None:
        super().__init__(name, bounds)
        self.is_vec = False
        self.dtype: Optional[torch.dtype] = None
        self.dependent_itervars: Set[sympy.Symbol] = set()

    def __repr__(self) -> str:
        return (
            f"CppCSEVariable(name: {self.name}, bounds: {self.bounds}, is_vec: {self.is_vec}, dtype: {self.dtype}, "
            f"dependent_itervars: {self.dependent_itervars})"
        )

    def update_on_args(self, name, args, kwargs):
        if name == "load":
            # args[2] is index
            self._set_dependent_itervars(args[2])
        else:
            # propagate relevant itervars and is_vec from args
            self.dependent_itervars.update(
                *[
                    arg.dependent_itervars
                    for arg in args
                    if isinstance(arg, CppCSEVariable)
                ]
            )
            if name == "index_expr":
                self._set_dependent_itervars(args[0])
            if any(arg.is_vec for arg in args if isinstance(arg, CppCSEVariable)):
                self.is_vec = True
        # NOTE [Deduce dtype of CppCSEVariable at runtime]
        self.dtype = deduce_dtype_for_cpp_cse_variable(name, *args, **kwargs)
        assert self.dtype is not None

    def _set_dependent_itervars(self, index: sympy.Expr):
        """
        Set the relevant itervars for this variable based on the `index` expression.
        This includes the itervars directly used in the `index` as well as relevant itervars
        of other cse variables used in the `index`.
        """
        for s in index.free_symbols:
            if s in V.kernel.itervars:
                self.dependent_itervars.add(s)  # type: ignore[arg-type]
            elif s.name in V.kernel.cse.varname_map:  # type: ignore[attr-defined]
                self.dependent_itervars.update(
                    V.kernel.cse.varname_map[s.name].dependent_itervars  # type: ignore[attr-defined]
                )

    def depends_on(self, itervar: sympy.Symbol):
        return itervar in self.dependent_itervars


class CppPrinter(ExprPrinter):
    def _print_Integer(self, expr):
        return (
            f"{int(expr)}LL" if sys.platform in ["darwin", "win32"] else f"{int(expr)}L"
        )

    def _print_Where(self, expr):
        c = self.paren(self.doprint(expr.args[0]))
        p = self.paren(self.doprint(expr.args[1]))
        q = self.paren(self.doprint(expr.args[2]))
        return f"{c} ? {p} : {q}"

    def _print_ModularIndexing(self, expr):
        x, div, mod = expr.args
        x = self.paren(self.doprint(x))
        if div != 1:
            div = self.paren(self.doprint(div))
            if expr.is_integer:
                x = f"c10::div_floor_integer(static_cast<int64_t>({x}), static_cast<int64_t>({div}))"
            else:
                x = f"c10::div_floor_floating(static_cast<double>({x}), static_cast<double>({div}))"
        mod = self.paren(self.doprint(mod))
        return f"static_cast<{INDEX_TYPE}>({x}) % static_cast<{INDEX_TYPE}>({mod})"

    def _print_FloorDiv(self, expr):
        x, div = expr.args
        x = self.paren(self.doprint(x))
        div = self.paren(self.doprint(div))
        if expr.is_integer:
            return f"c10::div_floor_integer(static_cast<int64_t>({x}), static_cast<int64_t>({div}))"
        return f"c10::div_floor_floating(static_cast<double>({x}), static_cast<double>({div}))"

    def _print_floor(self, expr):
        assert len(expr.args) == 1
        r = f"std::floor({self._print(expr.args[0])})"
        return f"static_cast<{INDEX_TYPE}>({r})" if expr.is_integer else r

    def _print_FloorToInt(self, expr):
        assert len(expr.args) == 1
        r = f"std::floor({self._print(expr.args[0])})"
        return f"static_cast<{INDEX_TYPE}>({r})" if expr.is_integer else r

    def _print_TruncToInt(self, expr):
        assert len(expr.args) == 1
        r = f"std::trunc({self._print(expr.args[0])})"
        return f"static_cast<{INDEX_TYPE}>({r})"

    def _print_TruncToFloat(self, expr):
        assert len(expr.args) == 1
        return f"std::trunc({self._print(expr.args[0])})"

    def _print_ToFloat(self, expr):
        assert len(expr.args) == 1
        return f"static_cast<double>({self._print(expr.args[0])})"

    # TODO: This is wrong if one of the inputs is negative.  This is hard to
    # tickle though, as the inputs are typically positive (and if we can prove
    # they are positive, we will have used Mod instead, for which this codegen
    # is right).
    def _print_PythonMod(self, expr):
        return " % ".join(map(self.paren, map(self._print, expr.args)))

    def _print_CMod(self, expr):
        return " % ".join(map(self.paren, map(self._print, expr.args)))

    def _print_IntTrueDiv(self, expr):
        lhs, rhs = expr.args
        # TODO: This is only accurate up to 2**53
        return f"static_cast<double>({self._print(lhs)}) / static_cast<double>({self._print(rhs)})"

    # TODO: PowByNatural: we need to implement our own int-int pow.  Do NOT
    # use std::pow, that operates on floats
    def _print_PowByNatural(self, expr):
        raise NotImplementedError(
            f"_print_PowByNatural not implemented for {type(self)}"
        )

    def _print_FloatTrueDiv(self, expr):
        lhs, rhs = expr.args
        return f"{self.paren(self._print(lhs))} / {self.paren(self._print(rhs))}"

    def _print_FloatPow(self, expr):
        base, exp = expr.args
        return f"std::pow({self._print(base)}, {self._print(exp)})"

    def _print_Pow(self, expr):
        # Uses float constants to perform FP div
        base, exp = expr.args
        base = self._print(base)

        if exp == 0.5 or exp == -0.5:
            return f"std::sqrt({base})" if exp == 0.5 else f"1.0/std::sqrt({base})"
        if exp.is_integer:
            exp = int(exp)
            if exp > 0:
                r = "*".join([self.paren(base)] * exp)
            elif exp < 0:
                r = "1.0/" + self.paren("*".join([self.paren(base)] * abs(exp)))
            else:  # exp == 0
                r = "1.0"

            return f"static_cast<{INDEX_TYPE}>({r})" if expr.is_integer else r
        else:
            # TODO: float vs double
            return f"std::pow({base}, {float(exp)})"

    def _print_Rational(self, expr):
        # Uses float constants to perform FP div
        if expr.q == 1:
            r = f"{expr.p}"
        else:
            r = f"{expr.p}.0/{expr.q}.0"
        return f"static_cast<{INDEX_TYPE}>({r})" if expr.is_integer else r

    def _print_ceiling(self, expr):
        assert len(expr.args) == 1
        r = f"std::ceil({self._print(expr.args[0])})"
        return f"static_cast<{INDEX_TYPE}>({r})" if expr.is_integer else r

    def _print_CeilToInt(self, expr):
        assert len(expr.args) == 1
        r = f"std::ceil({self._print(expr.args[0])})"
        return f"static_cast<{INDEX_TYPE}>({r})" if expr.is_integer else r

    def _print_Min(self, expr):
        args = [self._print(a) for a in expr.args]
        if len(args) == 2:
            return f"std::min(static_cast<{INDEX_TYPE}>({args[0]}), static_cast<{INDEX_TYPE}>({args[1]}))"
        else:
            # Initializer list overload
            il = "{" + ", ".join(args) + "}"
            return f"std::min({il})"

    def _print_Max(self, expr):
        args = [self._print(a) for a in expr.args]
        if len(args) == 2:
            return f"std::max(static_cast<{INDEX_TYPE}>({args[0]}), static_cast<{INDEX_TYPE}>({args[1]}))"
        else:
            # Initializer list overload
            il = "{" + ", ".join(args) + "}"
            return f"std::max({il})"

    def _print_Abs(self, expr):
        assert len(expr.args) == 1
        return f"std::abs({self._print(expr.args[0])})"

    def _print_OpaqueUnaryFn_cos(self, expr):
        assert len(expr.args) == 1
        return f"std::cos({self._print(expr.args[0])})"

    def _print_OpaqueUnaryFn_cosh(self, expr):
        assert len(expr.args) == 1
        return f"std::cosh({self._print(expr.args[0])})"

    def _print_OpaqueUnaryFn_acos(self, expr):
        assert len(expr.args) == 1
        return f"std::acos({self._print(expr.args[0])})"

    def _print_OpaqueUnaryFn_sin(self, expr):
        assert len(expr.args) == 1
        return f"std::sin({self._print(expr.args[0])})"

    def _print_OpaqueUnaryFn_sinh(self, expr):
        assert len(expr.args) == 1
        return f"std::sinh({self._print(expr.args[0])})"

    def _print_OpaqueUnaryFn_asin(self, expr):
        assert len(expr.args) == 1
        return f"std::asin({self._print(expr.args[0])})"

    def _print_OpaqueUnaryFn_tan(self, expr):
        assert len(expr.args) == 1
        return f"std::tan({self._print(expr.args[0])})"

    def _print_OpaqueUnaryFn_tanh(self, expr):
        assert len(expr.args) == 1
        return f"std::tanh({self._print(expr.args[0])})"

    def _print_OpaqueUnaryFn_atan(self, expr):
        assert len(expr.args) == 1
        return f"std::atan({self._print(expr.args[0])})"

    def _print_OpaqueUnaryFn_sqrt(self, expr):
        return f"std::sqrt({self._print(expr.args[0])})"

    def _print_RoundToInt(self, expr):
        assert len(expr.args) == 1
        # TODO: dispatch to llrint depending on index type
        return f"std::lrint({self._print(expr.args[0])})"

    def _print_RoundDecimal(self, expr):
        assert len(expr.args) == 2
        number, ndigits = expr.args
        if number.is_integer:
            # ndigits < 0 should have been filtered by the sympy function
            assert ndigits < 0
            raise ValueError(
                f"For integer inputs, only non-negative ndigits are currently supported, but got {ndigits}."
            )
        return f"static_cast<double>(std::nearbyint(1e{ndigits} * {self.paren(self._print(number))}) * 1e{-ndigits})"

    def _print_BooleanTrue(self, expr):
        return "true"

    def _print_BooleanFalse(self, expr):
        return "false"


# A function to print, useful for printing sympy symbols.
cexpr = CppPrinter().doprint


def cexpr_index(index):
    return f"static_cast<{INDEX_TYPE}>({cexpr(index)})"


def value_to_cpp(value, cpp_type):
    if value == float("-inf"):
        return f"-std::numeric_limits<{cpp_type}>::infinity()"
    elif value == float("inf"):
        return f"std::numeric_limits<{cpp_type}>::infinity()"
    elif isinstance(value, bool):
        return f"static_cast<{cpp_type}>({str(value).lower()})"
    elif math.isnan(value):
        return f"std::numeric_limits<{cpp_type}>::quiet_NaN()"
    else:
        return f"static_cast<{cpp_type}>({repr(value)})"


def rewrite_index_for_function(
    localize_buffer_handler: "LocalizeBufferHandler",
    index: sympy.Expr,
    global_buf_name: str,
):
    # Local buffer at the inner dimensions
    snode = V.graph.scheduler.name_to_buf[global_buf_name].defining_op
    local_buf = localize_buffer_handler.global_to_local[global_buf_name]
    scheduler_nodes = snode.get_nodes()
    _, (group, reduction_group) = max(
        scheduler_nodes, key=lambda x: int(x.is_reduction())
    ).group
    call_ranges = tuple(group) + tuple(reduction_group)
    indices_to_keep = [
        f"x{len(call_ranges) - (idx + 1)}"
        for idx in range(len(local_buf.get_layout().size))
    ]
    sorted_symbols = sorted(index.free_symbols, key=lambda s: s.name)  # type: ignore[attr-defined]
    replacements = {}
    for x in sorted_symbols:
        if x.name.startswith("x") and x.name not in indices_to_keep:  # type: ignore[attr-defined]
            # Only keep index used by local buffer
            replacements[x] = sympy.core.numbers.Zero()
    index = sympy_subs(index, replacements)  # type: ignore[arg-type]
    return index


def rewrite_index_for_nodes(
    localize_buffer_handler: "LocalizeBufferHandler",
    index: sympy.Expr,
    global_buf_name: str,
):
    used_vars = {s for s in index.free_symbols if symbol_is_type(s, SymT.INDEX)}
    index_vars = []
    local_buf = localize_buffer_handler.global_to_local[global_buf_name]
    for i in range(len(local_buf.get_size())):
        var = sympy_index_symbol_with_prefix(SymT.INDEX, i)
        index_vars.append(var if var in used_vars else 0)
    index = local_buf.layout.make_indexer()(index_vars)
    return index


class LocalizeBufferHandler(V.WrapperHandler):  # type: ignore[name-defined]
    def __init__(
        self,
        inner,
        global_to_local: Dict[str, ir.Buffer],
        rewrite_index: Callable[["LocalizeBufferHandler", sympy.Expr, str], sympy.Expr],
    ) -> None:
        super().__init__(inner)
        self.global_to_local = global_to_local
        self.rewrite_index = rewrite_index

    def localize(self, name: str, index: sympy.Expr):
        if self.global_to_local and name in self.global_to_local:
            assert self.rewrite_index is not None
            index = self.rewrite_index(self, index, name)
            name = self.global_to_local[name].get_name()
        return name, index

    def load(self, name: str, index: sympy.Expr):
        return self._inner.load(*self.localize(name, index))

    def store(self, name, index, value, mode=None):
        local_buffer_name, local_buffer_index = self.localize(name, index)
        res = self._inner.store(local_buffer_name, local_buffer_index, value, mode)
        if (
            self.global_to_local
            and name in self.global_to_local
            and isinstance(V.kernel, Kernel)
        ):
            # Remove name of local buffer from Kernel.store_buffer_names
            # local_buffer_name is added to Kernel.store_buffer_names in Kernel.CSEProxy.store.
            V.kernel.store_buffer_names.discard(local_buffer_name)
        return res

    def store_reduction(self, name, index, value):
        return self._inner.store_reduction(*self.localize(name, index), value)


class LocalBufferContext:
    """
    This class creates a context that helps to generate code involving Inductor IR with
    function local buffers. These buffers are constructed during the codegen process and
    are used to store intermediate results such as local accumulators. We do not want to
    add them to `V.graph` since they are not global and we do not want to add them as
    function arguments either. So we patch the codegen processes under this scope to support
    these buffers without exposure to the outside world.
    """

    def __init__(self, kernel_args: KernelArgs) -> None:
        self.kernel_args = kernel_args
        self.exit_stack = contextlib.ExitStack()
        # map local buffer name to local buffer
        self.local_buffers: Dict[str, ir.Buffer] = {}
        # map global buffer name to global buffer
        self.global_buffers: Dict[str, ir.Buffer] = {}
        # map global buffer name to local buffer
        self.global_to_local: Dict[str, ir.Buffer] = {}

    def __enter__(self):
        self.exit_stack.__enter__()
        original_get_dtype = V.graph.get_dtype

        def get_dtype(name):
            if name in self.local_buffers:
                return self.local_buffers[name].get_dtype()
            return original_get_dtype(name)

        self.exit_stack.enter_context(patch.object(V.graph, "get_dtype", get_dtype))

        original_input = self.kernel_args.input

        def input(name):
            if name in self.local_buffers:
                return name
            return original_input(name)

        self.exit_stack.enter_context(patch.object(self.kernel_args, "input", input))

        original_output = self.kernel_args.output

        def output(name):
            if name in self.local_buffers:
                return name
            return original_output(name)

        self.exit_stack.enter_context(patch.object(self.kernel_args, "output", output))

        # Set current LocalBufferContext into V
        self.exit_stack.enter_context(V.set_local_buffer_context(self))

        return self

    def __exit__(self, exc_type, exc_val, exc_tb):
        self.local_buffers.clear()
        self.exit_stack.__exit__(exc_type, exc_val, exc_tb)

    def add_local_buffer(
        self, local_buffer: ir.Buffer, global_buffers: Optional[List[ir.Buffer]] = None
    ):
        assert local_buffer.get_name() not in self.local_buffers
        self.local_buffers[local_buffer.get_name()] = local_buffer
        if global_buffers:
            for global_buffer in global_buffers:
                global_buffer_name = global_buffer.get_name()
                assert (
                    global_buffer_name not in self.global_buffers
                    and global_buffer_name not in self.global_to_local
                )
                self.global_buffers[global_buffer_name] = global_buffer
                self.global_to_local[global_buffer_name] = local_buffer
                V.graph.removed_buffers.add(global_buffer_name)

    def localize_function(
        self,
        fn: Callable[..., Any],
        rewrite_index: Callable[
            ["LocalizeBufferHandler", sympy.Expr, str], sympy.Expr
        ] = rewrite_index_for_function,
    ):
        def inner(*args, **kwargs):
            with V.set_ops_handler(
                LocalizeBufferHandler(
                    V.get_ops_handler(),
                    global_to_local=self.global_to_local,
                    rewrite_index=rewrite_index,
                )
            ):
                return fn(*args, **kwargs)

        return inner

    def localize_nodes(
        self,
        nodes: List[ir.IRNode],
        rewrite_index: Callable[
            ["LocalizeBufferHandler", sympy.Expr, str], sympy.Expr
        ] = rewrite_index_for_nodes,
    ) -> List[ir.IRNode]:
        """
        Given `local_buf` and `global_buf` registered in current `LocalBufferContext`
        though the method of `add_local_buffer`, localizes the `global_buf` to `local_buf`
        for the given `nodes` and returns a new list of IR nodes that work on `local_buf`
        instead of `global_buf`, i.e., all the loads and stores are redirected to
        `local_buf`. This helps the fused loops to work on smaller-sized local buffers
        for better data locality.

        The the data access of `local_buf` is assumed to be contiguous with the
        same order as the `global_buf`.
        """
        assert len(nodes) > 0

        def wrap_inner_fn_for_node(node: ir.IRNode):
            loops = node.data if isinstance(node, ir.ComputedBuffer) else node
            assert isinstance(loops, ir.Loops)
            new_loops = copy.copy(loops)
            if isinstance(node, ir.ComputedBuffer):
                new_node = ir.ComputedBuffer(
                    node.get_name(), node.get_layout(), new_loops
                )
            else:
                new_node = new_loops  # type: ignore[assignment]

            new_loops.inner_fn = self.localize_function(
                new_loops.inner_fn,
                rewrite_index,
            )
            return new_node

        return [wrap_inner_fn_for_node(node) for node in nodes]


def unify_mask_base_type(
    buffer: IndentedBuffer,
    vars: Tuple[CSEVariable, ...],
    dtype=torch.float,
):
    """
    Given list of cse variables,
    Cast each to new mask base dtype and return casted cse variable.
    """
    new_vars = (
        V.kernel.cse.generate(
            buffer,
            f"{V.kernel._get_mask_cast(var, dtype)}",
        )
        for var in vars
    )
    return new_vars


def codegen_rand(offset, code, rand_function, dst_dtype=torch.float32):
    assert is_integer_dtype(offset.dtype)
    code.writeline("[&]()")
    with code.indent():
        code.writeline(
            f"{DTYPE_TO_CPP[offset.dtype]} offset[{V.kernel.tiling_factor}];"
        )
        code.writeline(f"{DTYPE_TO_CPP[dst_dtype]} result[{V.kernel.tiling_factor}];")
        code.writeline(f"{offset}.store(offset);")
        code.writeline(
            f"for( {DTYPE_TO_CPP[offset.dtype]} offset_idx = 0; offset_idx < {V.kernel.tiling_factor}; offset_idx++ )"
        )
        with code.indent():
            code.writeline(rand_function)
        num_vectors = V.kernel._get_num_vectors(dtype=dst_dtype)
        if num_vectors == 1:
            code.writeline(
                f"return at::vec::Vectorized<{DTYPE_TO_CPP[dst_dtype]}>::loadu(result);"
            )
        else:
            code.writeline(
                f"return at::vec::VectorizedN<{DTYPE_TO_CPP[dst_dtype]}, {num_vectors}>::loadu(result);"
            )
    code.writeline("()")
    return code


def get_gemm_template_output_and_compute_dtype(input_dtype):
    if input_dtype == torch.uint8:
        return (torch.int32, torch.int32)
    else:
        return (torch.float32, torch.float32)


def create_epilogue_with_attr(input_buffer, attr, **kwargs):
    input_loader = input_buffer.make_loader()
    dtype = input_buffer.get_dtype()
    if attr == "relu":

        def inner_fn(index):
            input = input_loader(index)
            zero = ops.constant(0, dtype)
            return ops.maximum(input, zero)

    elif attr == "gelu":
        assert "algorithm" in kwargs
        if kwargs["algorithm"] == "none":

            def inner_fn(index):
                input = input_loader(index)
                if dtype != torch.float:
                    input = ops.to_dtype(input, torch.float)
                half = ops.constant(0.5, torch.float)
                one = ops.constant(1.0, torch.float)
                const = ops.constant(0.7071067811865476, torch.float)
                result = input * half * (ops.erf(input * const) + one)
                if dtype != torch.float:
                    result = ops.to_dtype(result, dtype)
                return result

        else:
            assert kwargs["algorithm"] == "tanh"

            def inner_fn(index):
                input = input_loader(index)
                if dtype != torch.float:
                    input = ops.to_dtype(input, torch.float)
                half = ops.constant(0.5, torch.float)
                one = ops.constant(1.0, torch.float)
                const1 = ops.constant(0.7978845608028654, torch.float)
                const2 = ops.constant(0.044715, torch.float)
                result = (
                    half
                    * input
                    * (
                        one
                        + ops.tanh(const1 * (input + const2 * input * input * input))
                    )
                )
                if dtype != torch.float:
                    result = ops.to_dtype(result, dtype)
                return result

    elif attr == "swish":

        def inner_fn(index):
            input = input_loader(index)
            result = input * ops.sigmoid(input)
            return result

    elif attr == "sigmoid":

        def inner_fn(index):
            return ops.sigmoid(input_loader(index))

    elif attr == "tanh":

        def inner_fn(index):
            return ops.tanh(input_loader(index))

    elif attr == "hardswish" or attr == "hardsigmoid":

        def hardsigmoid_float(input):
            zero = ops.constant(0, torch.float)
            six = ops.constant(6, torch.float)
            three = ops.constant(3, torch.float)
            one_over_six = ops.constant(0.16666666666666666, torch.float)
            max = ops.maximum(input + three, zero)
            min = ops.minimum(max, six)
            return min * one_over_six

        def inner_fn(index):
            input = input_loader(index)
            if dtype != torch.float:
                input = ops.to_dtype(input, torch.float)
            result = hardsigmoid_float(input)
            if attr == "hardswish":
                result = input * result
            if dtype != torch.float:
                result = ops.to_dtype(result, dtype)
            return result

    elif attr == "leaky_relu":
        assert "scalars" in kwargs
        assert len(kwargs["scalars"]) == 1
        negative_slope = kwargs["scalars"][0]

        def inner_fn(index):
            input = input_loader(index)
            if dtype != torch.float:
                input = ops.to_dtype(input, torch.float)
            zero = ops.constant(0, torch.float)
            result = ops.where(
                input > zero, input, input * ops.constant(negative_slope, torch.float)
            )
            if dtype != torch.float:
                result = ops.to_dtype(result, dtype)
            return result

    elif attr == "hardtanh":
        assert "scalars" in kwargs
        assert len(kwargs["scalars"]) == 2
        min_value = kwargs["scalars"][0]
        max_value = kwargs["scalars"][1]

        def inner_fn(index):
            input = input_loader(index)
            if dtype != torch.float:
                input = ops.to_dtype(input, torch.float)
            result = ops.minimum(
                ops.maximum(input, ops.constant(min_value, torch.float)),
                ops.constant(max_value, torch.float),
            )
            if dtype != torch.float:
                result = ops.to_dtype(result, dtype)
            return result

    elif attr in ["add", "sub", "mul"]:
        assert "other" in kwargs
        other = kwargs["other"]
        num_input_dims = len(input_buffer.get_size())
        num_other_dims = len(other.get_size())
        dims_diff = num_input_dims - num_other_dims
        other_loader = other.make_loader()

        def inner_fn(index):
            op = getattr(ops, attr)
            if dims_diff != 0:
                return op(input_loader(index), other_loader(index[dims_diff:]))
            else:
                return op(input_loader(index), other_loader(index))

    elif attr == "bias_add":
        assert "other" in kwargs
        assert "beta" in kwargs
        assert "dtype" in kwargs
        beta = kwargs["beta"]
        other = kwargs["other"]
        dtype = kwargs["dtype"]
        bias_loader = other.make_loader()

        def inner_fn(index):
            bias = bias_loader(index)
            input = input_loader(index)
            if beta != 1:
                result = ops.constant(beta, torch.float) * bias + input
            else:
                result = bias + input
            return result

    else:
        raise ValueError(f"Unsupported epilogue attribute: {attr}")
    return ir.Pointwise(
        device=input_buffer.get_device(),
        dtype=dtype,
        inner_fn=inner_fn,
        ranges=input_buffer.get_size(),
    )


def _get_loop_body(fn_list):
    if all(isinstance(fn, LoopBody) for fn in fn_list):
        loop_bodies = fn_list
    else:
        if hasattr(fn_list[0], "original_fn"):
            # For the case of local buffer, we wrap the fn with localize_function
            assert all(hasattr(fn, "original_fn") for fn in fn_list)
            assert all(
                isinstance(fn.original_fn.args[0]._body, LoopBody) for fn in fn_list
            )
            loop_bodies = [fn.original_fn.args[0]._body for fn in fn_list]
        else:
            assert all(isinstance(fn, functools.partial) for fn in fn_list)
            assert all(isinstance(fn.args[0]._body, LoopBody) for fn in fn_list)
            loop_bodies = [fn.args[0]._body for fn in fn_list]
    assert loop_bodies is not None
    return loop_bodies


def _get_dtype_from_loopbodies(loop_bodies):
    dtypes = set()
    for loop_body in loop_bodies:
        graphs = [loop_body.root_block.graph] + [
            body.graph for body in list(loop_body.subblocks.values())
        ]
        for graph in graphs:
            for node in graph.nodes:
                if node.op != "call_method":
                    continue
                dtypes.add(node.meta[OptimizationContext.key].dtype)
<<<<<<< HEAD
    return dtypes
=======
    return dtypes


def template_fusion_with_epilogues_supported(
    template: BaseSchedulerNode, epilogues: List[BaseSchedulerNode]
) -> Tuple[bool, bool]:
    def _get_indexes_of_template_buf_read(
        epilogue_node: ir.Operation, template_buf_names: List[str]
    ) -> List[sympy.Expr]:
        return [
            read.index
            for read in epilogue_node.get_reads()
            if read.name in template_buf_names
        ]

    def _check_supported_and_same_indexes(
        index_of_template_buf_read: sympy.Expr, epilogue_writes: OrderedSet[Dep]
    ) -> Tuple[bool, bool]:
        num_indexes = len(set(index_of_template_buf_read))

        if num_indexes > 1:
            same_index = False
            supported = False  # Different read indexes not supported
        elif num_indexes == 0:
            same_index = True
            supported = True  # No reads, automatically supported
        elif num_indexes == 1:
            index_of_template_buf_read = index_of_template_buf_read[0]
            same_index = all(
                write.index == index_of_template_buf_read for write in epilogue_writes
            )
            # TODO: Add support of fusion when the read of template buffer and the write of epilogue output
            # in the epilogue node don't have the same index and change supported to True
            supported = same_index
        else:
            raise AssertionError("Should not reach here")

        return supported, same_index

    def _template_fusion_supported(
        template_outputs: Sequence[SchedulerBuffer], epilogue_nodes: List[ir.Operation]
    ) -> Tuple[bool, bool]:
        template_buf_names = [x.get_name() for x in template_outputs]
        indexes_of_template_buf_reads = [
            _get_indexes_of_template_buf_read(epilogue_node, template_buf_names)
            for epilogue_node in epilogue_nodes
        ]
        epilogue_nodes_writes = [
            epilogue_node.get_read_writes().writes for epilogue_node in epilogue_nodes
        ]

        results = [
            _check_supported_and_same_indexes(reads, writes)
            for reads, writes in zip(
                indexes_of_template_buf_reads, epilogue_nodes_writes
            )
        ]
        supported, same_indexes = zip(*results)
        return all(supported), all(same_indexes)

    assert template.is_template()
    template_outputs = template.get_outputs()

    epilogue_nodes = [
        n.node
        for epilogue in epilogues
        for n in epilogue.get_nodes()
        if n.node is not None
    ]
    return _template_fusion_supported(template_outputs, epilogue_nodes)
>>>>>>> 9629835b
<|MERGE_RESOLUTION|>--- conflicted
+++ resolved
@@ -5,32 +5,21 @@
 import math
 import sys
 from collections import namedtuple
-<<<<<<< HEAD
-from typing import Any, Callable, Dict, List, Optional, Set, Tuple
-=======
 from typing import Any, Callable, Dict, List, Optional, Sequence, Set, Tuple
->>>>>>> 9629835b
 from unittest.mock import patch
 
 import sympy
 
 import torch
 from torch._prims_common import is_integer_dtype
-<<<<<<< HEAD
-=======
 from torch.utils._ordered_set import OrderedSet
->>>>>>> 9629835b
 from torch.utils._sympy.symbol import symbol_is_type, SymT
 from torch.utils._sympy.value_ranges import ValueRanges
 
 from .. import ir
-<<<<<<< HEAD
-from ..loop_body import LoopBody
-=======
 from ..dependencies import Dep
 from ..loop_body import LoopBody
 from ..scheduler import BaseSchedulerNode, SchedulerBuffer
->>>>>>> 9629835b
 from ..utils import IndentedBuffer, sympy_index_symbol_with_prefix, sympy_subs
 from ..virtualized import ops, OpsValue, V
 from .common import (
@@ -929,9 +918,6 @@
                 if node.op != "call_method":
                     continue
                 dtypes.add(node.meta[OptimizationContext.key].dtype)
-<<<<<<< HEAD
-    return dtypes
-=======
     return dtypes
 
 
@@ -1001,5 +987,4 @@
         for n in epilogue.get_nodes()
         if n.node is not None
     ]
-    return _template_fusion_supported(template_outputs, epilogue_nodes)
->>>>>>> 9629835b
+    return _template_fusion_supported(template_outputs, epilogue_nodes)