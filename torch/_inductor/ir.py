--- conflicted
+++ resolved
@@ -5716,13 +5716,8 @@
 
 
 class SetSourceTensorKernel(ExternKernelAlloc):
-<<<<<<< HEAD
     def __init__(self, self_tensor, storage_tensor) -> None:  # type: ignore[no-untyped-def]
-        self_tensor.freeze_layout()
-=======
-    def __init__(self, self_tensor, storage_tensor):
         storage_tensor.freeze_layout()
->>>>>>> 60e314e6
         super().__init__(
             storage_tensor.get_layout(),
             [self_tensor, storage_tensor],
