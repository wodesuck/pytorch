from __future__ import annotations

import contextlib
import functools
import io
import itertools
import logging
import os
import sys
import time
import warnings
from itertools import count
from typing import (
    Any,
    Callable,
<<<<<<< HEAD
    Dict,
    Generator,
=======
    ContextManager,
    Dict,
>>>>>>> 6734937d
    List,
    Optional,
    Sequence,
    Tuple,
<<<<<<< HEAD
    TYPE_CHECKING,
    TypeVar,
    Union,
)
from typing_extensions import Never, ParamSpec, Protocol, TypedDict, Unpack
=======
    Union,
)
>>>>>>> 6734937d
from unittest import mock

import torch._inductor.async_compile  # noqa: F401 required to warm up AsyncCompile pools
import torch.fx
import torch.utils._pytree as pytree
from functorch.compile import min_cut_rematerialization_partition
from torch import fx
from torch._dispatch.python import enable_python_dispatcher
from torch._dynamo import (
    compiled_autograd,
    config as dynamo_config,
    logging as dynamo_logging,
    utils as dynamo_utils,
)
from torch._dynamo.device_interface import get_interface_for_device
from torch._dynamo.repro.after_aot import wrap_compiler_debug
from torch._dynamo.utils import (
    counters,
    detect_fake_mode,
    flatten_graph_inputs,
    lazy_format_graph_code,
)
from torch._functorch import config as functorch_config
from torch._functorch.aot_autograd import aot_export_module, make_boxed_func
from torch._inductor.codecache import (
    _StrideExprStr,
    code_hash,
    CompiledFxGraph,
    FxGraphCache,
)
from torch._inductor.cudagraph_utils import (
    BoxedDeviceIndex,
    CudagraphCachedInfo,
    get_placeholder_info,
    log_cudagraph_skip_and_bump_counter,
    PlaceholderInfo,
)
from torch._inductor.debug import save_args_for_compile_fx_inner
from torch._inductor.runtime.runtime_utils import cache_dir
from torch._inductor.utils import (
    BoxedBool,
    count_tangents,
    fresh_inductor_cache,
    InputType,
    is_gpu,
    should_assume_input_aligned,
    should_use_remote_fx_graph_cache,
    tensor_is_aligned,
)
from torch._logging import trace_structured
from torch.fx import GraphModule
from torch.fx.experimental.symbolic_shapes import free_unbacked_symbols, SymExprPrinter
from torch.fx.passes.fake_tensor_prop import FakeTensorProp
from torch.monitor import _WaitCounter
from torch.utils._ordered_set import OrderedSet

from .._dynamo.backends.common import aot_autograd
from ..fx._lazy_graph_module import _use_lazy_graph_module
from ..fx.graph import _PyTreeCodeGen
from . import config, metrics
from .debug import DebugContext
from .decomposition import select_decomp_table
from .fx_passes.joint_graph import joint_graph_passes
from .fx_passes.post_grad import post_grad_passes, view_to_reshape
from .fx_passes.pre_grad import pre_grad_passes
from .graph import GraphLowering
from .utils import (
    align_inputs_from_check_idxs,
    clone_preserve_strides,
    copy_misaligned_inputs,
    get_cloned_parameter_buffer_name,
    get_first_incompatible_cudagraph_node,
    maybe_get_suppress_shape_guards_ctx,
    output_node,
    remove_unaligned_input_idxs,
    shape_env_from_inputs,
)
from .virtualized import V


if TYPE_CHECKING:
    from torch._ops import OpOverload

    from .ir import ExternKernelNode


_P = ParamSpec("_P")
_T = TypeVar("_T")

if TYPE_CHECKING or not config.is_fbcode():
    # no-op decorator
    def time_and_log(attr: str) -> Callable[[Callable[_P, _T]], Callable[_P, _T]]:
        return dynamo_utils.identity

    def log_optimus_to_scuba(*args: object, **kwargs: object) -> None:
        pass

else:
    from torch._inductor.fb.utils import log_optimus_to_scuba, time_and_log

if TYPE_CHECKING:
    from torch._functorch._aot_autograd.schemas import (
        FQN,
        GraphInputName,
        GraphSignature,
    )


log = logging.getLogger(__name__)
perf_hint_log = torch._logging.getArtifactLogger(__name__, "perf_hints")
post_grad_graphs_log = torch._logging.getArtifactLogger(__name__, "post_grad_graphs")
static_inputs_log = torch._logging.getArtifactLogger(
    __name__, "cudagraph_static_inputs"
)


# copy_ fails when trying to write to tensors with memory overlap,
# for expanded dimensions (a dimension which used to have size 1 -> ?)
# we can select one element from that dimension and write to it
# to achieve writing to all values of that dimension of the input tensor
def get_expanded_dims(t: torch.Tensor) -> List[int]:
    if not isinstance(t, torch.Tensor):
        return None
    return [i for i in range(t.ndim) if t.stride(i) == 0 and t.size(i) != 1]


def index_expanded_dims(t: torch.Tensor, expanded_dims: List[int]) -> torch.Tensor:
    for expanded_dim in expanded_dims:
        t = torch.ops.aten.slice(t, expanded_dim, 0, 1)
    return t


def complex_memory_overlap(t: torch.Tensor) -> bool:
    # if torch._debug_has_internal_overlap thinks this tensor potentially has
    # memory overlap internally, let's dig deeper to find out whether it's true.
    #
    # Call squeeze() so that dimension with size 1 does not cause false positive.
    t = index_expanded_dims(t, get_expanded_dims(t)).squeeze()
    if torch._debug_has_internal_overlap(t) != 0:
        strides = t.stride()
        sizes = t.shape
        indices = list(range(len(strides)))
        indices = [x for _, x in sorted(zip(strides, indices))]
        for i in range(len(strides)):
            prev_stride = 1 if i == 0 else strides[indices[i - 1]]
            prev_size = 1 if i == 0 else sizes[indices[i - 1]]
            if strides[indices[i]] < prev_stride * prev_size:
                return True
    return False


def get_static_input_idxs(num_fixed: int) -> List[int]:
    # If we are inlining NNModules, we treat all torch.nn.Parameters as static for the purposes
    # of cudagraphs. Rather than copying these into cudagraph-owned memory
    # like we do for normal inputs on each run, we will re-record a cudagraph if these
    # parameter locations change.
    context = torch._guards.TracingContext.try_get()
    fixed = list(range(num_fixed))
    if not context or not context.fw_metadata:
        return fixed

    return fixed + context.fw_metadata.static_input_indices


@functools.lru_cache(None)
def _step_logger() -> Callable[..., None]:
    return dynamo_logging.get_step_logger(log)


@functools.lru_cache(None)
def _warn_tf32_disabled() -> None:
    if (
        torch.cuda.is_available()
        and not torch.backends.cuda.matmul.allow_tf32
        and torch.cuda.get_device_capability() >= (8, 0)
    ):
        warnings.warn(
            "TensorFloat32 tensor cores for float32 matrix multiplication available but not enabled. "
            "Consider setting `torch.set_float32_matmul_precision('high')` for better performance."
        )


def _unlift_graph(
    mod: GraphModule, gm: GraphModule, graph_signature: GraphSignature
) -> GraphModule:
    from torch.export.unflatten import _assign_attr, _AttrKind

    state_dict: Dict[str, Union[torch.nn.parameter.Parameter, torch.Tensor]] = {}
    for name, param in mod.named_parameters(remove_duplicate=False):
        state_dict[name] = param
        _assign_attr(
            param,
            gm,
            name,
            attr_kind=_AttrKind.PARAMETER,
        )
    for name, buffer in mod.named_buffers(remove_duplicate=False):
        state_dict[name] = buffer
        _assign_attr(
            buffer,
            gm,
            name,
            attr_kind=_AttrKind.BUFFER,
        )

    placeholder_nodes = gm.graph.find_nodes(op="placeholder")
    lifted_inputs: List[Optional[FQN]] = []

    # In AOTI, module parameters and buffers are not lifted as graph inputs.
    # As a result, mutation to buffers has side effect which makes their initial
    # values different from Eager. So we clone them here as a copy.
    # We are not cloning for parameters, although it will be needed if we want to
    # support training.
    for node in placeholder_nodes:
        node_name = node.name
        if node_name in graph_signature.inputs_to_parameters:
            parameter_name = graph_signature.inputs_to_parameters[node_name]
            lifted_inputs.append(parameter_name)
        elif node_name in graph_signature.inputs_to_buffers:
            buffer_name = graph_signature.inputs_to_buffers[node_name]
            lifted_inputs.append(buffer_name)
            gm.meta[
                get_cloned_parameter_buffer_name(buffer_name)
            ] = clone_preserve_strides(state_dict[buffer_name])
        else:
            assert node_name in graph_signature.user_inputs
            lifted_inputs.append(None)

    from torch.export._unlift import _unlift

    outputs = list(gm.graph.nodes)[-1].args[0]
    mutated_outputs = []
    buffer_mutations = graph_signature.buffers_to_mutate
    user_input_mutations = graph_signature.user_inputs_to_mutate
    output_tokens = graph_signature.output_tokens
    for idx, out in enumerate(outputs):
        value: Optional[Union[FQN, GraphInputName]] = None

        if idx < len(buffer_mutations) + len(user_input_mutations) + len(output_tokens):
            if out.name in buffer_mutations:
                value = buffer_mutations[out.name]
            elif out.name in user_input_mutations:
                value = user_input_mutations[out.name]

        mutated_outputs.append(value)

    unlifted_gm = _unlift(
        gm,
        lifted_inputs,
        mutated_outputs,
        pytree.LeafSpec(),
        None,
        state_dict,
        {},
    )
    return unlifted_gm


def _get_subgraph_names(gm: GraphModule) -> Generator[str, None, None]:
    for node in sorted(
        itertools.chain(
            gm.graph.find_nodes(op="call_function", target=torch.ops.higher_order.cond),
            gm.graph.find_nodes(
                op="call_function", target=torch.ops.higher_order.while_loop
            ),
        )
    ):
        if node.target == torch.ops.higher_order.cond:
            true_subgraph_name = node.args[1].name
            false_subgraph_name = node.args[2].name
            yield true_subgraph_name
            yield false_subgraph_name
        elif node.target == torch.ops.higher_order.while_loop:
            cond_subgraph_name = node.args[0].name
            body_subgraph_name = node.args[1].name
            yield cond_subgraph_name
            yield body_subgraph_name


def _recursive_pre_grad_passes(
    gm: GraphModule, example_inputs: Sequence[InputType]
) -> GraphModule:
    for subgraph_name in _get_subgraph_names(gm):
        subgraph = getattr(gm, subgraph_name)
        # as we don't have recursive example inputs, passing empty set here
        new_subgraph = _recursive_pre_grad_passes(subgraph, ())
        setattr(gm, subgraph_name, new_subgraph)
    return pre_grad_passes(gm, example_inputs)


def _recursive_joint_graph_passes(gm: GraphModule) -> None:
    for subgraph_name in _get_subgraph_names(gm):
        subgraph = getattr(gm, subgraph_name)
        _recursive_joint_graph_passes(subgraph)
    joint_graph_passes(gm)


def _recursive_post_grad_passes(gm: GraphModule, is_inference: bool = False) -> None:
    for subgraph_name in _get_subgraph_names(gm):
        subgraph = getattr(gm, subgraph_name)
        _recursive_post_grad_passes(subgraph, is_inference)
    post_grad_passes(gm, is_inference)


def split_const_gm(
    gm: GraphModule,
    lifted_constants: Optional[Dict[str, Any]] = None,
    skip_folding_node_fn: Optional[Callable[[torch.fx.Node], bool]] = None,
) -> Tuple[GraphModule, Dict[str, int]]:
    """
    This function takes an GraphModule input "gm".
    The gm will be split into 2 components,
      1) const_gm, which consists the subgraph of gm that can be constant folded.
      2) gm (being inplace modified,) which returns the graph after constant folding.

    If an additional "lifted_constants" argument is passed in, we will assume the gm has
    been lifted and run the transformation accordingly.

    When a "skip_folding_node_fn" callback is passed, we will skip constant folding on
    the nodes for which the callback returns True.

    const_output_index is a mapping of corresponding node name from gm to the
    output index of const_gm.
    Returns (const_gm, const_output_index)
    """
    from torch._inductor.constant_folding import (
        CONST_MODULE_TAG,
        META_TAG,
        MODULE_TAG,
        replace_node_with_constant,
        run_and_get_constant_graph,
    )

    const_gm, const_result = run_and_get_constant_graph(
        gm, lifted_constants, skip_folding_node_fn
    )

    const_outputs = {
        x.name: idx for idx, x in enumerate(tuple(const_gm.graph.nodes)[-1].args[0])
    }

    to_erase_node = []
    to_replace_node = []
    const_output_index = {}
    for node in gm.graph.nodes:
        if node.name in const_outputs:
            to_replace_node.append(node)
        elif node.meta[META_TAG] == CONST_MODULE_TAG and node.op != "placeholder":
            to_erase_node.append(node)

    for node in to_replace_node:
        new_const_name = "_FOLDED_CONST_" + node.name
        replace_node_with_constant(
            gm,
            node,
            const_result[const_outputs[node.name]],
            new_const_name,
        )
        const_output_index[new_const_name] = const_outputs[node.name]
    for node in to_erase_node[::-1]:
        if node.users:
            for n in node.users:
                assert n.meta[META_TAG] == MODULE_TAG, f"node: {node} user not empty."
        else:
            gm.graph.erase_node(node)
    gm.recompile()

    return const_gm, const_output_index


def is_tf32_warning_applicable(gm: GraphModule) -> bool:
    aten = torch.ops.aten
    tf32_ops = {
        aten.mm.default,
        aten.addmm.default,
        aten.bmm.default,
        aten.baddbmm.default,
    }
    for target in tf32_ops:
        for node in gm.graph.find_nodes(op="call_function", target=target):
            if (
                isinstance(node.meta.get("val", None), torch.Tensor)
                and node.meta["val"].dtype == torch.float32
                and node.meta["val"].device.type == "cuda"
            ):
                return True
    return False


def maybe_disable_comprehensive_padding(
    example_inputs: Sequence[InputType],
) -> contextlib.AbstractContextManager[None, None]:
    """
    For CPU backend, enable comprehensive padding causes some unit tests
    fail due to changing number of generated kernels. Skip for now.
    """
    has_gpu = any(
        is_gpu(t.device.type) for t in example_inputs if isinstance(t, torch.Tensor)
    )

    if config.disable_padding_cpu and config.comprehensive_padding and not has_gpu:
        perf_hint_log.info("Skip comprehensive padding on CPU")
        return config.patch(comprehensive_padding=False)
    else:
        return contextlib.nullcontext()


def fake_tensor_prop(
    gm: GraphModule,
    example_inputs: Sequence[InputType],
    force_allow_non_fake_inputs: bool = False,
) -> torch._subclasses.FakeTensorMode:
    """
    If we can not detect fake mode from the context of inputs, create one.

    The created fake mode will be returned.
    """
    # Ensure that decomps that support symbolic shapes are used
    with enable_python_dispatcher():
        fake_mode = detect_fake_mode(example_inputs)
        if not fake_mode:
            fake_mode = torch._subclasses.FakeTensorMode(allow_non_fake_inputs=True)
            FakeTensorProp(gm, mode=fake_mode).propagate(*example_inputs)
        else:
            ctx = (
                contextlib.nullcontext()
                if not force_allow_non_fake_inputs
                else mock.patch.object(fake_mode, "allow_non_fake_inputs", True)
            )
            with ctx:  # type: ignore[attr-defined]
                FakeTensorProp(gm, mode=fake_mode).propagate_dont_convert_inputs(
                    *example_inputs
                )

    return fake_mode


# pass config dict back to user
def get_patched_config_dict(
    config_patches: Optional[Union[str, Dict[str, Any]]] = None
) -> Dict[str, Any]:
    with config.patch(config_patches):
        return config.get_config_copy()


@contextlib.contextmanager
def with_fresh_cache_if_config() -> Generator[None, None, None]:
    if config.force_disable_caches:
        # Don't delete the cache dir because it has to survive beyond the
        # compile_fx call. Let's put the temp dirs under the default cache
        # dir so they're easier to locate.
        with fresh_inductor_cache(dir=cache_dir(), delete=False):
            yield
    else:
        yield


class _CompileFxKwargs(TypedDict, total=False):
    cudagraphs: Optional[BoxedBool]
    static_input_idxs: Sequence[int]
    is_backward: bool
    graph_id: Optional[int]
    cpp_wrapper: bool
    aot_mode: bool
    is_inference: bool
    user_visible_outputs: Optional[Dict[str, None]]
    layout_opt: Optional[bool]
    extern_node_serializer: Optional[Callable[[List[ExternKernelNode]], Any]]


class _CompileFxKwargsEx(_CompileFxKwargs, total=False):
    boxed_forward_device_index: Optional[BoxedDeviceIndex]


class _CompileFxCallableEx(Protocol):
    def __call__(
        self,
        gm: GraphModule,
        example_inputs: Sequence[InputType],
        **kwargs: Unpack[_CompileFxKwargsEx],
    ) -> Union[CompiledFxGraph, str]:
        ...


def compile_fx_inner(
    gm: GraphModule,
    example_inputs: Sequence[InputType],
    cudagraphs: Optional[BoxedBool] = None,
    static_input_idxs: Sequence[int] = (),
    is_backward: bool = False,
    graph_id: Optional[int] = None,
    cpp_wrapper: bool = False,
    aot_mode: bool = False,
    is_inference: bool = False,
    boxed_forward_device_index: Optional[BoxedDeviceIndex] = None,
    user_visible_outputs: Optional[Dict[str, None]] = None,
    layout_opt: Optional[bool] = None,
    extern_node_serializer: Optional[Callable[[List[ExternKernelNode]], Any]] = None,
) -> Union[CompiledFxGraph, str]:
    # Need with_fresh_cache_if_config for compile_fx_inner even if we already have one for
    # compile_fx. The reason is the compilation for backward graph may happen after
    # compile_fx return and we may want to use the _LazyGraphModule for compiling
    # the backward graph as well.
    with contextlib.ExitStack() as stack:
        stack.enter_context(torch.utils._python_dispatch._disable_current_modes())
        stack.enter_context(_use_lazy_graph_module(dynamo_config.use_lazy_graph_module))
        stack.enter_context(
            dynamo_utils.dynamo_timed(
                "compile_fx_inner", phase_name="inductor_compile", fwd_only=False
            )
        )
        stack.enter_context(with_fresh_cache_if_config())
        stack.enter_context(DebugContext())

        return wrap_compiler_debug(_compile_fx_inner, compiler_name="inductor")(
            gm,
            example_inputs,
            cudagraphs=cudagraphs,
            static_input_idxs=static_input_idxs,
            is_backward=is_backward,
            graph_id=graph_id,
            cpp_wrapper=cpp_wrapper,
            aot_mode=aot_mode,
            is_inference=is_inference,
            boxed_forward_device_index=boxed_forward_device_index,
            user_visible_outputs=user_visible_outputs,
            layout_opt=layout_opt,
            extern_node_serializer=extern_node_serializer,
        )


@time_and_log(attr="compilation time (in seconds)")
def _compile_fx_inner(
    gm: GraphModule,
    example_inputs: Sequence[InputType],
    boxed_forward_device_index: Optional[BoxedDeviceIndex] = None,
    **graph_kwargs: Unpack[_CompileFxKwargs],
) -> Union[CompiledFxGraph, str]:
    """
    Inductor API that compiles a single graph.

    If you change the argument list for this function, make sure you
    also update the call to save_args_for_compile_fx_inner below accordingly.
    """
    aot_mode = graph_kwargs["aot_mode"]

    if dynamo_utils.count_calls(gm.graph) == 0 and not aot_mode:
        # trigger the real recompilation for _LazyGraphModule before returning
        # the forward method.
        from torch.fx._lazy_graph_module import _LazyGraphModule

        _LazyGraphModule.force_recompile(gm)
        return make_boxed_func(gm.forward)

    static_input_idxs = graph_kwargs["static_input_idxs"]

    static_inputs_log.debug("static input idxs compile_fx_inner: %s", static_input_idxs)

    assert isinstance(
        next(iter(reversed(gm.graph.nodes))).args[0], (tuple, list)
    ), f"inductor can only compile FX graphs which return a tuple/list, but got {gm.graph}"

    if config.save_args:
        save_args_for_compile_fx_inner(
            gm,
            example_inputs,
            boxed_forward_device_index=boxed_forward_device_index,
            **graph_kwargs,
        )

    cudagraphs = graph_kwargs.get("cudagraphs")
    if not cudagraphs:
        cudagraphs = BoxedBool(config.triton.cudagraphs)
        graph_kwargs["cudagraphs"] = cudagraphs

    start = time.time()

    fx_graph_remote_cache = should_use_remote_fx_graph_cache()

    inputs_to_check = get_input_idxs_to_check(example_inputs, static_input_idxs)

    def codegen_and_compile(
        gm: GraphModule,
        example_inputs: Sequence[InputType],
        inputs_to_check: Sequence[int],
        fx_kwargs: _CompileFxKwargs,
    ) -> Union[CompiledFxGraph, str]:
        """
        This function calls fx_codegen_and_compile and also adds some extra metadata to the resulting
        compiled fx graph. The metadata is saved to FXGraphCache.
        """
        compiled_graph = fx_codegen_and_compile(gm, example_inputs, **fx_kwargs)
        if isinstance(compiled_graph, str):
            # We only return a string in aot mode, in which case we don't
            # need to do any post-compilation steps: we just return the string,
            # which is the filename of the compiled code.
            return compiled_graph
        cudagraph_info = None
        if cudagraphs:
            # check cudagraph disabling reasons from inductor lowering
            if compiled_graph.disabled_cudagraphs_reason:
                if "cuda" in compiled_graph.device_types:
                    log_cudagraph_skip_and_bump_counter(
                        f"skipping cudagraphs due to {compiled_graph.disabled_cudagraphs_reason}"
                    )
                else:
                    counters["inductor"]["cudagraph_skips"] += 1
                BoxedBool.disable(cudagraphs)
            else:
                complex_memory_overlap_inputs = any(
                    complex_memory_overlap(t)
                    for t in example_inputs
                    if isinstance(t, torch.Tensor)
                )

                if not config.triton.cudagraph_support_input_mutation:
                    # Skip supports for cudagraph-managed tensors
                    from torch._inductor.cudagraph_utils import (
                        check_for_mutation_ignore_cuda_graph_managed_tensor,
                    )

                    has_mutation_str = (
                        check_for_mutation_ignore_cuda_graph_managed_tensor(
                            gm,
                            compiled_graph,
                            static_input_idxs,
                        )
                    )
                    has_mutation = has_mutation_str is not None

                    if has_mutation:
                        compiled_graph.disabled_cudagraphs_reason = has_mutation_str
                else:
                    # Check mutation later to support cudagraph-managed tensors
                    has_mutation = None

                cudagraph_tests = [
                    (not has_mutation, "mutated inputs"),
                    (not complex_memory_overlap_inputs, "complex memory overlap"),
                    (
                        all(
                            isinstance(t, (torch.Tensor, torch.SymInt))
                            for t in example_inputs
                        ),
                        "non-Tensor inputs",
                    ),
                ]
                output = output_node(gm)
                # output args are tuple of first argument
                assert len(output.args) == 1
                stack_traces = [
                    (arg.stack_trace if isinstance(arg, torch.fx.node.Node) else None)
                    for arg in output.args[0]
                ]
                cudagraph_fail_reasons = [s for b, s in cudagraph_tests if not b]
                placeholders = tuple(get_placeholder_info(gm.graph))
                cudagraph_info = CudagraphCachedInfo(
                    placeholders, stack_traces, cudagraph_fail_reasons
                )

        compiled_graph.cudagraph_info = cudagraph_info
        compiled_graph.inputs_to_check = inputs_to_check
        compiled_graph.fx_kwargs = fx_kwargs
        # TODO: should this be part of fx_kwargs
        compiled_graph.boxed_forward_device_index = boxed_forward_device_index
        return compiled_graph

    with _WaitCounter("pytorch.wait_counter.fx_codegen_and_compile").guard() as _:
        if (
            not config.force_disable_caches
            and (config.fx_graph_cache or fx_graph_remote_cache)
            and not aot_mode
        ):
            for i, input in enumerate(example_inputs):
                if (
                    isinstance(input, torch.Tensor)
                    and input.device.type == "cuda"
                    and i in static_input_idxs
                ):
                    input._is_inductor_static = True  # type: ignore[attr-defined]
            compiled_graph = FxGraphCache.load(
                codegen_and_compile,
                gm,
                example_inputs,
                graph_kwargs,
                inputs_to_check,
                local=config.fx_graph_cache,
                remote=fx_graph_remote_cache,
            )
        else:
            compiled_graph = codegen_and_compile(
                gm, example_inputs, inputs_to_check, graph_kwargs
            )
            if aot_mode:
                # AOT mode is special because codegen_and_compile returns a string.
                # In that case, we don't need to run all post compilation steps, we just need
                # to return the string directly.
                return compiled_graph
            compiled_graph = FxGraphCache.post_compile(
                compiled_graph, example_inputs, cudagraphs
            )

    log.debug("FX codegen and compilation took %.3fs", time.time() - start)

    _step_logger()(
        logging.INFO,
        "torchinductor done compiling "
        f"{'BACKWARDS' if graph_kwargs['is_backward'] else 'FORWARDS'} "
        f"graph {graph_kwargs['graph_id']}",
    )
    # aot autograd needs to know to pass in inputs as a list
    compiled_graph._boxed_call = True
    return compiled_graph


def fx_codegen_and_compile(
    gm: GraphModule,
    example_inputs: Sequence[InputType],
    cudagraphs: Optional[BoxedBool] = None,
    static_input_idxs: Optional[Sequence[int]] = None,
    is_backward: bool = False,
    graph_id: Optional[int] = None,
    cpp_wrapper: bool = False,
    aot_mode: bool = False,
    is_inference: bool = False,
    # Use a dict with None value rather than a set for deterministic
    # iteration order just in case.
    user_visible_outputs: Optional[Dict[str, None]] = None,
    layout_opt: Optional[bool] = None,
    extern_node_serializer: Optional[Callable[[List[ExternKernelNode]], Any]] = None,
) -> Union[CompiledFxGraph, str]:
    if (sleep_sec := config.sleep_sec_TESTING_ONLY) is not None:
        import time

        log.warning("Sleeping for %s since sleep_sec_TESTING_ONLY is set", sleep_sec)
        time.sleep(sleep_sec)

    with dynamo_utils.preserve_rng_state():
        if is_tf32_warning_applicable(gm):
            _warn_tf32_disabled()

        inductor_counters = counters["inductor"].copy()

        # lift the maximum depth of the Python interpreter stack
        # to adapt large/deep models
        sys.setrecursionlimit(max(sys.getrecursionlimit(), 2000))

        _step_logger()(
            logging.INFO,
            "torchinductor compiling "
            f"{'BACKWARDS' if is_backward else 'FORWARDS'} "
            f"graph {graph_id}",
        )

        def log_graph_runnable() -> str:
            fd = io.StringIO()
            torch._dynamo.repro.after_aot.save_graph_repro(
                fd, gm, example_inputs, "inductor", save_dir=None
            )
            return fd.getvalue()

        torch._logging.trace_structured(
            "artifact",
            metadata_fn=lambda: {
                "name": "fx_graph_runnable",
                "encoding": "string",
            },
            payload_fn=lambda: log_graph_runnable(),
        )

        V.debug.fx_graph(gm, example_inputs)
        # TODO: Should we actually dump this?  It should be redundant with the aot
        # structured logs...
        # trace_structured("inductor_input_graph", payload_fn=lambda: gm.print_readable(print_output=False))

        shape_env = shape_env_from_inputs(example_inputs)

        # Convert view to reshape in the graph. This is necessary primarily for
        # layout optimization. Do it unconditionally for uniformity.
        #
        # It's needed because when we do layout optimization, an contiguous tensor
        # in eager mode may becomes a channels last tensor. A view op previously
        # can be applied to the contiguous tensor may not be able to be applied
        # on the channels tensor any more. An error like
        #   RuntimeError: view size is not compatible with input tensor's size and stride
        #   (at least one dimension spans across two contiguous subspaces). Use .reshape(...) instead.
        # will be printed.
        #
        # Replace view op to reshape op in this case.
        # As an example, timm_resnest/botnet26t_256/convnext_base etc. will fail if we don't do this.
        #
        # Also this has to be done before FakeTensorProp below to avoid the failed
        # .view() call.
        view_to_reshape(gm)

        # It is safe to run FakeTensorProp under no_grad because by the time
        # we're in inductor, we assume that AOTAutograd has already "taken care"
        # of autograd, so there should be no more autograd-related API's in the
        # graph.
        with torch.no_grad():
            fake_mode = fake_tensor_prop(gm, example_inputs)

        # pattern matcher passes might not preserve striding information
        # on node.meta["val"]. if in the future we rely on these being
        # correct we will need to fix.

        with V.set_fake_mode(fake_mode):
            # has some issues with memory in training
            cuda_context = get_cuda_device_context(gm)
            with cuda_context:
                _recursive_post_grad_passes(gm, is_inference=is_inference)
            V.debug.fx_graph_transformed(gm, example_inputs)
            post_grad_graphs_log.debug(
                "%s",
                lazy_format_graph_code(
                    "AFTER POST GRAD",
                    gm,
                    include_stride=True,
                    include_device=True,
                    colored=True,
                ),
            )
            trace_structured(
                "inductor_post_grad_graph",
                payload_fn=lambda: gm.print_readable(
                    print_output=False, include_stride=True, include_device=True
                ),
            )
            if config.is_fbcode():
                log_optimus_to_scuba(
                    extra_logging={"pt2_configs": str(get_patched_config_dict())}
                )

        with V.set_fake_mode(fake_mode), maybe_disable_comprehensive_padding(
            example_inputs
        ):
            const_output_index = None
            const_graph = None
            const_code = None

            if aot_mode and config.aot_inductor.use_runtime_constant_folding:
                const_gm, const_output_index = split_const_gm(gm)

                const_graph = GraphLowering(
                    const_gm,
                    example_inputs=[],
                    shape_env=shape_env,
                    graph_id=graph_id,
                    cpp_wrapper=cpp_wrapper,
                    aot_mode=aot_mode,
                    user_visible_outputs=user_visible_outputs,
                    extern_node_serializer=extern_node_serializer,
                    is_inference=is_inference,
                    is_backward=is_backward,
                    is_const_graph=True,
                )
                with V.set_graph_handler(const_graph):
                    assert cpp_wrapper, "AOT mode only supports C++ wrapper"
                    const_graph.run()

                    const_code, _ = const_graph.codegen_with_cpp_wrapper()

            graph = GraphLowering(
                gm,
                # example_inputs will be used by AOTInductor to dry-run the generated code for Triton kernel tuning.
                # For the forward pass, we have the real inputs to be used as example_inputs. For the backward pass,
                # we currently use fake tensors and defake them later.
                example_inputs=example_inputs,
                shape_env=shape_env,
                graph_id=graph_id,
                cpp_wrapper=cpp_wrapper,
                aot_mode=aot_mode,
                user_visible_outputs=user_visible_outputs,
                extern_node_serializer=extern_node_serializer,
                is_inference=is_inference,
                is_backward=is_backward,
                const_output_index=const_output_index,
                const_code=const_code,
                const_module=const_graph,
            )
            metrics_helper = metrics.CachedMetricsHelper()
            with V.set_graph_handler(graph):
                graph.run(*example_inputs)
                output_strides: List[Optional[Tuple[_StrideExprStr, ...]]] = []
                if graph.graph_outputs is not None:
                    # We'll put the output strides in the compiled graph so we
                    # can later return them to the caller via TracingContext
                    p = SymExprPrinter()
                    for out in graph.graph_outputs:
                        if (
                            hasattr(out, "layout")
                            and len(free_unbacked_symbols(out.layout.stride)) == 0
                        ):
                            # Convert to string for eval on the load path
                            output_strides.append(
                                tuple(p.doprint(s) for s in out.layout.stride)
                            )
                        else:
                            output_strides.append(None)

                _check_triton_bf16_support(graph)
                compiled_fn = graph.compile_to_fn()
                num_bytes, nodes_num_elem, node_runtimes = graph.count_bytes()
                metrics.num_bytes_accessed += num_bytes
                metrics.node_runtimes += node_runtimes
                metrics.nodes_num_elem += nodes_num_elem

                if (
                    cudagraphs
                    and config.triton.cudagraph_skip_dynamic_graphs
                    and not V.graph.disable_cudagraphs_reason
                    and torch._inductor.utils.any_is_symbolic(*example_inputs)
                ):
                    stack_trace = None
                    for node in gm.graph.nodes:
                        meta_val = node.meta.get("val", None)
                        if (
                            node.op == "placeholder"
                            or not isinstance(meta_val, torch.Tensor)
                            or not torch._inductor.utils.any_is_symbolic(meta_val)
                        ):
                            continue

                        if stack_trace := node.meta.get("stack_trace", None):
                            break
                    disable = "graph with symbolic shapes inputs and config.triton.cudagraph_skip_dynamic_graphs=True."
                    if stack_trace:
                        disable = f"{disable} Found from {stack_trace}\n"
                    else:
                        disable = f"{disable}\n"
                    V.graph.disable_cudagraphs_reason = disable

                if cudagraphs and not V.graph.disable_cudagraphs_reason:
                    maybe_incompat_node = get_first_incompatible_cudagraph_node(gm)
                    if maybe_incompat_node:
                        disable = f"disabling cudagraphs due to incompatible op {maybe_incompat_node.target}"
                        if stack_trace := maybe_incompat_node.meta.get(
                            "stack_trace", None
                        ):
                            disable = f"{disable} Found from {stack_trace}\n"
                        V.graph.disable_cudagraphs_reason = disable

                if V.aot_compilation is True:
                    return compiled_fn

                if cudagraphs and not V.graph.disable_cudagraphs_reason:
                    from torch._inductor.cudagraph_utils import (
                        check_lowering_disable_cudagraph,
                    )

                    V.graph.disable_cudagraphs_reason = (
                        check_lowering_disable_cudagraph(V.graph.device_node_mapping)
                    )

                compiled_graph = CompiledFxGraph(
                    compiled_fn,
                    graph,
                    output_strides,
                    V.graph.disable_cudagraphs_reason,
                    metrics_helper.get_deltas(),
                    counters["inductor"] - inductor_counters,
                )

        return compiled_graph


def get_input_idxs_to_check(
    inputs: Sequence[InputType],
    static_input_idxs: Sequence[int],
) -> Sequence[int]:
    """
    This function runs at compile time, and generates a list of indices for which we
    might need to do a copy to preserve alignment requirements.
    """
    ids_to_check = []

    for i, input in enumerate(inputs):
        if not isinstance(input, torch.Tensor):
            # non-tensors don't need alignment
            continue
        if not is_gpu(input.device.type):
            # right now we only care for gpu tensors
            continue
        with maybe_get_suppress_shape_guards_ctx():
            # suppress guards so that tensor_is_aligned and should_assume_input_aligned
            # do not add guards on input's storage offset
            if i in static_input_idxs and tensor_is_aligned(input):
                continue
            if not should_assume_input_aligned(input):
                continue

        # if we get here, then
        # (a) our triton code assumes that the input is aligned
        # (b) we can't be sure ahead of time that the input will actually be aligned.
        # therefore, at runtime, we'll need to check that the input is aligned
        # (and if not, clone it to make it aligned.)
        ids_to_check.append(i)

    return ids_to_check


def cudagraphify(
    model: Callable[..., Any],
    static_input_idxs: Sequence[int] = (),
    *,
    device_index: int,
    stack_traces: List[Optional[str]],
    is_backward: bool,
    is_inference: bool,
    constants: Tuple[torch.Tensor, ...] = (),
    placeholders: Sequence[PlaceholderInfo] = (),
    mutated_input_idxs: Tuple[int, ...] = (),
) -> Callable[..., Any]:
    from torch._inductor.cudagraph_trees import (
        cudagraphify_impl as new_cudagraphify_impl,
    )

    cudagraphify_fn: Callable[..., Any]
    if config.triton.cudagraph_trees:
        cudagraphify_fn = functools.partial(
            new_cudagraphify_impl,
            device_index=device_index,
            stack_traces=stack_traces,
            is_backward=is_backward,
            is_inference=is_inference,
            constants=constants,
            placeholders=placeholders,
            mutated_input_idxs=mutated_input_idxs,
        )
    else:
        cudagraphify_fn = cudagraphify_impl

    compiled_fn = None

    def run(new_inputs: Sequence[InputType]) -> Any:
        nonlocal compiled_fn
        if compiled_fn is None:
            with dynamo_utils.dynamo_timed(
                "cudagraphify"
            ), dynamo_utils.preserve_rng_state():
                compiled_fn = cudagraphify_fn(model, new_inputs, static_input_idxs)
        return compiled_fn(new_inputs)

    return run


def static_input(x: torch.Tensor) -> torch.Tensor:
    """
    Copy and input while preserving strides
    """
    return torch.empty_strided(x.size(), x.stride(), dtype=x.dtype, device=x.device)


def index_expanded_dims_and_copy_(
    dst: torch.Tensor,
    src: torch.Tensor,
    expanded_dims: List[int],
) -> None:
    "Index into expanded dimensions of both dst and src then copy_"
    dst = index_expanded_dims(dst, expanded_dims)
    src = index_expanded_dims(src, expanded_dims)
    dst.copy_(src)


def cudagraphify_impl(
    model: Callable[..., Any],
    inputs: List[torch.Tensor],
    static_input_idxs: Sequence[int] = (),
) -> Callable[[List[InputType]], Any]:
    """
    Assumes inputs[static_input_idxs[i]] are always the same memory address
    """
    check_input_idxs = get_input_idxs_to_check(inputs, static_input_idxs)  # type: ignore[arg-type]
    static_input_idxs: OrderedSet[int] = OrderedSet(
        remove_unaligned_input_idxs(inputs, static_input_idxs)  # type: ignore[arg-type]
    )
    copy_misaligned_inputs(inputs, check_input_idxs)  # type: ignore[arg-type]

    assert isinstance(inputs, list)

    inps_expanded_dims = [
        get_expanded_dims(x) if idx not in static_input_idxs else []
        for idx, x in enumerate(inputs)
    ]

    # allocate static tensor inputs
    static_inputs = [
        x
        if not isinstance(x, torch.Tensor)
        else static_input(x)
        if idx not in static_input_idxs
        else x.detach()
        for idx, x in enumerate(inputs)
    ]

    # copy over input values for fresh allocations
    for idx, (x, expanded_dims) in enumerate(zip(inputs, inps_expanded_dims)):
        if isinstance(x, torch.Tensor) and idx not in static_input_idxs:
            index_expanded_dims_and_copy_(static_inputs[idx], x, expanded_dims)

    # warmup
    torch.cuda.synchronize()
    stream = torch.cuda.Stream()
    stream.wait_stream(torch.cuda.current_stream())
    # copy static_inputs because it will be cleared in model
    with torch.cuda.stream(stream):
        model(list(static_inputs))
    stream.synchronize()
    torch.cuda.current_stream().wait_stream(stream)
    torch.cuda.synchronize()

    # record
    graph = torch.cuda.CUDAGraph()
    with torch.cuda.graph(graph, stream=stream, capture_error_mode="thread_local"):
        static_outputs = model(list(static_inputs))
    if not isinstance(static_outputs, (list, tuple)):
        static_outputs = (static_outputs,)

    if config.size_asserts:

        def run(new_inputs: List[InputType]) -> Callable[[List[InputType]], Any]:
            assert len(static_inputs) == len(new_inputs)
            for idx, (dst, src, expanded_dims) in enumerate(
                zip(static_inputs, new_inputs, inps_expanded_dims)
            ):
                if not isinstance(dst, torch.Tensor):
                    continue
                assert isinstance(src, torch.Tensor)
                if idx in static_input_idxs:
                    assert dst.data_ptr() == src.data_ptr()
                else:
                    # TODO - could make one single op of multiple slices
                    # and avoid dispatch.
                    # Could also pre-index the `dst` tensors
                    index_expanded_dims_and_copy_(dst, src, expanded_dims)
            new_inputs.clear()
            graph.replay()
            return static_outputs

    else:
        copy_indices = [
            idx for idx in range(len(static_inputs)) if idx not in static_input_idxs
        ]

        def run(new_inputs: List[InputType]) -> Callable[[List[InputType]], Any]:
            for idx in copy_indices:
                expanded_dims = inps_expanded_dims[idx]
                src = new_inputs[idx]
                assert isinstance(src, torch.Tensor)
                index_expanded_dims_and_copy_(static_inputs[idx], src, expanded_dims)
            new_inputs.clear()
            graph.replay()
            return static_outputs

    return align_inputs_from_check_idxs(run, check_input_idxs)


def compile_fx_aot(
    model_: GraphModule,
    example_inputs_: List[InputType],
    inner_compile: _CompileFxCallableEx = compile_fx_inner,
    config_patches: Optional[Dict[str, str]] = None,
) -> str:
    config_patches: Dict[str, Any] = (
        {"cpp_wrapper": True}
        if config_patches is None
        else {**config_patches, "cpp_wrapper": True}
    )

    if (
        "aot_inductor.output_path" not in config_patches
        and not config.aot_inductor.output_path
    ):
        config_patches = {
            **config_patches,
            "aot_inductor.output_path": code_hash(model_.code),
        }

    extern_node_serializer = config_patches.pop("extern_node_serializer", None)
    with V.set_aot_compilation(True):
        compiled_lib_path = compile_fx(
            model_,
            example_inputs_,
            inner_compile=functools.partial(
                inner_compile,
                aot_mode=True,
                extern_node_serializer=extern_node_serializer,
            ),
            config_patches=config_patches,
        )
        assert isinstance(compiled_lib_path, str)
        assert os.path.exists(
            compiled_lib_path
        ), f"AOTInductor compiled library does not exist at {compiled_lib_path}"
        return compiled_lib_path


_graph_counter = count(0)


def fw_compiler_freezing(
    aot_autograd_model: GraphModule,
    aot_example_inputs: Sequence[InputType],
    dynamo_model: GraphModule,
    num_example_inputs: int,
    inner_compile: Callable[..., Any],
    cudagraphs: BoxedBool,
    graph_id: int,
    forward_device: BoxedDeviceIndex,
) -> Callable[[List[object]], Sequence[torch.Tensor]]:
    from torch._inductor.freezing import convert_conv_weights_to_channels_last, freeze

    # partition_fn won't be called
    _recursive_joint_graph_passes(aot_autograd_model)

    layout_opt = GraphLowering.decide_layout_opt(aot_autograd_model, is_inference=True)
    if layout_opt:
        # make sure meta['val'] is properly setup
        fake_tensor_prop(aot_autograd_model, aot_example_inputs, True)
        convert_conv_weights_to_channels_last(aot_autograd_model)

    opt_model, preserved_arg_indices = freeze(
        dynamo_model,
        aot_autograd_model,
        aot_example_inputs,  # type: ignore[arg-type]
    )

    aot_example_inputs = [aot_example_inputs[ind] for ind in preserved_arg_indices]
    num_fixed = len(preserved_arg_indices) - num_example_inputs

    fake_mode = detect_fake_mode(aot_example_inputs)

    # for freezing, all graph outputs should be user visible
    *_, model_outputs_node = opt_model.graph.nodes
    model_outputs = model_outputs_node.args[0]
    user_visible_outputs = dict.fromkeys(
        n.name for n in model_outputs if isinstance(n, torch.fx.Node)
    )

    static_input_idxs = list(range(num_fixed))
    wrapper_new_args_unwrapped_indices: List[int] = []
    # constant params will be real tensors, not fake
    tracing_context = torch._guards.TracingContext.try_get()
    unwrapped_args_offsets = [0]
    max_offset_idx = 0
    if tracing_context is not None:
        assert tracing_context.params_flat_unwrap_subclasses is not None
        params_flat_unwrap = tracing_context.params_flat_unwrap_subclasses
        max_offset_idx = max(0, len(params_flat_unwrap) - 1)
        preserved_indices_params_flat = set()
        unwrapped_idxs = tracing_context.params_unwrapped_to_flat_index
        assert unwrapped_idxs is not None
        current_offset = 0
        if len(params_flat_unwrap) > 0:
            unwrapped_args_offsets = []

        for i in range(len(params_flat_unwrap)):
            if i not in preserved_arg_indices:
                params_flat_unwrap[i] = None
                if i > 0 and unwrapped_idxs[i] == unwrapped_idxs[i - 1]:
                    current_offset += 1
            else:
                preserved_indices_params_flat.add(unwrapped_idxs[i])
            unwrapped_args_offsets.append(current_offset)

        # Deallocate wrapped params, if all subelements were deallocated
        assert tracing_context.params_flat is not None
        for i in range(len(tracing_context.params_flat)):
            if i not in preserved_indices_params_flat:
                tracing_context.params_flat[i] = None

        if tracing_context.fw_metadata:
            static_input_idxs += tracing_context.fw_metadata.static_input_indices

    with mock.patch.object(fake_mode, "allow_non_fake_inputs", True):
        optimized_function = inner_compile(
            opt_model,
            aot_example_inputs,
            static_input_idxs=static_input_idxs,
            cudagraphs=cudagraphs,
            graph_id=graph_id,
            is_inference=True,
            boxed_forward_device_index=forward_device,
            layout_opt=layout_opt,
            user_visible_outputs=user_visible_outputs,
        )

    # aot_inductor codegens a call that takes in just the inputs, so we don't return a wrapper
    # that drops constant-ified params
    if V.aot_compilation is True:
        return optimized_function

    def wrapper(args: List[object]) -> Sequence[torch.Tensor]:
        args_new = [
            args[i - unwrapped_args_offsets[min(i, max_offset_idx)]]
            for i in preserved_arg_indices
        ]
        args.clear()
        return optimized_function(args_new)

    wrapper._boxed_call = True  # type: ignore[attr-defined]

    return wrapper


def get_cpp_wrapper_config() -> Dict[str, object]:
    return {
        # Set autotune_at_compile_time to True as default if the option is not explicitly set
        "triton.autotune_at_compile_time": config.triton.autotune_at_compile_time
        if config.triton.autotune_at_compile_time is not None
        else True,
        "triton.autotune_cublasLt": False,
        "triton.cudagraphs": False,  # TODO: to be removed
        "triton.store_cubin": True,
    }


def get_cuda_device_context(gm: torch.fx.GraphModule) -> ContextManager[None]:
    """
    Returns a cuda device context manager if there is a single device in the graph
    """
    if not torch.cuda.is_available():
        return contextlib.nullcontext()

    placeholder_nodes = gm.graph.find_nodes(op="placeholder")
    input_devices: OrderedSet[torch.device] = OrderedSet(
        node.meta["val"].device
        for node in placeholder_nodes
        if isinstance(node.meta.get("val"), torch.Tensor)
    )

    out_devices: OrderedSet[torch.device] = OrderedSet(
        arg.meta["val"].device
        for arg in output_node(gm).args[0]
        if isinstance(arg, fx.Node) and isinstance(arg.meta.get("val"), torch.Tensor)
    )
    cuda_devices: OrderedSet[torch.device] = OrderedSet(
        device for device in (input_devices | out_devices) if device.type == "cuda"
    )

    return (
        torch.cuda.device(next(iter(cuda_devices)))  # type: ignore[return-value]
        if len(cuda_devices) == 1
        else contextlib.nullcontext()
    )


def compile_fx(
    model_: GraphModule,
    example_inputs_: Sequence[InputType],
    inner_compile: Callable[..., Any] = compile_fx_inner,
    config_patches: Optional[Dict[str, Any]] = None,
    decompositions: Optional[Dict[OpOverload, Callable[..., Any]]] = None,
) -> Union[Callable[[List[object]], Sequence[torch.Tensor]], str]:
    with _use_lazy_graph_module(dynamo_config.use_lazy_graph_module):
        """Main entrypoint to a compile given FX graph"""
        if config_patches:
            with config.patch(config_patches):
                return compile_fx(
                    model_,
                    example_inputs_,
                    # need extra layer of patching as backwards is compiled out of scope
                    inner_compile=config.patch(config_patches)(inner_compile),
                    decompositions=decompositions,
                )

        if config.cpp_wrapper:
            with config.patch(
                {
                    "cpp_wrapper": False,  # reset to break recursive call to compile_fx
                    **get_cpp_wrapper_config(),
                }
            ), V.set_real_inputs(example_inputs_):
                inputs_: Sequence[InputType] = example_inputs_
                if isinstance(model_, GraphModule):
                    fake_inputs = [
                        node.meta.get("val")
                        for node in model_.graph.nodes
                        if node.op == "placeholder"
                    ]
                    # Replace non-tensor (constant) inputs with Nones, since these are not being
                    # used anyways by the graph
                    fake_inputs = [
                        inp if isinstance(inp, torch.Tensor) else None
                        for inp in fake_inputs
                    ]

                    if all(v is not None for v in fake_inputs):
                        # Validate devices before switching to fake tensors.
                        for idx, fi, i in zip(count(), fake_inputs, inputs_):
                            if fi is not None:
                                assert isinstance(i, torch.Tensor)
                                if fi.device != i.device:
                                    raise ValueError(
                                        f"Device mismatch between fake input and example input at position #{idx}: "
                                        f"{fi.device} vs {i.device}. If the model was exported via torch.export(), "
                                        "make sure torch.export() and torch.aot_compile() run on the same device."
                                    )
                        inputs_ = fake_inputs
                return compile_fx(
                    model_,
                    inputs_,
                    inner_compile=functools.partial(inner_compile, cpp_wrapper=True),
                    decompositions=decompositions,
                )

        recursive_compile_fx = functools.partial(
            compile_fx,
            inner_compile=inner_compile,
            decompositions=decompositions,
        )

        if not graph_returns_tuple(model_):
            return make_graph_return_tuple(
                model_,
                example_inputs_,
                recursive_compile_fx,
            )

        if isinstance(model_, GraphModule):
            if isinstance(model_.graph._codegen, _PyTreeCodeGen):
                # this graph is the result of dynamo.export()
                return handle_dynamo_export_graph(
                    model_,
                    example_inputs_,
                    recursive_compile_fx,
                )

            model_ = _recursive_pre_grad_passes(model_, example_inputs_)

        if any(isinstance(x, (list, tuple, dict)) for x in example_inputs_):
            return flatten_graph_inputs(
                model_,
                example_inputs_,
                recursive_compile_fx,
            )

        assert not config._raise_error_for_testing
        num_example_inputs = len(example_inputs_)
        cudagraphs = BoxedBool(config.triton.cudagraphs)
        forward_device = BoxedDeviceIndex(None)

        graph_id = next(_graph_counter)

        decompositions = (
            decompositions if decompositions is not None else select_decomp_table()
        )

        def fw_compiler_base(
            model: GraphModule,
            example_inputs: List[InputType],
            is_inference: bool,
        ) -> CompiledFxGraph:
            with dynamo_utils.dynamo_timed("compile_fx.<locals>.fw_compiler_base"):
                return _fw_compiler_base(model, example_inputs, is_inference)

        def _fw_compiler_base(
            model: GraphModule,
            example_inputs: List[InputType],
            is_inference: bool,
        ) -> CompiledFxGraph:
            if is_inference:
                # partition_fn won't be called
                _recursive_joint_graph_passes(model)

            fixed = torch._inductor.utils.num_fw_fixed_arguments(
                num_example_inputs, len(example_inputs)
            )

            user_visible_outputs = {}

            if config.keep_output_stride:
                model_outputs_node = output_node(model)
                model_outputs = pytree.arg_tree_leaves(*model_outputs_node.args)
                num_model_outputs = len(model_outputs)

                context = torch._guards.TracingContext.try_get()
                # See Note [User Outputs in the inductor graph]
                if context is not None and context.fw_metadata and not is_inference:
                    original_output_start_index = (
                        context.fw_metadata.num_mutated_inp_runtime_indices
                    )
                else:
                    original_output_start_index = 0

                if isinstance(model_, GraphModule):
                    *_, orig_model_outputs_node = model_.graph.nodes
                    assert orig_model_outputs_node.op == "output"
                    orig_model_outputs, _ = pytree.tree_flatten(
                        orig_model_outputs_node.args
                    )
                    num_orig_model_outputs = len(orig_model_outputs)
                else:
                    num_orig_model_outputs = num_model_outputs

                assert num_orig_model_outputs <= num_model_outputs

                # Note [User Outputs in the inductor graph]
                # We makes the following assumption
                # For inference
                #   len(orig_model_outputs) == len(model_outputs)
                # For training
                #   len(orig_model_outputs) <= len(model_outputs)
                # During training, most of the time the model_outputs starts with
                # original module's outputs followed by saved activations.
                # But this can be not true if the model have inplace updated tensors.
                # AOTAutograd will make those tensors being returned before the original
                # module's output.
                # To make things safe, we'll use original_output_start_index field
                # set by AOTAutograd to decide where the original module outputs start.
                orig_output_end_idx = (
                    original_output_start_index + num_orig_model_outputs
                )
                # Sanity chec: we are about to splice out the "user" outputs from the full set
                # of "graph" outputs. Make sure we're within bounds.
                assert orig_output_end_idx <= num_model_outputs

                user_visible_outputs = dict.fromkeys(
                    n.name
                    for n in model_outputs[
                        original_output_start_index:orig_output_end_idx
                    ]
                    if isinstance(n, torch.fx.Node)
                )

            return inner_compile(
                model,
                example_inputs,
                static_input_idxs=get_static_input_idxs(fixed),
                cudagraphs=cudagraphs,
                graph_id=graph_id,
                is_inference=is_inference,
                boxed_forward_device_index=forward_device,
                user_visible_outputs=user_visible_outputs,
            )

        fw_compiler = functools.partial(fw_compiler_base, is_inference=False)

        if config.freezing and not torch.is_grad_enabled():
            inference_compiler: Callable[..., Any] = functools.partial(
                fw_compiler_freezing,
                dynamo_model=model_,
                num_example_inputs=num_example_inputs,
                inner_compile=inner_compile,
                cudagraphs=cudagraphs,
                graph_id=graph_id,
                forward_device=forward_device,
            )
        else:
            inference_compiler = functools.partial(fw_compiler_base, is_inference=True)

<<<<<<< HEAD
        def partition_fn(
            graph: GraphModule,
            joint_inputs: Sequence[object],
            **kwargs: object,
        ) -> Tuple[GraphModule, GraphModule]:
            _recursive_joint_graph_passes(graph)
=======
        def partition_fn(gm: torch.fx.GraphModule, joint_inputs, **kwargs):
            cuda_context = get_cuda_device_context(gm)
            with cuda_context:
                _recursive_joint_graph_passes(gm)
>>>>>>> 6734937d
            return min_cut_rematerialization_partition(
                gm, joint_inputs, **kwargs, compiler="inductor"
            )

        def bw_compiler(
            model: GraphModule, example_inputs: List[InputType]
        ) -> Union[CompiledFxGraph, str]:
            with dynamo_utils.dynamo_timed("compile_fx.<locals>.bw_compiler"):
                user_visible_outputs = {}

                if config.bw_outputs_user_visible:
                    model_outputs_node = output_node(model)
                    model_outputs = pytree.arg_tree_leaves(*model_outputs_node.args)
                    user_visible_outputs = dict.fromkeys(
                        n.name for n in model_outputs if isinstance(n, torch.fx.Node)
                    )
                fixed = count_tangents(model)
                with config.patch(
                    get_cpp_wrapper_config()
                ) if config.cpp_wrapper else contextlib.nullcontext():
                    return inner_compile(
                        model,
                        example_inputs,
                        static_input_idxs=list(range(fixed)),
                        cudagraphs=cudagraphs,
                        is_backward=True,
                        graph_id=graph_id,
                        boxed_forward_device_index=forward_device,
                        user_visible_outputs=user_visible_outputs,
                    )

        # TODO: can add logging before/after the call to create_aot_dispatcher_function
        # in torch._functorch/aot_autograd.py::aot_module_simplified::aot_function_simplified::new_func
        # once torchdynamo is merged into pytorch

        fake_mode = detect_fake_mode(
            example_inputs_
        ) or torch._subclasses.FakeTensorMode(allow_non_fake_inputs=True)
        tracing_context = (
            torch._guards.TracingContext.try_get()
            or torch._guards.TracingContext(fake_mode)
        )

        if V.aot_compilation is True:
            with functorch_config.patch(unlift_effect_tokens=True):
                gm, graph_signature = aot_export_module(
                    model_,
                    example_inputs_,
                    trace_joint=False,
                    decompositions=decompositions,
                )
            unlifted_gm = _unlift_graph(model_, gm, graph_signature)
            if "dynamo_flat_name_to_original_fqn" in model_.meta:
                unlifted_gm.meta["dynamo_flat_name_to_original_fqn"] = model_.meta[
                    "dynamo_flat_name_to_original_fqn"
                ]

            # Disable amp as in aot_dispatch_autograd (https://github.com/pytorch/pytorch/pull/86515)
            # In inference_compiler (fw_compiler_base), _recursive_joint_graph_passes will call into
            # _sfdp_init() to register patterns.
            # When fallback_random is set to True, the sdpa patterns will be traced during runtime.
            # If amp is turned on, the traced FP32 patterns will have prims.convert_element_type which
            # will be the same as the generated FP16 patterns.
            disable_amp = torch._C._is_any_autocast_enabled()
            context = (
                torch._C._DisableAutocast if disable_amp else contextlib.nullcontext
            )
            with V.set_fake_mode(fake_mode), compiled_autograd.disable(), context():
                return inference_compiler(unlifted_gm, example_inputs_)

        with V.set_fake_mode(fake_mode), torch._guards.tracing(
            tracing_context
        ), compiled_autograd.disable(), functorch_config.patch(
            unlift_effect_tokens=True
        ):
            return aot_autograd(
                fw_compiler=fw_compiler,
                bw_compiler=bw_compiler,
                inference_compiler=inference_compiler,
                decompositions=decompositions,
                partition_fn=partition_fn,
                keep_inference_input_mutations=True,
                cudagraphs=cudagraphs,
            )(model_, example_inputs_)


def graph_returns_tuple(gm: GraphModule) -> bool:
    """True if a FX graph returns a tuple"""
    if not isinstance(gm, GraphModule):
        return True  # can't check this, assume true
    (rv,) = output_node(gm).args
    if isinstance(rv, (list, tuple)):
        return True
    if (
        isinstance(rv, torch.fx.node.Node)
        and hasattr(rv.target, "_schema")
        and len(rv.target._schema.returns) > 1
        and all(str(ret.type) == "Tensor" for ret in rv.target._schema.returns)
    ):
        # for graphs whose result is one node with multiple outputs
        return True
    return False


def make_graph_return_tuple(
    gm: GraphModule,
    inputs: Sequence[InputType],
    compile_gm: Callable[..., Any],
) -> Callable[..., Any]:
    """
    Mutate gm so it returns a tuple.  This is only needed for graphs
    not created by torchdynamo that return non-tuples.
    """
    node = output_node(gm)
    (rv,) = node.args
    rv, spec = pytree.tree_flatten(rv)
    with gm.graph.inserting_before(node):
        gm.graph.output(rv)
    gm.graph.erase_node(node)
    assert graph_returns_tuple(gm)

    compiled_fn = compile_gm(gm, inputs)

    @functools.wraps(compiled_fn)
    def wrapper(*args: Any, **kwargs: Any) -> Any:
        return pytree.tree_unflatten(compiled_fn(*args, **kwargs), spec)

    return wrapper


def handle_dynamo_export_graph(
    gm: GraphModule,
    inputs: Sequence[InputType],
    compile_gm: Callable[..., Any],
) -> Callable[..., Any]:
    """
    `torch._dynamo.export` embeds pytrees in the FX graph codegen object,
    convert that to a normal FX graph so inductor can compile it.
    """
    codegen = gm.graph._codegen
    gm.graph._codegen = torch.fx.graph.CodeGen()
    gm.recompile()

    compiled_fn = compile_gm(gm, codegen.process_inputs(*inputs))

    @functools.wraps(compiled_fn)
    def wrapper(*args: Any) -> Any:
        return codegen.process_outputs(compiled_fn(*codegen.process_inputs(*args)))

    return wrapper


def _check_triton_bf16_support(graph: GraphLowering) -> None:
    def warn_and_skip(device: torch.device) -> Never:
        from torch._dynamo.exc import SkipFrame

        device_interface = get_interface_for_device(device.type)
        device_props = device_interface.get_device_properties(device)
        warnings.warn(
            f"{device_props.name} does not support bfloat16 compilation natively, skipping"
        )
        raise SkipFrame("BF16 is not supported")

    for inp in graph.graph_inputs.values():
        device = getattr(inp, "get_device", lambda: torch.device("meta"))()
        if (not is_gpu(device.type)) or inp.get_dtype() != torch.bfloat16:
            continue
        # Print warning and skip frame if attempting to compile for bfloat16
        # on device without hardware support for dtype
        device_interface = get_interface_for_device(device.type)
        if device_interface.is_bf16_supported(including_emulation=False):
            return
        warn_and_skip(device)

    for out in graph.graph_outputs:
        device = getattr(out, "get_device", lambda: torch.device("meta"))()
        if (not is_gpu(device.type)) or out.get_dtype() != torch.bfloat16:
            continue
        # Print warning and skip frame if attempting to compile for bfloat16
        # on device without hardware support for dtype
        device_interface = get_interface_for_device(device.type)
        if device_interface.is_bf16_supported(including_emulation=False):
            return
        warn_and_skip(device)<|MERGE_RESOLUTION|>--- conflicted
+++ resolved
@@ -13,27 +13,18 @@
 from typing import (
     Any,
     Callable,
-<<<<<<< HEAD
+    ContextManager,
     Dict,
     Generator,
-=======
-    ContextManager,
-    Dict,
->>>>>>> 6734937d
     List,
     Optional,
     Sequence,
     Tuple,
-<<<<<<< HEAD
     TYPE_CHECKING,
     TypeVar,
     Union,
 )
 from typing_extensions import Never, ParamSpec, Protocol, TypedDict, Unpack
-=======
-    Union,
-)
->>>>>>> 6734937d
 from unittest import mock
 
 import torch._inductor.async_compile  # noqa: F401 required to warm up AsyncCompile pools
@@ -1585,19 +1576,14 @@
         else:
             inference_compiler = functools.partial(fw_compiler_base, is_inference=True)
 
-<<<<<<< HEAD
         def partition_fn(
-            graph: GraphModule,
+            gm: GraphModule,
             joint_inputs: Sequence[object],
             **kwargs: object,
         ) -> Tuple[GraphModule, GraphModule]:
-            _recursive_joint_graph_passes(graph)
-=======
-        def partition_fn(gm: torch.fx.GraphModule, joint_inputs, **kwargs):
             cuda_context = get_cuda_device_context(gm)
             with cuda_context:
                 _recursive_joint_graph_passes(gm)
->>>>>>> 6734937d
             return min_cut_rematerialization_partition(
                 gm, joint_inputs, **kwargs, compiler="inductor"
             )
