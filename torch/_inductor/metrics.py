# mypy: allow-untyped-defs
from __future__ import annotations

import csv
import dataclasses
import inspect
import os
import re
from dataclasses import dataclass
from functools import lru_cache
from typing import Dict, List, Tuple, TYPE_CHECKING

from torch._inductor import config
from torch._inductor.utils import get_benchmark_name
from torch.utils._ordered_set import OrderedSet


# Prevent circular import
if TYPE_CHECKING:
    from torch._inductor.scheduler import BaseSchedulerNode

# counter for tracking how many kernels have been generated
generated_kernel_count = 0
generated_cpp_vec_kernel_count = 0
num_bytes_accessed = 0
nodes_num_elem: List[
    Tuple[
        BaseSchedulerNode,
        int,
    ]
] = []
node_runtimes: List[Tuple[BaseSchedulerNode, float]] = []

# counters for tracking fusions
ir_nodes_pre_fusion = 0

# counters for tracking to_dtype inserted
cpp_to_dtype_count = 0


@dataclasses.dataclass
class CppOuterLoopFusedCount:
    inner_kernel_number: int
    local_buffer_number: int = 0


# The length counts the number of outer loop fusions.
cpp_outer_loop_fused_inner_counts: List[CppOuterLoopFusedCount] = []

num_comprehensive_padding = 0
num_matches_for_scatter_upon_const_tensor = 0

num_loop_reordering = 0


# reset all counters
def reset():
    global generated_kernel_count
    global generated_cpp_vec_kernel_count
    global num_bytes_accessed, nodes_num_elem
    global ir_nodes_pre_fusion
    global cpp_to_dtype_count
    global cpp_outer_loop_fused_inner_counts
    global num_comprehensive_padding
    global num_matches_for_scatter_upon_const_tensor
    global num_loop_reordering

    generated_kernel_count = 0
    generated_cpp_vec_kernel_count = 0
    num_bytes_accessed = 0
    nodes_num_elem.clear()
    node_runtimes.clear()
    ir_nodes_pre_fusion = 0
    cpp_to_dtype_count = 0
    cpp_outer_loop_fused_inner_counts.clear()
    num_comprehensive_padding = 0
    num_matches_for_scatter_upon_const_tensor = 0
    num_loop_reordering = 0


@dataclass
class CachedMetricsDeltas:
    """
    The subset of metrics we want update across cache hits, e.g., the
    FxGraphCache.
    """

    generated_kernel_count: int
    generated_cpp_vec_kernel_count: int
    ir_nodes_pre_fusion: int
    cpp_to_dtype_count: int
    num_bytes_accessed: int
    num_matches_for_scatter_upon_const_tensor: int


def get_metric_fields():
    return [field.name for field in dataclasses.fields(CachedMetricsDeltas)]


class CachedMetricsHelper:
    """
    A helper class to help calculate and apply counter deltas for those
    metrics we want to save with cache entries (e.g., FxGraphCache) and
    apply on a cache hit.
    """

    def __init__(self) -> None:
        self.cached_metrics = {}
        for metric in get_metric_fields():
            self.cached_metrics[metric] = globals()[metric]

    def get_deltas(self) -> CachedMetricsDeltas:
        delta_metrics = {}
        for metric in get_metric_fields():
            delta_metrics[metric] = globals()[metric] - self.cached_metrics[metric]

        return CachedMetricsDeltas(**delta_metrics)

    @staticmethod
    def apply_deltas(delta: CachedMetricsDeltas):
        for metric in get_metric_fields():
            globals()[metric] += getattr(delta, metric)


REGISTERED_METRIC_TABLES: Dict[str, MetricTable] = {}


@dataclass
class MetricTable:
    table_name: str
    column_names: List[str]

    num_rows_added: int = 0

    def add_row(self, row_fn):
        if self.table_name not in enabled_metric_tables():
            return

        row_dict = row_fn()
        assert len(self.column_names) == len(
            row_dict
        ), f"{len(self.column_names)} v.s. {len(row_dict)}"
        assert OrderedSet(self.column_names) == OrderedSet(
            row_dict.keys()
        ), f"{set(self.column_names)} v.s. {set(row_dict.keys())}"

        row = [
            get_benchmark_name(),
        ]
        row += [row_dict[column_name] for column_name in self.column_names]
        self._write_row(row)

    def output_filename(self):
        return f"metric_table_{self.table_name}.csv"

    def write_header(self):
        filename = self.output_filename()
        with open(filename, "w") as fd:
            writer = csv.writer(fd, lineterminator="\n")
            writer.writerow(["model_name"] + self.column_names)

    def _write_row(self, row):
        filename = self.output_filename()
        if self.num_rows_added == 0 and not os.path.exists(filename):
            self.write_header()

        self.num_rows_added += 1

        for idx, orig_val in enumerate(row):
            if isinstance(orig_val, float):
                new_val = f"{orig_val:.6f}"
            elif orig_val is None:
                new_val = ""
            else:
                new_val = orig_val
            row[idx] = new_val

        with open(filename, "a") as fd:
            writer = csv.writer(fd, lineterminator="\n")
            writer.writerow(row)

    @staticmethod
    def register_table(name, column_names):
        table = MetricTable(name, column_names)
        REGISTERED_METRIC_TABLES[name] = table


MetricTable.register_table(
    "slow_fusion",
    [
        "kernel1_path",
        "kernel1_latency",
        "kernel2_path",
        "kernel2_latency",
        "fused_kernel_path",
        "fused_kernel_latency",
        "slow_down_ratio",
    ],
)

# track the fusion statistics for each graph
MetricTable.register_table(
    "graph_stats",
    [
        "graph_id",
        "num_nodes_before_fusion",
        "num_nodes_after_fusion",
    ],
)

# track the perf difference between persistent reduction and non-persistent
# reductions
MetricTable.register_table(
    "persistent_red_perf",
    [
        "kernel0_path",
        "kernel1_path",
        "kernel2_path",
        "kernel3_path",
        "kernel0_latency",
        "kernel1_latency",
        "kernel2_latency",
        "kernel3_latency",
        "size_hints",
        "reduction_hint",
    ],
)

# Log the fusion failures due to indexing mismatch
MetricTable.register_table(
    "fusion_failure_due_to_indexing_mismatch",
    [
        "pre_grad_graph_id",
        "post_grad_graph_id",
        "node1_name",
        "node2_name",
        "node1_debug_str",
        "node2_debug_str",
        "common_buffer_names",
        "failure_reason",
    ],
)

# Log metadata for pointwise/reduction kernels. E.g., model name, kernel path, numel, rnumel, reduction hint
MetricTable.register_table(
    "kernel_metadata",
    [
        "kernel_name",
        "kernel_path",
        "kernel_category",  # pointwise/reduction/foreach etc.
        "size_hints",
        "reduction_hint",
        "line_of_code",
        "num_load",
        "num_store",
        "num_for_loop",
        "num_atomic_add",
        "num_args",
        # xyz numel can be different to size_hints since size_hints are rounded
        # up to the nearest power of 2.
        # Inductor kernel will burn in the xyz numel in kernel code for static
        # shape kernels.
        # Logging them will be helpful to find unaligned shape for reduction
        "xnumel",
        "ynumel",
        "rnumel",
        "kernel_args_num_gb",
    ],
)


def _parse_kernel_fn_code(kernel_module_code):
    """
    The kernel_module_code is the python module that contains kernel function code.
    kernel function is the proper triton kernel function annotated with
    @triton.jit
    """
    from .codecache import PyCodeCache
    from .wrapper_benchmark import get_triton_kernel

    mod = PyCodeCache.load(kernel_module_code)
    kernel = get_triton_kernel(mod)
    # kernel is a CachingAutotune; kernel.fn is the JITFunction;
    # kernel.fn.fn is the function being decorate by triton.jit
    return inspect.getsource(kernel.fn.fn)


def _parse_kernel_line_of_code(proper_kernel_fn_code):
    """
    Return the line of code for the kernel excluding the decorators.
    """
    return len(proper_kernel_fn_code.splitlines())


def _parse_size_hints(kernel_module_code, kernel_category):
    if kernel_category == "foreach":
        # foreach kernel does not have size_hints
        return None
    m = re.search(r"size_hints=(\[[0-9, ]*\]),", kernel_module_code)
    assert m, "size_hints missing!"
    return m.group(1)


def _parse_reduction_hint(kernel_category, kernel_module_code):
    if kernel_category not in ("reduction", "persistent_reduction"):
        return None
    m = re.search(r"reduction_hint=ReductionHint\.(\w*),", kernel_module_code)
    assert m, "reduction_hint not found in kernel source code!"
    return m.group(1)


def _count_pattern(proper_kernel_fn_code, pattern):
    return proper_kernel_fn_code.count(pattern)


def _count_args(proper_kernel_fn_code):
    def_line = proper_kernel_fn_code.splitlines()[0]
    assert def_line.startswith("def ")
    start_idx = def_line.index("(")
    end_idx = def_line.index("):")
    decl_csv = def_line[start_idx + 1 : end_idx]
    comps = decl_csv.split(",")
    return len(comps)


def _parse_proper_kernel_fn_code(kernel_fn_code):
    """
    Skip decorators.
    """
    start_pos = kernel_fn_code.index("def ")
    return kernel_fn_code[start_pos:]


def _parse_numel(proper_kernel_fn_code, numel_arg_name):
    m = re.search(f"{numel_arg_name} = ([\\d]+)", proper_kernel_fn_code)
    if m:
        return int(m.group(1))
    else:
        return None


def _parse_kernel_args_num_gb(kernel_fn_code, kernel_category):
    """
    inductor meta looks like:
        inductor_meta={... 'mutated_arg_names': [], 'no_x_dim': False, 'kernel_num_gb': 2.0},
    """
    m = re.search(r".kernel_num_gb.:\s*([0-9.]+)", kernel_fn_code)
    if m:
        return float(m.group(1))
    else:
        """
        There are a few cases that kernel_num_gdb field can be missing:
        1. the field will be missing if config.benchmark_kernel and
           config.profile_bandwidth are false
        2. even if config.benchmark_kernel or config.profile_bandwidth is true.
           foreach kernel does not have kernel_num_gb field in the metadata
        """
        return None


def log_kernel_metadata(kernel_name, kernel_path, kernel_module_code):
    """
    An utility to log kernel metadata. We may parse metadata from kernel source code here.

    It's fine to parse the generated kernel code here since the logging is
    disabled by default. It would hurt compilation time.
    """
    from .wrapper_benchmark import get_kernel_category_by_source_code

    kernel_category = get_kernel_category_by_source_code(kernel_module_code)
    reduction_hint = _parse_reduction_hint(kernel_category, kernel_module_code)
    size_hints = _parse_size_hints(kernel_module_code, kernel_category)
    kernel_fn_code = _parse_kernel_fn_code(kernel_module_code)

    proper_kernel_fn_code = _parse_proper_kernel_fn_code(kernel_fn_code)

    # the line of code excluding the decortors
    kernel_line_of_code = _parse_kernel_line_of_code(proper_kernel_fn_code)

    get_metric_table("kernel_metadata").add_row(
        lambda: {
            "kernel_name": kernel_name,
            "kernel_path": kernel_path,
            "kernel_category": kernel_category,
            "size_hints": size_hints,
            "reduction_hint": reduction_hint,
            "line_of_code": kernel_line_of_code,
            "num_load": _count_pattern(proper_kernel_fn_code, "tl.load"),
            "num_store": _count_pattern(proper_kernel_fn_code, "tl.store"),
            "num_for_loop": _count_pattern(proper_kernel_fn_code, "for "),
            "num_atomic_add": _count_pattern(proper_kernel_fn_code, "tl.atomic_add"),
            "num_args": _count_args(proper_kernel_fn_code),
            "xnumel": _parse_numel(proper_kernel_fn_code, "xnumel"),
            "ynumel": _parse_numel(proper_kernel_fn_code, "ynumel"),
            "rnumel": _parse_numel(proper_kernel_fn_code, "rnumel"),
            "kernel_args_num_gb": _parse_kernel_args_num_gb(
                kernel_fn_code, kernel_category
            ),
        }
    )


def purge_old_log_files():
    """
    Purge the old log file at the beginning when the benchmark script runs.
    Should do it in the parent process rather than the child processes running
    each individual model.
    """
    for name, table in REGISTERED_METRIC_TABLES.items():
        if name in enabled_metric_tables():
            filename = table.output_filename()
            if os.path.exists(filename):
                os.unlink(filename)

            table.write_header()


<<<<<<< HEAD
@lru_cache
def enabled_metric_tables() -> OrderedSet[str]:
    config_str = config.enabled_metric_tables

    enabled = OrderedSet[str]()
=======
def enabled_metric_tables() -> Set[str]:
    return enabled_metric_tables_impl(config.enabled_metric_tables)


@lru_cache
def enabled_metric_tables_impl(config_str: str) -> Set[str]:
    enabled = set()
>>>>>>> f235efef
    for name in config_str.split(","):
        name = name.strip()
        if not name:
            continue
        assert (
            name in REGISTERED_METRIC_TABLES
        ), f"Metric table name {name} is not registered"
        enabled.add(name)
    return enabled


def is_metric_table_enabled(name):
    return name in enabled_metric_tables()


def get_metric_table(name):
    assert name in REGISTERED_METRIC_TABLES, f"Metric table {name} is not defined"
    return REGISTERED_METRIC_TABLES[name]<|MERGE_RESOLUTION|>--- conflicted
+++ resolved
@@ -415,21 +415,13 @@
             table.write_header()
 
 
-<<<<<<< HEAD
+def enabled_metric_tables() -> OrderedSet[str]:
+    return enabled_metric_tables_impl(config.enabled_metric_tables)
+
+
 @lru_cache
-def enabled_metric_tables() -> OrderedSet[str]:
-    config_str = config.enabled_metric_tables
-
+def enabled_metric_tables_impl(config_str: str) -> OrderedSet[str]:
     enabled = OrderedSet[str]()
-=======
-def enabled_metric_tables() -> Set[str]:
-    return enabled_metric_tables_impl(config.enabled_metric_tables)
-
-
-@lru_cache
-def enabled_metric_tables_impl(config_str: str) -> Set[str]:
-    enabled = set()
->>>>>>> f235efef
     for name in config_str.split(","):
         name = name.strip()
         if not name:
