# mypy: allow-untyped-defs
import math
import traceback
from dataclasses import dataclass
from enum import auto, Enum
from typing import Any, cast, List, Optional

import torch
import torch.distributed as dist
import torch.nn as nn
from torch.distributed._composable.contract import _get_registry
from torch.distributed.tensor import DeviceMesh, DTensor
from torch.distributed.tensor._dtensor_spec import DTensorSpec


if torch._running_with_deploy():

    def compiled_autograd_enabled():
        return False

else:

    def compiled_autograd_enabled():
        if torch.compiler.is_compiling():
            import torch._dynamo.compiled_autograd as ca

            return ca.local.enabled() or ca.local.get("in_compiled_autograd_region")
        else:
            return False


@dataclass
class DataParallelMeshInfo:
    mesh: DeviceMesh
    shard_mesh_dim: Optional[int] = None
    replicate_mesh_dim: Optional[int] = None

    def __post_init__(self):
        if self.shard_mesh_dim is None and self.replicate_mesh_dim is None:
            raise AssertionError(
                "At least one of shard_mesh_dim and replicate_mesh_dim must not be None"
            )


@dataclass
class FSDPMeshInfo(DataParallelMeshInfo):
    def __post_init__(self):
        super().__post_init__()
        if self.shard_mesh_dim is None:
            raise AssertionError("Expects non-None shard_mesh_dim")
        self.shard_mesh_size: int = self.mesh.size(self.shard_mesh_dim)
        self.shard_process_group = self.mesh.get_group(self.shard_mesh_dim)
        self.shard_mesh_rank: int = self.shard_process_group.rank()


@dataclass
class DDPMeshInfo(DataParallelMeshInfo):
    def __post_init__(self):
        super().__post_init__()
        if self.replicate_mesh_dim is None:
            raise AssertionError("Expects non-None replicate_mesh_dim")
        self.replicate_mesh_size: int = self.mesh.size(self.replicate_mesh_dim)
        self.replicate_process_group = self.mesh.get_group(self.replicate_mesh_dim)
        self.replicate_mesh_rank: int = self.replicate_process_group.rank()


@dataclass
class HSDPMeshInfo(FSDPMeshInfo, DDPMeshInfo):
    def __post_init__(self):
        # Calls `FSDPMeshInfo` -> `DDPMeshInfo` -> `DataParallelMeshInfo`
        super().__post_init__()


class TrainingState(Enum):
    """Describes the training state of one FSDP state / parameter group."""

    # Transition to forward starting pre-forward until post-forward
    FORWARD = auto()
    # Transition to pre-backward when unsharding in backward
    PRE_BACKWARD = auto()
    # Transition to post-backward when resharding and reducing gradients
    POST_BACKWARD = auto()
    # Idle before/after forward or before pre-backward/after post-backward
    IDLE = auto()


def _raise_assert_with_print(*args: Any, **kwargs: Any):
    print(f"[Rank {dist.get_rank()}] ", end="")
    print(*args, **kwargs)
    traceback.print_stack()
    raise AssertionError(*args, **kwargs)


def _is_composable_with_fsdp(module: nn.Module) -> bool:
    registry = _get_registry(module)
    if registry is None:
        return True
    # Registry keys by function name
    return "replicate" not in registry


def _get_dim0_padded_size(tensor_size: torch.Size, dim0_factor: int) -> torch.Size:
    padded_dim0 = math.ceil(tensor_size[0] / dim0_factor) * dim0_factor
    return cast(torch.Size, torch.Size([padded_dim0]) + tensor_size[1:])


def _chunk_with_empty(
    tensor: torch.Tensor, num_chunks: int, dim: int
) -> List[torch.Tensor]:
    chunks = list(torch.chunk(tensor, num_chunks, dim=dim))
    while len(chunks) < num_chunks:
        chunks.append(chunks[0].new_empty(0))
    return chunks


def _get_dim_chunked_size(
    chunk: torch.Tensor, unchunked_size: torch.Size, dim: int
) -> torch.Size:
    if chunk.numel() > 0:
        return chunk.size()
    # For 0 numel, we need to preserve nonzero-sized dims for DTensor APIs
    return cast(
        torch.Size, unchunked_size[:dim] + torch.Size([0]) + unchunked_size[dim + 1 :]
    )


def _from_local_no_grad(
    local_tensor: torch.Tensor,
    sharding_spec: DTensorSpec,
) -> DTensor:
    """
    This method is similar to ``DTensor.from_local()`` except that in eager mode
    it avoids some CPU overhead by avoiding default args and not being differentiable.
    """

<<<<<<< HEAD
    if not ca.enabled():
=======
    if not compiled_autograd_enabled():
>>>>>>> 32af6316
        return DTensor(
            # Use the local tensor directly instead of constructing a new tensor
            # variable, e.g. with `view_as()`, since this is not differentiable
            local_tensor,
            sharding_spec,
            requires_grad=local_tensor.requires_grad,
        )
    else:
        return DTensor.from_local(
            local_tensor,
            sharding_spec.mesh,
            sharding_spec.placements,
            shape=sharding_spec.shape,
            stride=sharding_spec.stride,
        )


def _to_dtype_if_needed(
    tensor: torch.Tensor, dtype: Optional[torch.dtype]
) -> torch.Tensor:
    if dtype is not None and tensor.dtype != dtype:
        return tensor.to(dtype)
    return tensor


def _cast_fp_tensor(dtype: torch.dtype, x: torch.Tensor) -> torch.Tensor:
    if (
        not isinstance(x, torch.Tensor)
        or not torch.is_floating_point(x)
        or x.dtype == dtype
    ):
        return x
    return x.to(dtype)<|MERGE_RESOLUTION|>--- conflicted
+++ resolved
@@ -24,7 +24,7 @@
         if torch.compiler.is_compiling():
             import torch._dynamo.compiled_autograd as ca
 
-            return ca.local.enabled() or ca.local.get("in_compiled_autograd_region")
+            return ca.enabled() or ca.in_compiled_autograd_region()
         else:
             return False
 
@@ -133,11 +133,7 @@
     it avoids some CPU overhead by avoiding default args and not being differentiable.
     """
 
-<<<<<<< HEAD
-    if not ca.enabled():
-=======
     if not compiled_autograd_enabled():
->>>>>>> 32af6316
         return DTensor(
             # Use the local tensor directly instead of constructing a new tensor
             # variable, e.g. with `view_as()`, since this is not differentiable
