--- conflicted
+++ resolved
@@ -29,16 +29,12 @@
 from torch.utils._pytree import tree_flatten, tree_map
 
 from ._fsdp_api import MixedPrecisionPolicy
-<<<<<<< HEAD
-from ._fsdp_common import _cast_fp_tensor, compiled_autograd_enabled, TrainingState
-=======
 from ._fsdp_common import (
     _cast_fp_tensor,
     compiled_autograd_enabled,
     detect_compiled_autograd,
     TrainingState,
 )
->>>>>>> 8f3efb87
 from ._fsdp_param_group import FSDPCommContext, FSDPParamGroup
 
 
