--- conflicted
+++ resolved
@@ -1,6 +1,7 @@
 # mypy: allow-untyped-defs
 # Copyright (c) Meta Platforms, Inc. and affiliates
 
+import copy
 import csv
 import itertools
 import logging
@@ -120,11 +121,7 @@
 
 # Helper to parse an action string like 1F0 into a tuple of (stage_index, computation_type, microbatch_index)
 _action_regex = re.compile(
-<<<<<<< HEAD
-    r"(\d+)([F,B,W]|UNSHARD|RESHARD|SEND_F|RECV_F|SEND_B|RECV_B{0,1})(\d*)"
-=======
     r"(\d+)(F|I|B|W|UNSHARD|RESHARD|SEND_F|RECV_F|SEND_B|RECV_B)(\d*)"
->>>>>>> 2ce2e4df
 )
 
 
@@ -167,6 +164,17 @@
     Formats the pipeline order in a timestep (row) x rank (column) grid of actions
     and returns the formatted string
     """
+
+    # don't mutate the original
+    pipeline_order = copy.deepcopy(pipeline_order)
+
+    # Replace None with ""
+    for rank in pipeline_order:
+        for i in range(len(pipeline_order[rank])):
+            if pipeline_order[rank][i] is None:
+                # TODO make a real 'None action' that prints as empty string and make mypy happy
+                pipeline_order[rank][i] = ""  # type: ignore[call-overload]
+
     # Calculate the maximum number of steps across all ranks
     num_steps = max(len(actions) for actions in pipeline_order.values())
     step_labels = [
@@ -656,7 +664,6 @@
         # Chunk counters
         fwd_mb_index = 0
         bwd_mb_index = 0
-        weight_stage_mb_index = 0
 
         # Warmup phase
         send_work = None
@@ -987,10 +994,6 @@
         stage_index_to_group_rank: Optional[Dict[int, int]] = None,
         use_full_backward: Optional[bool] = None,
     ):
-        if len(stages) <= 1:
-            raise ValueError(
-                f"Multi-stage schedule expects at least two stages but got {len(stages)}"
-            )
         # Init parent
         super().__init__(
             n_microbatches=n_microbatches,
@@ -1401,6 +1404,13 @@
             for rank in self.pipeline_order_with_comms:
                 writer.writerow(self.pipeline_order_with_comms[rank])
 
+    def _simulate(self):
+        return _simulate_comms_compute(
+            self.pipeline_order_with_comms,
+            lambda s: self.stage_index_to_group_rank[s],
+            self._num_stages,
+        )
+
     def _step_microbatches(
         self,
         arg_mbs: Optional[List] = None,
@@ -2146,9 +2156,6 @@
         raise ValueError(
             f"Unknown schedule name '{schedule_name}'. The valid options are {list(schedule_map.keys())}"
         )
-<<<<<<< HEAD
-    return schedule_map[lowercase_keys[lowercase_schedule_name]]
-=======
     return schedule_map[lowercase_keys[lowercase_schedule_name]]
 
 
@@ -2318,5 +2325,4 @@
     import json
 
     with open(filename, "w") as f:
-        json.dump({"traceEvents": events}, f)
->>>>>>> 2ce2e4df
+        json.dump({"traceEvents": events}, f)