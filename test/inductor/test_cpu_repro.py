--- conflicted
+++ resolved
@@ -4358,22 +4358,6 @@
             ):
                 check_use_full_bits(func, shapes, dtype, mixed, check_vecn)
 
-<<<<<<< HEAD
-    @config.patch(unroll_reductions_threshold=9999)
-    @requires_vectorization
-    def test_unrolled_bool_prod_vectorized(self):
-        result = torch.zeros((37, 37, 37), dtype=torch.bool)
-        dim_select = [0, 1]
-        result.narrow(dim_select[0], 0, 1).narrow(dim_select[1], 1, 1).zero_()
-        result.narrow(dim_select[0], 2, 1).narrow(dim_select[1], 3, 1).zero_()
-        result.narrow(dim_select[0], 4, 1).narrow(dim_select[1], 3, 1).zero_()
-
-        def fn(arg):
-            return torch.prod(arg, 1, dtype=torch.bool)
-
-        self.common(fn, (result,))
-
-=======
     @config.patch("cpp.simdlen", 256)
     @requires_vectorization
     def test_avx2_bool_constant_pad_nd(self):
@@ -4383,7 +4367,18 @@
         def fn(arg):
             return torch.constant_pad_nd(arg, (1, 1, 1, 1, 1, 1))
         self.common(fn, (result,))
->>>>>>> 3ee6b1fe
+
+    @config.patch(unroll_reductions_threshold=9999)
+    @requires_vectorization
+    def test_unrolled_bool_prod_vectorized(self):
+        result = torch.zeros((37, 37, 37), dtype=torch.bool)
+        dim_select = [0, 1]
+        result.narrow(dim_select[0], 0, 1).narrow(dim_select[1], 1, 1).zero_()
+        result.narrow(dim_select[0], 2, 1).narrow(dim_select[1], 3, 1).zero_()
+        result.narrow(dim_select[0], 4, 1).narrow(dim_select[1], 3, 1).zero_()
+        def fn(arg):
+            return torch.prod(arg, 1, dtype=torch.bool)
+        self.common(fn, (result,))
 
 if __name__ == "__main__":
     from torch._inductor.test_case import run_tests
