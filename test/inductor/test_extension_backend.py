# Owner(s): ["module: inductor"]
import os
import sys
import unittest

import torch
import torch._dynamo
import torch.utils.cpp_extension
from torch._C import FileCheck


try:
    from extension_backends.cpp.extension_codegen_backend import (  # @manual=fbcode//caffe2/test/inductor/extension_backends:extension_codegen_backend  # noqa: B950
        ExtensionCppWrapperCodegen,
        ExtensionScheduling,
        ExtensionWrapperCodegen,
    )
except ImportError:
    from .extension_backends.cpp.extension_codegen_backend import (
        ExtensionCppWrapperCodegen,
        ExtensionScheduling,
        ExtensionWrapperCodegen,
    )

from filelock import FileLock, Timeout

import torch._inductor.config as config
from torch._inductor import cpu_vec_isa, metrics
from torch._inductor.codegen import cpp_utils
from torch._inductor.codegen.common import (
    get_scheduling_for_device,
    get_wrapper_codegen_for_device,
    register_backend_for_device,
)
from torch.testing._internal.common_utils import IS_FBCODE, IS_MACOS


try:
    try:
        from . import test_torchinductor
    except ImportError:
        import test_torchinductor  # @manual=fbcode//caffe2/test/inductor:test_inductor-library
except unittest.SkipTest:
    if __name__ == "__main__":
        sys.exit(0)
    raise


run_and_get_cpp_code = test_torchinductor.run_and_get_cpp_code
TestCase = test_torchinductor.TestCase


<<<<<<< HEAD
@unittest.skipIf(IS_FBCODE, "cpp_extension doesn't work in fbcode right now")
class ExtensionBackendTests(TestCase):
=======
class BaseExtensionBackendTests(TestCase):
>>>>>>> d2ec2897
    module = None

    # Use a lock file so that only one test can build this extension at a time
    lock_file = "extension_device.lock"
    lock = FileLock(lock_file)

    @classmethod
    def setUpClass(cls):
        super().setUpClass()

        try:
            cls.lock.acquire(timeout=600)
        except Timeout:
            # This shouldn't happen, still attempt to build the extension anyway
            pass

        # Build Extension
        torch.testing._internal.common_utils.remove_cpp_extensions_build_root()
        source_file_path = os.path.dirname(os.path.abspath(__file__))
        source_file = os.path.join(
            source_file_path, "extension_backends/cpp/extension_device.cpp"
        )
        cls.module = torch.utils.cpp_extension.load(
            name="extension_device",
            sources=[
                str(source_file),
            ],
            extra_cflags=["-g"],
            verbose=True,
        )

    @classmethod
    def tearDownClass(cls):
        cls._stack.close()
        super().tearDownClass()

        torch.testing._internal.common_utils.remove_cpp_extensions_build_root()
<<<<<<< HEAD
=======

        if os.path.exists(cls.lock_file):
            os.remove(cls.lock_file)
        cls.lock.release()
>>>>>>> d2ec2897

    def setUp(self):
        torch._dynamo.reset()
        super().setUp()

        # cpp extensions use relative paths. Those paths are relative to
        # this file, so we'll change the working directory temporarily
        self.old_working_dir = os.getcwd()
        os.chdir(os.path.dirname(os.path.abspath(__file__)))
        assert self.module is not None

    def tearDown(self):
        super().tearDown()
        torch._dynamo.reset()

        # return the working directory (see setUp)
        os.chdir(self.old_working_dir)


@unittest.skipIf(IS_FBCODE, "cpp_extension doesn't work in fbcode right now")
class ExtensionBackendTests(BaseExtensionBackendTests):
    def test_open_device_registration(self):
        torch.utils.rename_privateuse1_backend("extension_device")
        torch._register_device_module("extension_device", self.module)

        register_backend_for_device(
            "extension_device",
            ExtensionScheduling,
            ExtensionWrapperCodegen,
            ExtensionCppWrapperCodegen,
        )
        self.assertTrue(
            get_scheduling_for_device("extension_device") == ExtensionScheduling
        )
        self.assertTrue(
            get_wrapper_codegen_for_device("extension_device")
            == ExtensionWrapperCodegen
        )
        self.assertTrue(
            get_wrapper_codegen_for_device("extension_device", True)
            == ExtensionCppWrapperCodegen
        )

        self.assertFalse(self.module.custom_op_called())
        device = self.module.custom_device()
        x = torch.empty(2, 16).to(device=device).fill_(1)
        self.assertTrue(self.module.custom_op_called())
        y = torch.empty(2, 16).to(device=device).fill_(2)
        z = torch.empty(2, 16).to(device=device).fill_(3)
        ref = torch.empty(2, 16).fill_(5)

        self.assertTrue(x.device == device)
        self.assertTrue(y.device == device)
        self.assertTrue(z.device == device)

        def fn(a, b, c):
            return a * b + c

        cpp_utils.DEVICE_TO_ATEN["extension_device"] = "at::kPrivateUse1"
        for cpp_wrapper_flag in [True, False]:
            with config.patch({"cpp_wrapper": cpp_wrapper_flag}):
                metrics.reset()
                opt_fn = torch.compile()(fn)
                _, code = run_and_get_cpp_code(opt_fn, x, y, z)
                if (
                    cpu_vec_isa.valid_vec_isa_list()
                    and os.getenv("ATEN_CPU_CAPABILITY") != "default"
                ):
                    load_expr = "loadu"
                else:
                    load_expr = " = in_ptr0[static_cast<long>(i0)];"
                FileCheck().check("void").check(load_expr).check(
                    "extension_device"
                ).run(code)
                opt_fn(x, y, z)
                res = opt_fn(x, y, z)
                self.assertEqual(ref, res.to(device="cpu"))


if __name__ == "__main__":
    from torch._inductor.test_case import run_tests
    from torch.testing._internal.inductor_utils import HAS_CPU

    # cpp_extension doesn't work in fbcode right now
    if HAS_CPU and not IS_MACOS and not IS_FBCODE:
        run_tests(needs="filelock")<|MERGE_RESOLUTION|>--- conflicted
+++ resolved
@@ -50,12 +50,7 @@
 TestCase = test_torchinductor.TestCase
 
 
-<<<<<<< HEAD
-@unittest.skipIf(IS_FBCODE, "cpp_extension doesn't work in fbcode right now")
-class ExtensionBackendTests(TestCase):
-=======
 class BaseExtensionBackendTests(TestCase):
->>>>>>> d2ec2897
     module = None
 
     # Use a lock file so that only one test can build this extension at a time
@@ -93,13 +88,10 @@
         super().tearDownClass()
 
         torch.testing._internal.common_utils.remove_cpp_extensions_build_root()
-<<<<<<< HEAD
-=======
 
         if os.path.exists(cls.lock_file):
             os.remove(cls.lock_file)
         cls.lock.release()
->>>>>>> d2ec2897
 
     def setUp(self):
         torch._dynamo.reset()
