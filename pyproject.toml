--- conflicted
+++ resolved
@@ -76,12 +76,7 @@
     "SIM102", "SIM103", "SIM112", # flake8-simplify code styles
     "SIM113", # please fix
     "SIM105", # these ignores are from flake8-simplify. please fix or ignore with commented reason
-<<<<<<< HEAD
-    "SIM108",
-=======
     "SIM108", # SIM108 ignored because we prefer if-else-block instead of ternary expression
-    "SIM110",
->>>>>>> addbda05
     "SIM114", # Combine `if` branches using logical `or` operator
     "SIM115",
     "SIM116", # Disable Use a dictionary instead of consecutive `if` statements
