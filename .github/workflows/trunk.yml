--- conflicted
+++ resolved
@@ -20,6 +20,7 @@
 
 jobs:
   llm-td:
+    if: github.repository_owner == 'pytorch'
     name: before-test
     uses: ./.github/workflows/llm_td_retrieval.yml
     permissions:
@@ -37,6 +38,7 @@
   get-label-type:
     name: get-label-type
     uses: pytorch/pytorch/.github/workflows/_runner-determinator.yml@main
+    if: ${{ (github.event_name != 'schedule' || github.repository == 'pytorch/pytorch') && github.repository_owner == 'pytorch' }}
     with:
       triggering_actor: ${{ github.triggering_actor }}
       issue_owner: ${{ github.event.pull_request.user.login || github.event.issue.user.login }}
@@ -130,21 +132,8 @@
           { config: "default", shard: 1, num_shards: 1 },
         ]}
 
-<<<<<<< HEAD
-  pytorch-linux-focal-py3-clang9-android-ndk-r21e-build:
-    name: pytorch-linux-focal-py3-clang9-android-ndk-r21e-build
-    uses: ./.github/workflows/_android-full-build-test.yml
-    with:
-      build-environment: pytorch-linux-focal-py3-clang9-android-ndk-r21e-build
-      docker-image-name: pytorch-linux-focal-py3-clang9-android-ndk-r21e
-      test-matrix: |
-        { include: [
-          { config: "default", shard: 1, num_shards: 1, runner: "linux.2xlarge" },
-        ]}
-
-=======
->>>>>>> 2ce2e4df
   macos-py3-arm64-build:
+    if: github.repository_owner == 'pytorch'
     name: macos-py3-arm64
     uses: ./.github/workflows/_mac-build.yml
     with:
@@ -259,6 +248,7 @@
       tests-to-include: "test_nn test_torch test_cuda test_ops test_unary_ufuncs test_binary_ufuncs test_autograd inductor/test_torchinductor distributed/test_c10d_common distributed/test_c10d_nccl"
 
   linux-focal-cuda12_4-py3_10-gcc9-experimental-split-build:
+    if: false # See https://github.com/pytorch/pytorch/issues/138750
     name: linux-focal-cuda12.4-py3.10-gcc9-experimental-split-build
     uses: ./.github/workflows/_linux-build.yml
     needs: get-label-type
@@ -290,32 +280,4 @@
     with:
       build-environment: linux-focal-cuda12.4-py3.10-gcc9-experimental-split-build
       docker-image: ${{ needs.linux-focal-cuda12_4-py3_10-gcc9-experimental-split-build.outputs.docker-image }}
-      test-matrix: ${{ needs.linux-focal-cuda12_4-py3_10-gcc9-experimental-split-build.outputs.test-matrix }}
-
-  linux-focal-cuda11_8-py3_10-gcc9-experimental-split-build:
-    name: linux-focal-cuda11.8-py3.10-gcc9-experimental-split-build
-    uses: ./.github/workflows/_linux-build.yml
-    needs: get-label-type
-    with:
-      runner_prefix: "${{ needs.get-label-type.outputs.label-type }}"
-      use_split_build: true
-      build-environment: linux-focal-cuda11.8-py3.10-gcc9
-      docker-image-name: pytorch-linux-focal-cuda11.8-cudnn9-py3-gcc9
-      test-matrix: |
-        { include: [
-          { config: "distributed", shard: 1, num_shards: 3, runner: "${{ needs.get-label-type.outputs.label-type }}linux.8xlarge.nvidia.gpu" },
-          { config: "distributed", shard: 2, num_shards: 3, runner: "${{ needs.get-label-type.outputs.label-type }}linux.8xlarge.nvidia.gpu" },
-          { config: "distributed", shard: 3, num_shards: 3, runner: "${{ needs.get-label-type.outputs.label-type }}linux.8xlarge.nvidia.gpu" },
-        ]}
-
-  linux-focal-cuda11_8-py3_10-gcc9-experimental-split-build-test:
-    name: linux-focal-cuda11.8-py3.10-gcc9-experimental-split-build-test
-    uses: ./.github/workflows/_linux-test.yml
-    needs:
-      - linux-focal-cuda11_8-py3_10-gcc9-experimental-split-build
-      - target-determination
-    with:
-      timeout-minutes: 360
-      build-environment: linux-focal-cuda11.8-py3.10-gcc9-experimental-split-build
-      docker-image: ${{ needs.linux-focal-cuda11_8-py3_10-gcc9-experimental-split-build.outputs.docker-image }}
-      test-matrix: ${{ needs.linux-focal-cuda11_8-py3_10-gcc9-experimental-split-build.outputs.test-matrix }}+      test-matrix: ${{ needs.linux-focal-cuda12_4-py3_10-gcc9-experimental-split-build.outputs.test-matrix }}