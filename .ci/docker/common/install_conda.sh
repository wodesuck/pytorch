--- conflicted
+++ resolved
@@ -65,13 +65,9 @@
 
   # Install PyTorch conda deps, as per https://github.com/pytorch/pytorch README
   if [[ $(uname -m) == "aarch64" ]]; then
-<<<<<<< HEAD
     conda_install "openblas==0.3.25=*openmp*"
-=======
-    CONDA_COMMON_DEPS="astunparse pyyaml setuptools openblas==0.3.25=*openmp* ninja==1.11.1 scons==4.5.2"
   else
-    CONDA_COMMON_DEPS="astunparse pyyaml mkl=2021.4.0 mkl-include=2021.4.0 setuptools"
->>>>>>> 9ea34b7b
+    conda_install "mkl=2021.4.0 mkl-include=2021.4.0"
   fi
 
   # Install llvm-8 as it is required to compile llvmlite-0.30.0 from source
